/*
 * This Source Code Form is subject to the terms of the Mozilla Public
 * License, v. 2.0. If a copy of the MPL was not distributed with this
 * file, You can obtain one at http://mozilla.org/MPL/2.0/.
 */

package viper
package silicon

import com.weiglewilczek.slf4s.Logging
import silver.verifier.PartialVerificationError
<<<<<<< HEAD
import silver.verifier.reasons.{NonPositivePermission, AssertionFalse}
import interfaces.state.{Store, Heap, PathConditions, State, StateFormatter, ChunkIdentifier}
=======
import silver.verifier.reasons.{InsufficientPermission, NonPositivePermission, AssertionFalse}
import interfaces.state.{Store, Heap, PathConditions, State, StateFormatter, ChunkIdentifier, StateFactory}
>>>>>>> d129c103
import interfaces.{Consumer, Evaluator, VerificationResult, Failure}
import interfaces.decider.Decider
import reporting.Bookkeeper
import state.{DirectChunk, DirectFieldChunk, DirectPredicateChunk, DefaultContext}
import state.terms._
import state.terms.perms.{IsPositive, IsNoAccess}
import heap.QuantifiedChunkHelper

trait DefaultConsumer[ST <: Store[ST], H <: Heap[H],
											PC <: PathConditions[PC], S <: State[ST, H, S]]
		extends Consumer[DefaultFractionalPermissions, DirectChunk, ST, H, S, DefaultContext]
		{ this: Logging with Evaluator[DefaultFractionalPermissions, ST, H, S, DefaultContext]
									  with Brancher[ST, H, S, DefaultContext] =>

  private type C = DefaultContext
  private type P = DefaultFractionalPermissions

	protected val decider: Decider[P, ST, H, PC, S, C]
	import decider.assume

<<<<<<< HEAD
=======
  protected val stateFactory: StateFactory[ST, H, S]
  import stateFactory._

  protected val symbolConverter: SymbolConvert
  import symbolConverter.toSort

  protected val quantifiedChunkHelper: QuantifiedChunkHelper[ST, H, PC, S]
>>>>>>> d129c103
	protected val stateFormatter: StateFormatter[ST, H, S, String]
	protected val bookkeeper: Bookkeeper
	protected val config: Config

  /*
   * ATTENTION: The DirectChunks passed to the continuation correspond to the
   * chunks as they existed when the consume took place. More specifically,
   * the amount of permissions that come with these chunks is NOT the amount
   * that has been consumed, but the amount that was found in the heap.
   */
	def consume(σ: S, p: P, φ: ast.Expression, pve: PartialVerificationError, c: C)
             (Q: (S, Term, List[DirectChunk], C) => VerificationResult)
             : VerificationResult =

    consume(σ, σ.h, p, φ.whenExhaling, pve, c)((h1, t, dcs, c1) =>
      Q(σ \ h1, t, dcs, c1))

  def consumes(σ: S,
               p: P,
               φs: Seq[ast.Expression],
               pvef: ast.Expression => PartialVerificationError,
               c: C)
              (Q: (S, Term, List[DirectChunk], C) => VerificationResult)
              : VerificationResult =

    consumes(σ, σ.h, p, φs map (_.whenExhaling), pvef, c)(Q)

  private def consumes(σ: S,
                       h: H,
                       p: P,
                       φs: Seq[ast.Expression],
                       pvef: ast.Expression => PartialVerificationError,
                       c: C)
                       (Q: (S, Term, List[DirectChunk], C) => VerificationResult)
                       : VerificationResult =

    /* TODO: See the code comment about produce vs. produces in DefaultProducer.produces.
     *       The same applies to consume vs. consumes.
     */

    if (φs.isEmpty)
      Q(σ \ h, Unit, Nil, c)
    else {
      val φ = φs.head

      if (φ.tail.isEmpty)
        consume(σ, h, p, φ, pvef(φ), c)((h1, s1, dcs1, c1) =>
          Q(σ \ h1, s1, dcs1, c1))
      else
        consume(σ, h, p, φ, pvef(φ), c)((h1, s1, dcs1, c1) =>
          consumes(σ, h1, p, φs.tail, pvef, c1)((h2, s2, dcs2, c2) => {
            val c3 = c2.snapshotRecorder match {
              case Some(sr) =>
                val sr1 = c1.snapshotRecorder.get
                val sr2 = c2.snapshotRecorder.get
                val snap1 = if (s1 == Unit) Unit else sr1.currentSnap
                val snap2 = if (s2 == Unit) Unit else sr2.currentSnap
                c2.copy(snapshotRecorder = Some(sr.copy(currentSnap = Combine(snap1, snap2))))
              case _ => c2}

            Q(h2, Combine(s1, s2), dcs1 ::: dcs2, c3)
          }))
    }

  protected def consume(σ: S, h: H, p: P, φ: ast.Expression, pve: PartialVerificationError, c: C)
			                 (Q: (H, Term, List[DirectChunk], C) => VerificationResult)
                       : VerificationResult = {

    internalConsume(σ, h, p, φ, pve, c)((h1, s1, dcs, c1) => {
      Q(h1, s1, dcs, c1)
    })
  }

  private def internalConsume(σ: S, h: H, p: P, φ: ast.Expression, pve: PartialVerificationError, c: C)
                             (Q: (H, Term, List[DirectChunk], C) => VerificationResult)
                             : VerificationResult = {

    if (!φ.isInstanceOf[ast.And]) {
      logger.debug(s"\nCONSUME ${φ.pos}: $φ")
      logger.debug(stateFormatter.format(σ))
      logger.debug("h = " + stateFormatter.format(h))
    }

		val consumed = φ match {
      case ast.And(a1, a2) if !φ.isPure =>
				consume(σ, h, p, a1, pve, c)((h1, s1, dcs1, c1) =>
					consume(σ, h1, p, a2, pve, c1)((h2, s2, dcs2, c2) => {
            val c3 = c2.snapshotRecorder match {
              case Some(sr) =>
                val sr1 = c1.snapshotRecorder.get
                val sr2 = c2.snapshotRecorder.get
                val snap1 = if (s1 == Unit) Unit else sr1.currentSnap
                val snap2 = if (s2 == Unit) Unit else sr2.currentSnap
                c2.copy(snapshotRecorder = Some(sr.copy(currentSnap = Combine(snap1, snap2))))
              case _ => c2}

						Q(h2, Combine(s1, s2), dcs1 ::: dcs2, c3)}))

      case ast.Implies(e0, a0) if !φ.isPure =>
				eval(σ, e0, pve, c)((t0, c1) =>
					branch(σ, t0, c,
						(c2: C) => consume(σ, h, p, a0, pve, c2)(Q),
						(c2: C) => Q(h, Unit, Nil, c2)))

      case ast.Ite(e0, a1, a2) if !φ.isPure =>
        eval(σ, e0, pve, c)((t0, c1) =>
          branch(σ, t0, c,
            (c2: C) => consume(σ, h, p, a1, pve, c2)(Q),
            (c2: C) => consume(σ, h, p, a2, pve, c2)(Q)))

      case QuantifiedChunkHelper.QuantifiedSetAccess(qvar, set, field, loss, _/*triggers*/, fa) =>
        /* TODO: Translate triggers! */
        val tQVar = decider.fresh(qvar.name, toSort(qvar.typ))
        val γQVar = Γ(ast.LocalVariable(qvar.name)(qvar.typ), tQVar)
        val σQVar = σ \+ γQVar
        eval(σQVar, set, pve, c)((tSet, c1) => {
          val tCond = SetIn(tQVar, tSet)
          if (decider.check(σQVar, Not(tCond)))
            /* The condition cannot be satisfied, hence we don't need to consume anything */
            Q(h, Unit, Nil, c1)
          else {
//            decider.assume(tCond)

this.asInstanceOf[DefaultEvaluator[ST, H, PC, C]].quantifiedVars = tQVar +: this.asInstanceOf[DefaultEvaluator[ST, H, PC, C]].quantifiedVars

            evalp(σQVar, loss, pve, c1)((tPerm, c2) => {

this.asInstanceOf[DefaultEvaluator[ST, H, PC, C]].quantifiedVars = this.asInstanceOf[DefaultEvaluator[ST, H, PC, C]].quantifiedVars.drop(1)

              decider.assert(σ, IsPositive(tPerm)) {
                case true =>
                  val (h2, ts) =
                    if (quantifiedChunkHelper.isQuantifiedFor(h, field.name)) (h, Set.empty[Term])
                    else quantifiedChunkHelper.quantifyChunksForField(h, field)
                  assume(ts)
                  val condPerms = quantifiedChunkHelper.conditionalPermissions(tQVar, tCond, tPerm)
                  quantifiedChunkHelper.splitLocations(σ, h2, field, tQVar, tPerm * p, condPerms * p, c2) {
                    case Some((h3, ch, c3)) => Q(h3, ch.value, /*ch :: */Nil, c3)
                    case None => Failure[ST, H, S](pve dueTo InsufficientPermission(fa))
                  }

                case false =>
                  Failure[ST, H, S](pve dueTo NonPositivePermission(loss))}})}})

      case ast.AccessPredicate(fa @ ast.FieldAccess(eRcvr, field), perm)
          if quantifiedChunkHelper.isQuantifiedFor(h, field.name) =>

        eval(σ, eRcvr, pve, c)((tRcvr, c1) =>
          evalp(σ, perm, pve, c1)((tPerm, c2) => {
            val condPerms = quantifiedChunkHelper.singletonConditionalPermissions(tRcvr, tPerm)
            quantifiedChunkHelper.splitSingleLocation(σ, h, field, tRcvr, tPerm * p, condPerms * p, c2) {
              case Some((h1, ch, c3)) => Q(h1, ch.value, /*ch :: */ Nil, c3)
              case None => Failure[ST, H, S](pve dueTo InsufficientPermission(fa))
            }}))

      case ast.AccessPredicate(locacc, perm) =>
        withChunkIdentifier(σ, locacc, true, pve, c)((id, c1) =>
          evalp(σ, perm, pve, c1)((tPerm, c2) =>
            decider.assert(σ, IsPositive(tPerm)){
              case true =>
                consumePermissions(σ, h, id, p * tPerm, locacc, pve, c2)((h1, ch, c3, results) => {
                  val c4 = c3.snapshotRecorder match {
                    case Some(sr) =>
                      c3.copy(snapshotRecorder = Some(sr.copy(currentSnap = sr.chunkToSnap(ch))))
                    case _ => c3}
                  ch match {
                    case fc: DirectFieldChunk =>
                      val snap = fc.value.convert(sorts.Snap)
<<<<<<< HEAD
                      Q(h1, snap, fc :: Nil, c4)
=======
                      Q(h1, snap, fc :: Nil, c3)
>>>>>>> d129c103

                    case pc: DirectPredicateChunk =>
                      val h2 =
                        if (results.consumedCompletely)
                          pc.nested.foldLeft(h1){case (ha, nc) => ha - nc}
                        else
                          h1
                      Q(h2, pc.snap, pc :: Nil, c4)}})

              case false =>
                Failure[ST, H, S](pve dueTo NonPositivePermission(perm))}))

      case _: ast.InhaleExhale =>
        Failure[ST, H, S](ast.Consistency.createUnexpectedInhaleExhaleExpressionError(φ))

			/* Any regular Expressions, i.e. boolean and arithmetic.
			 * IMPORTANT: The expression is evaluated in the initial heap (σ.h) and
			 * not in the partially consumed heap (h).
			 */
      case _ =>
        decider.tryOrFail[(H, Term, List[DirectChunk], C)](σ)((σ1, QS, QF) => {
          eval(σ1, φ, pve, c)((t, c) =>
            decider.assert(σ1, t) {
              case true =>
                assume(t)
                QS((h, Unit, Nil, c))
              case false =>
                QF(Failure[ST, H, S](pve dueTo AssertionFalse(φ)))
            })
        })(Q.tupled)
		}

		consumed
	}

  private def consumePermissions(σ: S,
                                 h: H,
                                 id: ChunkIdentifier,
                                 pLoss: P,
                                 locacc: ast.LocationAccess,
                                 pve: PartialVerificationError,
                                 c: C)
                                (Q: (H, DirectChunk, C, PermissionsConsumptionResult) => VerificationResult)
                                :VerificationResult = {

    /* TODO: assert that pLoss > 0 */

    if (utils.consumeExactRead(pLoss, c)) {
      decider.withChunk[DirectChunk](σ, h, id, pLoss, locacc, pve, c)(ch => {
        if (decider.check(σ, IsNoAccess(ch.perm - pLoss))) {
          Q(h - ch, ch, c, PermissionsConsumptionResult(true))}
        else
          Q(h - ch + (ch - pLoss), ch, c, PermissionsConsumptionResult(false))})
    } else {
      decider.withChunk[DirectChunk](σ, h, id, locacc, pve, c)(ch => {
        assume(pLoss < ch.perm)
        Q(h - ch + (ch - pLoss), ch, c, PermissionsConsumptionResult(false))})
    }
  }
}

private case class PermissionsConsumptionResult(consumedCompletely: Boolean)<|MERGE_RESOLUTION|>--- conflicted
+++ resolved
@@ -9,13 +9,8 @@
 
 import com.weiglewilczek.slf4s.Logging
 import silver.verifier.PartialVerificationError
-<<<<<<< HEAD
-import silver.verifier.reasons.{NonPositivePermission, AssertionFalse}
+import silver.verifier.reasons.{InsufficientPermission, NonPositivePermission, AssertionFalse}
 import interfaces.state.{Store, Heap, PathConditions, State, StateFormatter, ChunkIdentifier}
-=======
-import silver.verifier.reasons.{InsufficientPermission, NonPositivePermission, AssertionFalse}
-import interfaces.state.{Store, Heap, PathConditions, State, StateFormatter, ChunkIdentifier, StateFactory}
->>>>>>> d129c103
 import interfaces.{Consumer, Evaluator, VerificationResult, Failure}
 import interfaces.decider.Decider
 import reporting.Bookkeeper
@@ -36,16 +31,7 @@
 	protected val decider: Decider[P, ST, H, PC, S, C]
 	import decider.assume
 
-<<<<<<< HEAD
-=======
-  protected val stateFactory: StateFactory[ST, H, S]
-  import stateFactory._
-
-  protected val symbolConverter: SymbolConvert
-  import symbolConverter.toSort
-
   protected val quantifiedChunkHelper: QuantifiedChunkHelper[ST, H, PC, S]
->>>>>>> d129c103
 	protected val stateFormatter: StateFormatter[ST, H, S, String]
 	protected val bookkeeper: Bookkeeper
 	protected val config: Config
@@ -214,11 +200,7 @@
                   ch match {
                     case fc: DirectFieldChunk =>
                       val snap = fc.value.convert(sorts.Snap)
-<<<<<<< HEAD
                       Q(h1, snap, fc :: Nil, c4)
-=======
-                      Q(h1, snap, fc :: Nil, c3)
->>>>>>> d129c103
 
                     case pc: DirectPredicateChunk =>
                       val h2 =
