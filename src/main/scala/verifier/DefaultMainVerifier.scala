// This Source Code Form is subject to the terms of the Mozilla Public
// License, v. 2.0. If a copy of the MPL was not distributed with this
// file, You can obtain one at http://mozilla.org/MPL/2.0/.
//
// Copyright (c) 2011-2021 ETH Zurich.

package viper.silicon.verifier

import viper.silicon.Config.ExhaleMode

import java.text.SimpleDateFormat
import java.util.concurrent._
import scala.annotation.unused
import scala.collection.mutable
import scala.util.Random
import viper.silver.ast
import viper.silver.components.StatefulComponent
import viper.silicon._
import viper.silicon.common.collections.immutable.InsertionOrderedSet
import viper.silicon.decider.SMTLib2PreambleReader
import viper.silicon.extensions.ConditionalPermissionRewriter
import viper.silicon.interfaces._
import viper.silicon.interfaces.decider.ProverLike
import viper.silicon.logger.{MemberSymbExLogger, SymbExLogger}
import viper.silicon.reporting.{MultiRunRecorders, condenseToViperResult}
import viper.silicon.state._
import viper.silicon.state.terms.{Decl, Sort, Term, sorts}
import viper.silicon.supporters._
import viper.silicon.supporters.functions.{DefaultFunctionVerificationUnitProvider, FunctionData}
import viper.silicon.supporters.qps.{DefaultFieldValueFunctionsContributor, DefaultPredicateAndWandSnapFunctionsContributor, MaskHeapFunctionsContributor, PredicateSnapGenerator}
import viper.silicon.utils.Counter
import viper.silicon.utils.Counter
import viper.silver.ast.{BackendType, Member}
import viper.silver.ast.utility.rewriter.Traverse
import viper.silver.cfg.silver.SilverCfg
import viper.silver.reporter.{AnnotationWarning, ConfigurationConfirmation, ExecutionTraceReport, QuantifierChosenTriggersMessage, Reporter, VerificationResultMessage, VerificationTerminationMessage, WarningsDuringVerification}
import viper.silver.verifier.VerifierWarning

/* TODO: Extract a suitable MainVerifier interface, probably including
 *         - def verificationPoolManager: VerificationPoolManager)
 *         - def uniqueIdCounter: String)
 */

trait MainVerifier extends Verifier {
  def nextUniqueVerifierId(): String
  def verificationPoolManager: VerificationPoolManager
  def rootSymbExLogger: SymbExLogger[_ <: MemberSymbExLogger]
}

class DefaultMainVerifier(config: Config,
                          override val reporter: Reporter,
                          override val rootSymbExLogger: SymbExLogger[_ <: MemberSymbExLogger])
    extends BaseVerifier(config, "00")
       with MainVerifier
       with DefaultFunctionVerificationUnitProvider
       with DefaultPredicateVerificationUnitProvider {

  Verifier.config = config

  private val uniqueIdCounter = new Counter(1)
  def nextUniqueVerifierId(): String = f"${uniqueIdCounter.next()}%02d"

  override def openSymbExLogger(member: Member): Unit = {
    symbExLog = rootSymbExLogger.openMemberScope(member, decider.pcs)
  }

  protected val preambleReader = new SMTLib2PreambleReader

  protected val sequencesContributor = new DefaultSequencesContributor(domainTranslator, config)
  protected val setsContributor = new DefaultSetsContributor(domainTranslator, config)
  protected val multisetsContributor = new DefaultMultisetsContributor(domainTranslator, config)
  protected val mapsContributor = new DefaultMapsContributor(domainTranslator, config)
  protected val domainsContributor = new DefaultDomainsContributor(symbolConverter, domainTranslator)
  protected val fieldValueFunctionsContributor = new DefaultFieldValueFunctionsContributor(preambleReader, symbolConverter, termConverter, config)
  protected val heapFunctionsContributor = new MaskHeapFunctionsContributor(preambleReader, symbolConverter, termConverter, config)
  protected val predSnapGenerator = new PredicateSnapGenerator(symbolConverter, snapshotSupporter)
  protected val predicateAndWandSnapFunctionsContributor = new DefaultPredicateAndWandSnapFunctionsContributor(preambleReader, termConverter, predSnapGenerator, config)

  private val _verificationPoolManager: VerificationPoolManager = new VerificationPoolManager(this)
  def verificationPoolManager: VerificationPoolManager = _verificationPoolManager

  private val statefulSubcomponents = List[StatefulComponent](
    uniqueIdCounter,
    sequencesContributor, setsContributor, multisetsContributor, mapsContributor, domainsContributor,
    fieldValueFunctionsContributor,
    heapFunctionsContributor,
    predSnapGenerator, predicateAndWandSnapFunctionsContributor,
    functionsSupporter, predicateSupporter,
    _verificationPoolManager,
    MultiRunRecorders /* In lieu of a better place, include MultiRunRecorders singleton here */
  )

  /* Lifetime */

  override def start(): Unit = {
    super.start()
    statefulSubcomponents foreach (_.start())
  }

  override def reset(): Unit = {
    super.reset()
    statefulSubcomponents foreach (_.reset())
  }

  override def stop(): Unit = {
    super.stop()
    statefulSubcomponents foreach (_.stop())
  }

  def axiomsAfterAnalysis(): Iterable[Term] = this.domainsContributor.axiomsAfterAnalysis

  def postConditionAxioms(): Vector[Term] = functionsSupporter.getPostConditionAxioms()

  /* Verifier orchestration */

  private object allProvers extends ProverLike {
    def emit(content: String): Unit = {
      decider.prover.emit(content)
      _verificationPoolManager.pooledVerifiers.emit(content)
    }

    override def emit(contents: Iterable[String]): Unit = {
      decider.prover.emit(contents)
      _verificationPoolManager.pooledVerifiers.emit(contents)
    }

    def assume(term: Term): Unit = {
      decider.prover.assume(term)
      _verificationPoolManager.pooledVerifiers.assume(term)
    }

    def declare(decl: Decl): Unit = {
      decider.prover.declare(decl)
      _verificationPoolManager.pooledVerifiers.declare(decl)
    }

    def comment(content: String): Unit = {
      decider.prover.comment(content)
      _verificationPoolManager.pooledVerifiers.comment(content)
    }

    def saturate(timeout: Int, comment: String): Unit = {
      decider.prover.saturate(timeout, comment)
      _verificationPoolManager.pooledVerifiers.saturate(timeout, comment)
    }

    def saturate(data: Option[Config.ProverStateSaturationTimeout]): Unit = {
      decider.prover.saturate(data)
      _verificationPoolManager.pooledVerifiers.saturate(data)
    }

    override def emitSettings(contents: Iterable[String]): Unit = {
      decider.prover.emitSettings(contents)
      _verificationPoolManager.pooledVerifiers.emitSettings(contents)
    }
  }

  /* Program verification */

  def verify(originalProgram: ast.Program, cfgs: Seq[SilverCfg], inputFile: Option[String]): List[VerificationResult] = {
    /** Trigger computation is currently not thread-safe; hence, all triggers are computed
      * up-front, before the program is verified in parallel.
      * This is done bottom-up to ensure that nested quantifiers are transformed as well
      * (top-down should also work, but the default of 'innermost' won't).
      * See also [[viper.silicon.utils.ast.autoTrigger]].
      */
    var program: ast.Program =
      originalProgram.transform({
        case forall: ast.Forall if forall.isPure =>
          val res = viper.silicon.utils.ast.autoTrigger(forall, forall.autoTrigger)
          if (res.triggers.isEmpty)
            reporter.report(WarningsDuringVerification(Seq(VerifierWarning("No triggers provided or inferred for quantifier.", res.pos))))
          reporter report QuantifierChosenTriggersMessage(res, res.triggers)
          res
        case exists: ast.Exists =>
          val res = viper.silicon.utils.ast.autoTrigger(exists, exists.autoTrigger)
          if (res.triggers.isEmpty)
            reporter.report(WarningsDuringVerification(Seq(VerifierWarning("No triggers provided or inferred for quantifier.", res.pos))))
          reporter report QuantifierChosenTriggersMessage(res, res.triggers)
          res
      }, Traverse.BottomUp)

    // TODO: Autotrigger for cfgs.

    if (config.conditionalizePermissions()) {
      program = new ConditionalPermissionRewriter().rewrite(program).asInstanceOf[ast.Program]
    }

    if (config.printTranslatedProgram()) {
      println(program)
    }

    predSnapGenerator.setup(program) // TODO: Why did Nadja put this here?


    allProvers.comment("Started: " + new SimpleDateFormat("yyyy-MM-dd HH:mm:ss").format(System.currentTimeMillis()) /*bookkeeper.formattedStartTime*/)
    allProvers.comment("Silicon.version: " + Silicon.version)
    allProvers.comment(s"Input file: ${inputFile.getOrElse("<unknown>")}")
    allProvers.comment(s"Verifier id: $uniqueId")
    allProvers.comment("-" * 60)
    allProvers.comment("Begin preamble")

    allProvers.comment("/" * 10 + " Static preamble")
    emitStaticPreamble(allProvers)

    val (functionData, predicateData) = analyzeProgramAndEmitPreambleContributions(program, allProvers) // TODO: Add support for cfgs.

    allProvers.comment("End preamble")
    allProvers.comment("-" * 60)

    allProvers.saturate(config.proverSaturationTimeouts.afterPrelude)

    /* TODO: A workaround for Silver issue #94. toList must be before flatMap.
     *       Otherwise Set will be used internally and some error messages will be lost.
     */
    val functionVerificationResults = functionsSupporter.units.toList flatMap (function => {
      val startTime = System.currentTimeMillis()
      val results = functionsSupporter.verify(createInitialState(function, program, functionData, predicateData), function)
        .flatMap(extractAllVerificationResults)
      val elapsed = System.currentTimeMillis() - startTime
      reporter report VerificationResultMessage(s"silicon", function, elapsed, condenseToViperResult(results))
      logger debug s"Silicon finished verification of function `${function.name}` in ${viper.silver.reporter.format.formatMillisReadably(elapsed)} seconds with the following result: ${condenseToViperResult(results).toString}"
      setErrorScope(results, function)
    })

    val predicateVerificationResults = predicateSupporter.units.toList flatMap (predicate => {
      val startTime = System.currentTimeMillis()
      val results = predicateSupporter.verify(createInitialState(predicate, program, functionData, predicateData), predicate)
        .flatMap(extractAllVerificationResults)
      val elapsed = System.currentTimeMillis() - startTime
      reporter report VerificationResultMessage(s"silicon", predicate, elapsed, condenseToViperResult(results))
      logger debug s"Silicon finished verification of predicate `${predicate.name}` in ${viper.silver.reporter.format.formatMillisReadably(elapsed)} seconds with the following result: ${condenseToViperResult(results).toString}"
      setErrorScope(results, predicate)
    })

    decider.prover.stop()

    _verificationPoolManager.pooledVerifiers.comment("-" * 60)
    _verificationPoolManager.pooledVerifiers.comment("Begin function- and predicate-related preamble")
    predicateSupporter.declareSortsAfterVerification(_verificationPoolManager.pooledVerifiers)
    functionsSupporter.declareSortsAfterVerification(_verificationPoolManager.pooledVerifiers)
    predicateSupporter.declareSymbolsAfterVerification(_verificationPoolManager.pooledVerifiers)
    functionsSupporter.declareSymbolsAfterVerification(_verificationPoolManager.pooledVerifiers)
    predicateSupporter.emitAxiomsAfterVerification(_verificationPoolManager.pooledVerifiers)
    functionsSupporter.emitAxiomsAfterVerification(_verificationPoolManager.pooledVerifiers)
    _verificationPoolManager.pooledVerifiers.comment("End function- and predicate-related preamble")
    _verificationPoolManager.pooledVerifiers.comment("-" * 60)

    val verificationTaskFutures: Seq[Future[Seq[VerificationResult]]] =
      program.methods.filterNot(excludeMethod).map(method => {

        val s = createInitialState(method, program, functionData, predicateData).copy(parallelizeBranches =
          Verifier.config.parallelizeBranches()) /* [BRANCH-PARALLELISATION] */

        _verificationPoolManager.queueVerificationTask(v => {
          val startTime = System.currentTimeMillis()
          val results = v.methodSupporter.verify(s, method)
            .flatMap(extractAllVerificationResults)
          val elapsed = System.currentTimeMillis() - startTime

          reporter report VerificationResultMessage(s"silicon", method, elapsed, condenseToViperResult(results))
          logger debug s"Silicon finished verification of method `${method.name}` in ${viper.silver.reporter.format.formatMillisReadably(elapsed)} seconds with the following result: ${condenseToViperResult(results).toString}"

          setErrorScope(results, method)
        })
      }) ++ cfgs.map(cfg => {
        val s = createInitialState(cfg, program, functionData, predicateData).copy(parallelizeBranches = true) /* [BRANCH-PARALLELISATION] */

        _verificationPoolManager.queueVerificationTask(v => {
          val startTime = System.currentTimeMillis()
          val results = v.cfgSupporter.verify(s, cfg)
            .flatMap(extractAllVerificationResults)
          val elapsed = System.currentTimeMillis() - startTime

          reporter report VerificationResultMessage(s"silicon"/*, cfg*/, elapsed, condenseToViperResult(results))
          logger debug s"Silicon finished verification of method `CFG` in ${viper.silver.reporter.format.formatMillisReadably(elapsed)} seconds with the following result: ${condenseToViperResult(results).toString}"

          results
        })
      })

    val methodVerificationResults = verificationTaskFutures.flatMap(_.get())

    if (config.ideModeAdvanced()) {
      reporter report ExecutionTraceReport(
        rootSymbExLogger.logs.toIndexedSeq,
        this.axiomsAfterAnalysis().toList,
        this.postConditionAxioms().toList)
    }
    reporter report VerificationTerminationMessage()

    (   functionVerificationResults
     ++ predicateVerificationResults
     ++ methodVerificationResults)
  }

  private def createInitialState(member: ast.Member,
                                 program: ast.Program,
                                 functionData: Map[ast.Function, FunctionData],
                                 predicateData: Map[ast.Predicate, PredicateData]): State = {
    def hasQPAnnotation(i: ast.Info) = {
      i.getUniqueInfo[ast.AnnotationInfo] match {
        case None => false
        case Some(ai) => ai.values.contains("qpresource")
      }
    }
    val quantifiedFields = if (member.isInstanceOf[ast.Function])
      InsertionOrderedSet(program.fields)
    else
      InsertionOrderedSet(ast.utility.QuantifiedPermissions.quantifiedFields(member, program) ++ program.fields.filter(f => hasQPAnnotation(f.info)))
    val quantifiedPredicates = if (member.isInstanceOf[ast.Function])
      InsertionOrderedSet(program.predicates)
    else
      InsertionOrderedSet(ast.utility.QuantifiedPermissions.quantifiedPredicates(member, program) ++ program.predicates.filter(p => hasQPAnnotation(p.info)))
    val quantifiedMagicWands = if (member.isInstanceOf[ast.Function])
      InsertionOrderedSet(program.magicWandStructures.map(MagicWandIdentifier(_, program)))
    else
      InsertionOrderedSet(ast.utility.QuantifiedPermissions.quantifiedMagicWands(member, program)).map(MagicWandIdentifier(_, program))
    val resourceTriggers: InsertionOrderedSet[Any] = InsertionOrderedSet(ast.utility.QuantifiedPermissions.resourceTriggers(member, program)).map{
      case wand: ast.MagicWand => MagicWandIdentifier(wand, program)
      case r => r
    }

<<<<<<< HEAD
    logger.trace(s"Verifying member ${member.name}")
    val nonQp = if (Verifier.config.exhaleMode == ExhaleMode.MoreComplete) "mce" else "greedy"
    for (f <- program.fields) {
      logger.trace(s"Field ${f.name} algorithm ${if (quantifiedFields.contains(f)) "maskHeap" else nonQp}")
    }
    for (p <- program.predicates) {
      logger.trace(s"Predicate ${p.name} algorithm ${if (quantifiedPredicates.contains(p)) "maskHeap" else nonQp}")
    }
    logger.trace(s"Quantified wands: ${quantifiedMagicWands.size}")
=======
    val mce = member.info.getUniqueInfo[ast.AnnotationInfo] match {
      case Some(ai) if ai.values.contains("exhaleMode") =>
        ai.values("exhaleMode") match {
          case Seq("0") | Seq("greedy") | Seq("2") | Seq("mceOnDemand") =>
            if (Verifier.config.counterexample.isSupplied)
              reporter report AnnotationWarning(s"Member ${member.name} has exhaleMode annotation that may interfere with counterexample generation.")
            false
          case Seq("1") | Seq("mce") | Seq("moreCompleteExhale") => true
          case v =>
            reporter report AnnotationWarning(s"Member ${member.name} has invalid exhaleMode annotation value $v. Annotation will be ignored.")
            Verifier.config.exhaleMode == ExhaleMode.MoreComplete
        }
      case _ => Verifier.config.exhaleMode == ExhaleMode.MoreComplete
    }
>>>>>>> 442ed9c3

    State(program = program,
          functionData = functionData,
          predicateData = predicateData,
          qpFields = quantifiedFields,
          qpPredicates = quantifiedPredicates,
          qpMagicWands = quantifiedMagicWands,
          predicateSnapMap = predSnapGenerator.snapMap,
          predicateFormalVarMap = predSnapGenerator.formalVarMap,
          currentMember = Some(member),
          heapDependentTriggers = resourceTriggers,
          moreCompleteExhale = mce)
  }

  private def createInitialState(@unused cfg: SilverCfg,
                                 program: ast.Program,
                                 functionData: Map[ast.Function, FunctionData],
                                 predicateData: Map[ast.Predicate, PredicateData]): State = {
    val quantifiedFields = InsertionOrderedSet(program.fields)
    val quantifiedPredicates = InsertionOrderedSet(program.predicates)
    val quantifiedMagicWands = InsertionOrderedSet[MagicWandIdentifier]() // TODO: Implement support for quantified magic wands.

    State(
      program = program,
      currentMember = None,
      functionData = functionData,
      predicateData = predicateData,
      qpFields = quantifiedFields,
      qpPredicates = quantifiedPredicates,
      qpMagicWands = quantifiedMagicWands,
      predicateSnapMap = predSnapGenerator.snapMap,
      predicateFormalVarMap = predSnapGenerator.formalVarMap,
      moreCompleteExhale = Verifier.config.exhaleMode == ExhaleMode.MoreComplete)
  }

  private def excludeMethod(method: ast.Method) = (
       !method.name.matches(config.includeMethods())
    || method.name.matches(config.excludeMethods()))

  /* Prover preamble: Static preamble */

  private def emitStaticPreamble(sink: ProverLike): Unit = {
    sink.comment(s"\n; ${decider.prover.staticPreamble}")
    preambleReader.emitPreamble(decider.prover.staticPreamble, sink, true)

    if (config.proverRandomizeSeeds) {
      sink.comment(s"\n; Randomise seeds [--${config.rawProverRandomizeSeeds.name}]")
      val options = decider.prover.randomizeSeedsOptions
        .map (key => s"(set-option :$key ${Random.nextInt(10000)})")

      preambleReader.emitPreamble(options, sink, true)
    }

    val smt2ConfigOptions =
      config.proverConfigArgs.map { case (k, v) => s"(set-option :$k $v)" }

    if (smt2ConfigOptions.nonEmpty) {
      // One can pass options to the prover. This allows to check whether they have been received.
      val msg = s"Additional prover configuration options are '${config.proverConfigArgs}'"
      reporter report ConfigurationConfirmation(msg)
      logger info msg
      preambleReader.emitPreamble(smt2ConfigOptions, sink, true)
    }

    sink.comment("\n; /preamble.smt2")
    preambleReader.emitPreamble("/preamble.smt2", sink, false)
  }

  /* Prover preamble: After program analysis */

  private val analysisOrder: Seq[PreambleContributor[_, _, _]] = Seq(
    sequencesContributor,
    setsContributor,
    multisetsContributor,
    mapsContributor,
    domainsContributor,
    fieldValueFunctionsContributor,
    heapFunctionsContributor,
    predicateAndWandSnapFunctionsContributor,
    functionsSupporter,
    predicateSupporter
  )

  private val sortDeclarationOrder: Seq[PreambleContributor[_, _, _]] = Seq(
    sequencesContributor,
    setsContributor,
    multisetsContributor,
    mapsContributor,
    domainsContributor,
    fieldValueFunctionsContributor,
    heapFunctionsContributor,
    predicateAndWandSnapFunctionsContributor,
    functionsSupporter,
    predicateSupporter
  )

  private val sortWrapperDeclarationOrder: Seq[PreambleContributor[Sort, _, _]] = Seq(
    sequencesContributor,
    setsContributor,
    multisetsContributor,
    mapsContributor,
    domainsContributor,
    fieldValueFunctionsContributor,
    heapFunctionsContributor,
    predicateAndWandSnapFunctionsContributor,
    functionsSupporter,
    predicateSupporter
  )

  private val symbolDeclarationOrder: Seq[PreambleContributor[_, _, _]] = Seq(
    /* Sequences depend on multisets ($Multiset.fromSeq, which is
     * additionally axiomatised in the sequences axioms).
     * Multisets depend on sets ($Multiset.fromSet).
     * Maps depend on sets (Map_domain, Map_range, Map_cardinality).
     */
    setsContributor,
    multisetsContributor,
    sequencesContributor,
    mapsContributor,
    domainsContributor,
    fieldValueFunctionsContributor,
    heapFunctionsContributor,
    predicateAndWandSnapFunctionsContributor,
    functionsSupporter,
    predicateSupporter
  )

  private val axiomDeclarationOrder: Seq[PreambleContributor[Sort, _, _]] = Seq(
    sequencesContributor,
    setsContributor,
    multisetsContributor,
    mapsContributor,
    domainsContributor,
    fieldValueFunctionsContributor,
    heapFunctionsContributor,
    predicateAndWandSnapFunctionsContributor,
    functionsSupporter,
    predicateSupporter
  )

  private def analyzeProgramAndEmitPreambleContributions(program: ast.Program, sink: ProverLike) = {
    analysisOrder foreach (component => {
      component.analyze(program)
    })
    val predicateData = predicateSupporter.predicateData
    val functionData = functionsSupporter.functionData
    functionsSupporter.predicateData = predicateData

    sink.comment("/" * 10 + " Sorts")
    sortDeclarationOrder foreach (component =>
      component.declareSortsAfterAnalysis(sink))

    sink.comment("/" * 10 + " Sort wrappers")
    emitSortWrappers(Seq(sorts.Int, sorts.Bool, sorts.Ref, sorts.Perm), sink)

    sortWrapperDeclarationOrder foreach (component =>
      emitSortWrappers(component.sortsAfterAnalysis, sink))

    val backendTypes = new mutable.LinkedHashSet[BackendType]
    program.visit{
      case t: BackendType => backendTypes.add(t)
    }
    emitSortWrappers(backendTypes map symbolConverter.toSort, sink)

    sink.comment("/" * 10 + " Symbols")
    symbolDeclarationOrder foreach (component =>
      component.declareSymbolsAfterAnalysis(sink))

    sink.comment("/" * 10 + " Uniqueness assumptions from domains")
    domainsContributor.emitUniquenessAssumptionsAfterAnalysis(sink)

    /* Note: The triggers of the axioms of snapshot functions (FVFs and PSFs) mention the
     * corresponding sort wrappers. These axioms therefore need to be emitted after the sort
     * wrappers have been declared.
     */

    sink.comment("/" * 10 + " Axioms")
    axiomDeclarationOrder foreach (component =>
      component.emitAxiomsAfterAnalysis(sink))

    (functionData, predicateData)
  }

  private def emitSortWrappers(ss: Iterable[Sort], sink: ProverLike): Unit = {
    if (ss.nonEmpty) {
      sink.comment("Declaring additional sort wrappers")

      ss.foreach(sort => {
        val toSnapWrapper = terms.SortWrapperDecl(sort, sorts.Snap)
        val fromSnapWrapper = terms.SortWrapperDecl(sorts.Snap, sort)

        sink.declare(toSnapWrapper)
        sink.declare(fromSnapWrapper)

        val sanitizedSortString = termConverter.convertSanitized(sort)
        val sortString = termConverter.convert(sort)

        if (sanitizedSortString.contains("$T$")) {
          // Ensure that sanitizedSortString does not contain the key which we substitute with sortString,
          // because otherwise, we can have $T$ -> ....$S$.... -> ....<sortString>...., which is not what we want.
          var i = 0
          while (sanitizedSortString.contains(s"$$T$i$$")) {
            i += 1
          }

          preambleReader.emitParametricPreamble("/sortwrappers.smt2",
            Map("$T$" -> s"$$T$i$$",
                "$S$" -> sanitizedSortString,
                s"$$T$i$$" -> sortString),
            sink)
        } else {
          preambleReader.emitParametricPreamble("/sortwrappers.smt2",
            Map("$S$" -> sanitizedSortString,
                "$T$" -> sortString),
            sink)
        }

      })
    }
  }

  private def setErrorScope(results: Seq[VerificationResult], scope: Member): Seq[VerificationResult] = {
    results.foreach {
      case f: Failure => f.message.scope = Some(scope)
      case _ =>
    }
    results
  }

  /**
    * In case Silicon encounters an expected error (i.e. `ErrorMessage.isExpected`), Silicon continues (until at most
    * config.numberOfErrorsToReport() have been encountered (per member)).
    * This function combines the verification result with verification results stored in its `previous` field.
    */
  private def extractAllVerificationResults(res: VerificationResult): Seq[VerificationResult] =
    res :: res.previous.toList
}<|MERGE_RESOLUTION|>--- conflicted
+++ resolved
@@ -321,7 +321,6 @@
       case r => r
     }
 
-<<<<<<< HEAD
     logger.trace(s"Verifying member ${member.name}")
     val nonQp = if (Verifier.config.exhaleMode == ExhaleMode.MoreComplete) "mce" else "greedy"
     for (f <- program.fields) {
@@ -331,7 +330,7 @@
       logger.trace(s"Predicate ${p.name} algorithm ${if (quantifiedPredicates.contains(p)) "maskHeap" else nonQp}")
     }
     logger.trace(s"Quantified wands: ${quantifiedMagicWands.size}")
-=======
+
     val mce = member.info.getUniqueInfo[ast.AnnotationInfo] match {
       case Some(ai) if ai.values.contains("exhaleMode") =>
         ai.values("exhaleMode") match {
@@ -346,7 +345,6 @@
         }
       case _ => Verifier.config.exhaleMode == ExhaleMode.MoreComplete
     }
->>>>>>> 442ed9c3
 
     State(program = program,
           functionData = functionData,
