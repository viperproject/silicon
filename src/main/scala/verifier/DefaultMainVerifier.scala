--- conflicted
+++ resolved
@@ -373,32 +373,18 @@
     } else InsertionOrderedSet.empty
 
     State(program = program,
-<<<<<<< HEAD
       functionData = functionData,
       predicateData = predicateData,
       qpFields = quantifiedFields,
       qpPredicates = quantifiedPredicates,
       qpMagicWands = quantifiedMagicWands,
+          permLocations = permResources,
       predicateSnapMap = predSnapGenerator.snapMap,
       predicateFormalVarMap = predSnapGenerator.formalVarMap,
       currentMember = Some(member),
       heapDependentTriggers = resourceTriggers,
       moreCompleteExhale = mce,
       moreJoins = moreJoins)
-=======
-          functionData = functionData,
-          predicateData = predicateData,
-          qpFields = quantifiedFields,
-          qpPredicates = quantifiedPredicates,
-          qpMagicWands = quantifiedMagicWands,
-          permLocations = permResources,
-          predicateSnapMap = predSnapGenerator.snapMap,
-          predicateFormalVarMap = predSnapGenerator.formalVarMap,
-          currentMember = Some(member),
-          heapDependentTriggers = resourceTriggers,
-          moreCompleteExhale = mce,
-          moreJoins = moreJoins)
->>>>>>> 204ecd08
   }
 
   private def createInitialState(@unused cfg: SilverCfg,
