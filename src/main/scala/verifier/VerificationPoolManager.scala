--- conflicted
+++ resolved
@@ -100,14 +100,9 @@
   /* Verification task management */
 
 
-<<<<<<< HEAD
 
   def queueVerificationTask[T](task: SlaveVerifier => T)
                            : Future[T] = {
-=======
-  def queueVerificationTask(task: SlaveVerifier => Seq[VerificationResult])
-                           : Future[Seq[VerificationResult]] = {
->>>>>>> ab13853c
     val thread = Thread.currentThread()
     if (thread.isInstanceOf[SlaveBorrowingForkJoinWorkerThread]){
       new SlaveAwareForkJoinTask(task).fork
@@ -152,20 +147,12 @@
 
   }
 
-<<<<<<< HEAD
 
   class SlaveAwareForkJoinTask[T](task: SlaveVerifier => T)
-  //extends Callable[Seq[VerificationResult]] {
     extends RecursiveTask[T]{
 
     override def compute(): T = {
-=======
-  class SlaveAwareForkJoinTask(task: SlaveVerifier => Seq[VerificationResult])
-    extends RecursiveTask[Seq[VerificationResult]]{
-
-    override def compute(): Seq[VerificationResult] = {
       // get the slave verifier of the current thread
->>>>>>> ab13853c
       val worker = Thread.currentThread().asInstanceOf[SlaveBorrowingForkJoinWorkerThread]
       val slave = worker.slave
       task(slave)
