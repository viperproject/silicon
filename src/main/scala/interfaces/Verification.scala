// This Source Code Form is subject to the terms of the Mozilla Public
// License, v. 2.0. If a copy of the MPL was not distributed with this
// file, You can obtain one at http://mozilla.org/MPL/2.0/.
//
// Copyright (c) 2011-2019 ETH Zurich.

package viper.silicon.interfaces

import viper.silicon.interfaces.state.Chunk
import viper.silicon.reporting.{Converter, ExtractedModel, ExtractedModelEntry, GenericDomainInterpreter, 
  ModelInterpreter, ExtractedFunction, DomainEntry, VarEntry, RefEntry, NullRefEntry, UnprocessedModelEntry}
import viper.silicon.state.{State, Store}
import viper.silver.verifier.{Counterexample, FailureContext, Model, VerificationError, ValueEntry, ApplicationEntry, ConstantEntry}
import viper.silicon.state.terms.Term
import viper.silicon.verifier.Verifier
import viper.silver.ast

/*
 * Results
 */

/* TODO: Extract appropriate interfaces and then move the implementations
 *       outside of the interfaces package.
 */

/* TODO: Make VerificationResult immutable */
sealed abstract class VerificationResult {
  var previous: Vector[VerificationResult] = Vector() //Sets had problems with equality
  val continueVerification: Boolean = true

  def isFatal: Boolean
  def &&(other: => VerificationResult): VerificationResult

  /* Attention: Parameter 'other' of 'combine' is a function! That is, the following
   * statements
   *   println(other)
   *   println(other)
   * will invoke the function twice, which might not be what you really want!
   */
  def combine(other: => VerificationResult): VerificationResult = {
    if (this.continueVerification){
      val r: VerificationResult = other
      /* Result of combining a failure with a non failure should be a failure.
      *  When combining two failures, the failure with 'continueVerification'
      *  set to false (if any) should be the 'head' result */
      (this, r) match {
        case (_: FatalResult, _: FatalResult) | (_: FatalResult, _: NonFatalResult) if r.continueVerification =>
          this.previous = (this.previous :+ r) ++ r.previous
          this
        case _ =>
          r.previous = (r.previous :+ this) ++ this.previous
          r
      }
    } else this
  }
}

sealed abstract class FatalResult extends VerificationResult {
  val isFatal = true

  def &&(other: => VerificationResult): VerificationResult = this
}

sealed abstract class NonFatalResult extends VerificationResult {
  val isFatal = false

  /* Attention: Parameter 'other' of '&&' is a function! That is, the following
   * statements
   *   println(other)
   *   println(other)
   * will invoke the function twice, which might not be what you really want!
   */
  def &&(other: => VerificationResult): VerificationResult = {
    val r: VerificationResult = other
    r.previous = (r.previous :+ this) ++ this.previous
    r
  }
}

case class Success() extends NonFatalResult {
  override val toString = "Success"
}

case class Unreachable() extends NonFatalResult {
  override val toString = "Unreachable"
}

case class Failure/*[ST <: Store[ST],
                   H <: Heap[H],
                   S <: State[ST, H, S]]*/
                  (message: VerificationError, override val continueVerification: Boolean = true)
  extends FatalResult {

  override lazy val toString: String = message.readableMessage
}

case class SiliconFailureContext(branchConditions: Seq[ast.Exp], counterExample: Option[Counterexample]) extends FailureContext {
  lazy val branchConditionString: String = {
    if(branchConditions.nonEmpty) {
      val branchConditionsString =
        branchConditions
          .map(bc => s"$bc [ ${bc.pos} ] ")
          .mkString("\t\t"," ~~> ","")

      s"\n\t\tunder branch conditions:\n$branchConditionsString"
    } else {
      ""
    }
  }

  lazy val counterExampleString: String = {
    counterExample.fold("")(ce => s"\n\t\tcounterexample:\n$ce")
  }

  override lazy val toString: String = branchConditionString + counterExampleString
}

trait SiliconCounterexample extends Counterexample {
  val internalStore: Store
  lazy val store: Map[String, Term] = internalStore.values.map{case (k, v) => k.name -> v}
  def withStore(s: Store) : SiliconCounterexample
}

case class SiliconNativeCounterexample(internalStore: Store, heap: Iterable[Chunk], oldHeaps: Map[String,Iterable[Chunk]], model: Model) extends SiliconCounterexample {
  override def withStore(s: Store): SiliconCounterexample = {
    SiliconNativeCounterexample(s, heap, oldHeaps, model)
  }
}

case class SiliconVariableCounterexample(internalStore: Store, nativeModel: Model) extends SiliconCounterexample {
  override val model: Model = {
    Model(internalStore.values.filter{
      case (_,v) => nativeModel.entries.contains(v.toString)
    }.map{
      case (k, v) => k.name -> nativeModel.entries(v.toString)
    })
  }

  override def withStore(s: Store): SiliconCounterexample = {
    SiliconVariableCounterexample(s, nativeModel)
  }
}

case class SiliconMappedCounterexample(internalStore: Store,
                                       heap: Iterable[Chunk],
                                       oldHeaps: State.OldHeaps,
                                       nativeModel: Model)
    extends SiliconCounterexample {

  val converter: Converter =
    Converter(nativeModel, internalStore, heap, oldHeaps, Verifier.program)

  val model: Model = nativeModel
  val interpreter: ModelInterpreter[ExtractedModelEntry, Seq[ExtractedModelEntry]] = GenericDomainInterpreter(converter)
  private var heapNames: Map[ValueEntry, String] = Map()

  override lazy val toString: String = {
    val extractedModel = converter.extractedModel
    val bufModels = converter.modelAtLabel
      .map { case (label, model) => s"model at label $label:\n${interpret(model).toString}"}
      .mkString("\n")
<<<<<<< HEAD

    s"$buf\non return: \n${converter.extractedModel.toString}"
=======
    val (bufDomains, bufNonDomainFunctions) = functionsToString()
    s"$bufModels\non return: \n${interpret(extractedModel).toString} $bufDomains $bufNonDomainFunctions"
  }
  private def interpret(t: ExtractedModel): ExtractedModel =
    ExtractedModel(t.entries.map{ case (name, entry) => (name, interpret(entry)) })
  private def interpret(t: ExtractedModelEntry): ExtractedModelEntry = interpreter.interpret(t, Seq())

  private def functionsToString() : (String, String) = {
    //extractedModel.entries should be a bijection so we can invert the map
    //Since we only care about ref entries we can remove everything else
    val invEntries = converter.extractedModel.entries.flatMap{ case (name, entry) => 
      entry match {
        case RefEntry(symName, _) => Some(symName -> name)
        case NullRefEntry(symName)=> Some(symName -> name)
        case _ => None
      }}

    val replaceDomainFunction = converter.domains.map{ 
      case DomainEntry(names, types, functions) => 
      DomainEntry(names, types, renameFunctions(functions, invEntries))
    }
    val bufDomains = replaceDomainFunction.nonEmpty match {
      case true => "\nDomain: \n" + replaceDomainFunction.map(domain => domain.toString()).mkString("\n")
      case false => ""
    }

    val replaceNonDomainFunctions = renameFunctions(converter.nonDomainFunctions, invEntries)
    val bufNonDomainFunctions = replaceNonDomainFunctions.nonEmpty match {
      case true => "\nFunctions: \n" + replaceNonDomainFunctions.map(fn => fn.toString()).mkString("\n")
      case false => ""
    }
    (bufDomains, bufNonDomainFunctions)
  }

  private def renameFunctions(fn: Seq[ExtractedFunction], invEntries: Map[String, String]) : Seq[ExtractedFunction] = {
    fn.map{
      case ExtractedFunction(fname, argtypes, returnType, options, default) => {
        val optionsNew = options.map(x => x._1.map(y => renameFunction(y, invEntries)) -> renameFunction(x._2, invEntries))
        val defaultNew = renameFunction(default, invEntries)
        ExtractedFunction(fname, argtypes, returnType, optionsNew, defaultNew)
      }
    }
  }

  private def renameFunction(entry:ExtractedModelEntry, invEntries: Map[String, String]): ExtractedModelEntry = {
    entry match {
      case VarEntry(name, sort) => VarEntry(invEntries.get(name).getOrElse(name), sort)
      case UnprocessedModelEntry(unproEntry) => {
        unproEntry match {
          case ApplicationEntry("$Snap.combine", Seq(_, _)) =>  renameSnap(unproEntry)
          case ConstantEntry("$Snap.unit")  => renameSnap(unproEntry)
          case _ => entry
        }
      }
      case _ => entry
    }
  }

  private def renameSnap(entry: ValueEntry): ExtractedModelEntry = {
    if (!heapNames.contains(entry)) {
      heapNames += (entry -> ("heap_" + heapNames.size.toString))
    }
    UnprocessedModelEntry(ConstantEntry(
            heapNames.get(entry).orNull))
>>>>>>> 5ab1e07d
  }

  override def withStore(s: Store): SiliconCounterexample = {
    SiliconMappedCounterexample(s, heap, oldHeaps, nativeModel)
  }
}<|MERGE_RESOLUTION|>--- conflicted
+++ resolved
@@ -159,10 +159,6 @@
     val bufModels = converter.modelAtLabel
       .map { case (label, model) => s"model at label $label:\n${interpret(model).toString}"}
       .mkString("\n")
-<<<<<<< HEAD
-
-    s"$buf\non return: \n${converter.extractedModel.toString}"
-=======
     val (bufDomains, bufNonDomainFunctions) = functionsToString()
     s"$bufModels\non return: \n${interpret(extractedModel).toString} $bufDomains $bufNonDomainFunctions"
   }
@@ -227,7 +223,6 @@
     }
     UnprocessedModelEntry(ConstantEntry(
             heapNames.get(entry).orNull))
->>>>>>> 5ab1e07d
   }
 
   override def withStore(s: Store): SiliconCounterexample = {
