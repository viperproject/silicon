// This Source Code Form is subject to the terms of the Mozilla Public
// License, v. 2.0. If a copy of the MPL was not distributed with this
// file, You can obtain one at http://mozilla.org/MPL/2.0/.
//
// Copyright (c) 2011-2019 ETH Zurich.

package viper.silicon.interfaces.decider

import viper.silicon.debugger.DebugAxiom
import viper.silicon.common.collections.immutable.InsertionOrderedSet
import viper.silicon.common.config.Version
import viper.silver.components.StatefulComponent
import viper.silicon.{Config, Map}
import viper.silicon.state.terms._
import viper.silver.verifier.Model

sealed abstract class Result
object Sat extends Result
object Unsat extends Result
object Unknown extends Result

/* TODO: Should be generic, not hardcoded to Strings */
trait ProverLike {
  var preambleAssumptions: Seq[DebugAxiom] = Seq()
  def emit(content: String): Unit
  def emit(contents: Iterable[String]): Unit = { contents foreach emit }
  def emitSettings(contents: Iterable[String]): Unit
<<<<<<< HEAD
  def assumeAxioms(terms: InsertionOrderedSet[Term], description: String): Unit = {
    preambleAssumptions :+= new DebugAxiom(description, terms)
    terms foreach assume
  }
=======
  def setOption(name: String, value: String): String
>>>>>>> 46a35ffb
  def assume(term: Term): Unit
  def declare(decl: Decl): Unit
  def comment(content: String): Unit
  def saturate(timeout: Int, comment: String): Unit
  def saturate(data: Option[Config.ProverStateSaturationTimeout]): Unit
}

trait Prover extends ProverLike with StatefulComponent {
  def assert(goal: Term, timeout: Option[Int] = None): Boolean
  def check(timeout: Option[Int] = None): Result
  def fresh(id: String, argSorts: Seq[Sort], resultSort: Sort): Function
  def statistics(): Map[String, String]
  def hasModel(): Boolean
  def isModelValid(): Boolean
  def getModel(): Model
  def getReasonUnknown(): String
  def clearLastAssert(): Unit
  def name: String
  def minVersion: Version
  def maxVersion: Option[Version]
  def version(): Version
  def staticPreamble: String
  def randomizeSeedsOptions: Seq[String]

  def pushPopScopeDepth: Int

  def push(n: Int = 1, timeout: Option[Int] = None): Unit

  def pop(n: Int = 1): Unit

  def getAllDecls(): Seq[Decl]

  def getAllEmits(): Seq[String]
}<|MERGE_RESOLUTION|>--- conflicted
+++ resolved
@@ -25,14 +25,11 @@
   def emit(content: String): Unit
   def emit(contents: Iterable[String]): Unit = { contents foreach emit }
   def emitSettings(contents: Iterable[String]): Unit
-<<<<<<< HEAD
   def assumeAxioms(terms: InsertionOrderedSet[Term], description: String): Unit = {
     preambleAssumptions :+= new DebugAxiom(description, terms)
     terms foreach assume
   }
-=======
   def setOption(name: String, value: String): String
->>>>>>> 46a35ffb
   def assume(term: Term): Unit
   def declare(decl: Decl): Unit
   def comment(content: String): Unit
