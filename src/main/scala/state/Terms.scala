/*
 * This Source Code Form is subject to the terms of the Mozilla Public
 * License, v. 2.0. If a copy of the MPL was not distributed with this
 * file, You can obtain one at http://mozilla.org/MPL/2.0/.
 */

package viper
package silicon
package state.terms

import scala.reflect._
import silver.ast.utility.Visitor
import ast.commonnodes

/* Why not have a Term[S <: Sort]?
 * Then we cannot have optimising extractor objects anymore, because these
 * don't take type parameters. However, defining a DSL seems to only be
 * possible when Term can be parameterised ...
 * Hm, reusing e.g. Times for Ints and Perm seems to be problematic w.r.t.
 * to optimising extractor objects because the optimisations depend on the
 * sort, e.g. IntLiteral(a) * IntLiteral(b) ~~> IntLiteral(a * b),
 *            Perm(t) * FullPerm() ~~> Perm(t)
 * It would be better if we could specify dsl.Operand for different
 * Term[Sorts], along with the optimisations. Maybe some type level
 * programming can be used to have an implicit that applies the
 * optimisations, as done in the work on the type safe builder pattern.
 */

/* TODO: Sorts currently take not type parameters, will probably is necessary
 *       in order to support e.g. non-integer sequences.
 */

/* TODO: Can we use scala.FunctionN instead of UnaryOperator, BinaryOperator?
 *
 */

/*
 * Sorts
 */

sealed trait Sort extends Symbol

object sorts {
  import scala.collection.{Seq => SISeq}

  object Snap extends Sort { val id = "Snap"; override val toString = id }
  object Int extends Sort { val id = "Int"; override val toString = id }
  object Bool extends Sort { val id = "Bool"; override val toString = id }
  object Ref extends Sort { val id = "Ref"; override val toString = id }
  object Perm extends Sort { val id = "Perm"; override val toString = id }
  object Unit extends Sort { val id = "()"; override val toString = "()" }

  case class Seq(elementsSort: Sort) extends Sort {
    val id = "Seq[%s]".format(elementsSort)
    override val toString = id
  }

  case class Set(elementsSort: Sort) extends Sort {
    val id = "Set[%s]".format(elementsSort)
    override val toString = id
  }

  case class Multiset(elementsSort: Sort) extends Sort {
    val id = "Multiset[%s]".format(elementsSort)
    override val toString = id
  }

  class Arrow private (val from: SISeq[Sort], val to: Sort) extends Sort {
    val id = s"${from mkString " x "} -> $to"

    override val hashCode = silicon.utils.generateHashCode(from, to)

    override def equals(other: Any) =
      this.eq(other.asInstanceOf[AnyRef]) || (other match {
        case a: Arrow => this.from == a.from && this.to == a.to
        case _ => false
      })

    override val toString = id
  }

  object Arrow extends ((SISeq[Sort], Sort) => Sort) {
    def apply(from: SISeq[Sort], to: Sort) = {
      val actualFrom = from match {
        case SISeq() => SISeq(sorts.Unit)
        case SISeq(sorts.Unit) => from
        case other =>
          Predef.assert(!other.contains(sorts.Unit), "")
          other
      }

      new Arrow(actualFrom, to)
    }

    def apply(from: Sort, to: Sort) = new Arrow(List(from), to)

    def unapply(arrow: Arrow) = Some((arrow.from, arrow.to))
  }

  /* [SNAP-EQ] */
  case class Array(from: Sort, to: Sort) extends Sort {
    val id = "Array"
    override val toString = s"$from -> $to"
  }

  case class UserSort(id: String) extends Sort {
    override val toString = id
  }
}

/*
 * Declarations
 */

sealed trait Decl

case class VarDecl(v: Var) extends Decl
case class SortDecl(sort: Sort) extends Decl
case class FunctionDecl(func: Function) extends Decl
case class SortWrapperDecl(from: Sort, to: Sort) extends Decl

/*
 * Basic terms
 */

/* TODO: Should extend viper.silver.ast.Node in order to share all the
 *       visitor-related methods.
 *       To do this, Node has to be made parametric in the type of concrete
 *       Nodes that the visitors operate on. Also, the 'subnodes/subterms'
 *       function must be customizable.
 */
sealed trait Term /*extends Traversable[Term]*/ {
  def sort: Sort

  def ===(t: Term): Term = Eq(this, t)

  def !==(t: Term): Term = Not(Eq(this, t))

  def convert(to: Sort): Term = SortWrapper(this, to)

  def visit[A](f: PartialFunction[Term, A]) =
    Visitor.visit(this, state.utils.subterms)(f)

  def transform(pre: PartialFunction[Term, Term] = PartialFunction.empty)
               (recursive: Term => Boolean = !pre.isDefinedAt(_),
                post: PartialFunction[Term, Term] = PartialFunction.empty)
               : this.type =

    state.utils.transform[this.type](this, pre)(recursive, post)

  def existsDefined[A](f: PartialFunction[Term, A]): Boolean =
    Visitor.existsDefined(this, state.utils.subterms, f)

  def replace(original: Term, replacement: Term): Term =
    this.transform{case `original` => replacement}()

  def replace[T <: Term : ClassTag](replacements: Map[T, Term]): Term = {
    this.transform{case t: T if replacements.contains(t) => replacements(t)}()
  }

  def replace(originals: Seq[Term], replacements: Seq[Term]): Term = {
    this.replace(toMap(originals.zip(replacements)))
  }
}

/* Symbols */

sealed trait Symbol {
  def id: String
}

case class Var(id: String, sort: Sort) extends Symbol with Term {
  override val toString = id
}

class Function(val id: String, val sort: sorts.Arrow) extends Symbol with Term {
  override val hashCode = silicon.utils.generateHashCode(id, sort)

  override def equals(other: Any) =
    this.eq(other.asInstanceOf[AnyRef]) || (other match {
      case f: Function => this.id == f.id && this.sort == f.sort
      case _ => false
    })

  override val toString = s"$id: $sort"
}

object Function {
  def apply(id: String, sort: sorts.Arrow) = new Function(id, sort)

  def apply(id: String, argSorts: Seq[Sort], toSort: Sort) = {
    val symbolSort = sorts.Arrow(argSorts, toSort)

    new Function(id, symbolSort)
  }

  def unapply(f: Function) = Some((f.id, f.sort))
}

/* Literals */

sealed trait Literal extends Term

case object Unit extends SnapshotTerm with Literal {
  override val toString = "_"
}

case class IntLiteral(n: BigInt) extends ArithmeticTerm with Literal {
	def +(m: Int) = IntLiteral(n + m)
	def -(m: Int) = IntLiteral(n - m)
	def *(m: Int) = IntLiteral(n * m)
	def /(m: Int) = Div(this, IntLiteral(m))
	override val toString = n.toString
}

case class Null() extends Term with Literal {
  val sort = sorts.Ref
  override val toString = "Null"
}

sealed trait BooleanLiteral extends BooleanTerm with Literal {
  def value: Boolean
  override def toString = value.toString
}

case class True() extends BooleanLiteral {
  val value = true
	override val toString = "True"
}

case class False() extends BooleanLiteral {
  val value = false
  override val toString = "False"
}

/* Quantifiers */

sealed trait Quantifier

object Forall extends Quantifier { override val toString = "∀ " }
object Exists extends Quantifier { override val toString = "∃ " }

case class Trigger(ts: Seq[Term])

<<<<<<< HEAD
/* Placeholder */
case class *() extends Symbol with Term {
  val id = "x"
  val sort = sorts.Ref

  override val toString = "*"
}

=======
>>>>>>> 0c37b1e4
case class Quantification(q: Quantifier, vars: Seq[Var], tBody: Term, triggers: Seq[Trigger] = Seq())
    extends BooleanTerm

/* Arithmetic expression terms */

sealed abstract class ArithmeticTerm extends Term {
  val sort = sorts.Int
}

class Plus(val p0: Term, val p1: Term) extends ArithmeticTerm
		with commonnodes.Plus[Term] with commonnodes.StructuralEqualityBinaryOp[Term]

object Plus extends Function2[Term, Term, Term] {
	val Zero = IntLiteral(0)

	def apply(e0: Term, e1: Term) = (e0, e1) match {
		case (t0, Zero) => t0
		case (Zero, t1) => t1
		case (IntLiteral(n0), IntLiteral(n1)) => IntLiteral(n0 + n1)
		case _ => new Plus(e0, e1)
	}

	def unapply(t: Plus) = Some((t.p0, t.p1))
}

class Minus(val p0: Term, val p1: Term) extends ArithmeticTerm
		with commonnodes.Minus[Term] with commonnodes.StructuralEqualityBinaryOp[Term]

object Minus extends Function2[Term, Term, Term] {
	val Zero = IntLiteral(0)

	def apply(e0: Term, e1: Term) = (e0, e1) match {
		case (t0, Zero) => t0
		case (IntLiteral(n0), IntLiteral(n1)) => IntLiteral(n0 - n1)
		case (t0, t1) if t0 == t1 => Zero
		case _ => new Minus(e0, e1)
	}

	def unapply(t: Minus) = Some((t.p0, t.p1))
}

class Times(val p0: Term, val p1: Term) extends ArithmeticTerm
		with commonnodes.Times[Term] with commonnodes.StructuralEqualityBinaryOp[Term]

object Times extends Function2[Term, Term, Term] {
	val Zero = IntLiteral(0)
	val One = IntLiteral(1)

	def apply(e0: Term, e1: Term) = (e0, e1) match {
		case (t0, Zero) => Zero
		case (Zero, t1) => Zero
		case (t0, One) => t0
		case (One, t1) => t1
		case (IntLiteral(n0), IntLiteral(n1)) => IntLiteral(n0 * n1)
		case _ => new Times(e0, e1)
	}

	def unapply(t: Times) = Some((t.p0, t.p1))
}

case class Div(p0: Term, p1: Term) extends ArithmeticTerm
		with commonnodes.Div[Term]

case class Mod(p0: Term, p1: Term) extends ArithmeticTerm
		with commonnodes.Mod[Term]

/* Boolean expression terms */

sealed trait BooleanTerm extends Term { override val sort = sorts.Bool }

class Not(val p: Term) extends BooleanTerm with commonnodes.StructuralEqualityUnaryOp[Term] {
	override val op = "!"

	override val toString = p match {
		case eq: Eq => eq.p0.toString + " != " + eq.p1.toString
		case _ => super.toString
	}
}

object Not {
	def apply(e0: Term) = e0 match {
		case Not(e1) => e1
		case True() => False()
		case False() => True()
		case _ => new Not(e0)
	}

	def unapply(e: Not) = Some((e.p))
}

class Or(val p0: Term, val p1: Term) extends BooleanTerm
		with commonnodes.Or[Term] with commonnodes.StructuralEqualityBinaryOp[Term]

/* TODO: Or should be (Term, Term) => BooleanTerm, but that require a
 *       Boolean(t: Term) wrapper, because e0/e1 may just be a Var.
 *       It would be sooooo handy to be able to work with Term[Sort], but
 *       that conflicts with using extractor objects to simplify terms,
 *       since extractor objects can't be type-parameterised.
 */
object Or extends Function2[Term, Term, Term] {
	def apply(e0: Term, e1: Term) = (e0, e1) match {
		case (True(), _) | (_, True()) => True()
		case (False(), e1) => e1
		case (e0, False()) => e0
		case (e0, e1) if e0 == e1 => e0
		case _ => new Or(e0, e1)
	}

	def unapply(e: Or) = Some((e.p0, e.p1))
}

class And(val p0: Term, val p1: Term) extends BooleanTerm
		with commonnodes.And[Term] with commonnodes.StructuralEqualityBinaryOp[Term]

object And extends Function2[Term, Term, Term] {
	def apply(el: Term, er: Term) = (el, er) match {
		case (True(), e1) => e1
		case (e0, True()) => e0
		case (False(), _) | (_, False()) => False()
		case (e0, e1) if e0 == e1 => e0
    case (e0, Implies(e1, e2)) if e0 == e1 =>
      /* This case arises quite often during local evaluation of expressions. */
      new And(e0, e2)
		case _ => new And(el, er)
	}

	def unapply(e: And) = Some((e.p0, e.p1))
}

class Implies(val p0: Term, val p1: Term) extends BooleanTerm
		with commonnodes.Implies[Term] with commonnodes.StructuralEqualityBinaryOp[Term]

object Implies extends Function2[Term, Term, Term] {
	def apply(e0: Term, e1: Term): Term = (e0, e1) match {
		case (True(), e1) => e1
		case (False(), _) => True()
		case (e0, True()) => True()
		case (e0, Implies(e10, e11)) => Implies(And(e0, e10), e11)
		case (e0, e1) if e0 == e1 => True()
		case _ => new Implies(e0, e1)
	}

	def unapply(e: Implies) = Some((e.p0, e.p1))
}

class Iff(val p0: Term, val p1: Term) extends BooleanTerm
		with commonnodes.Iff[Term] with commonnodes.StructuralEqualityBinaryOp[Term]

object Iff extends Function2[Term, Term, Term] {
	def apply(e0: Term, e1: Term) = (e0, e1) match {
		case (True(), e1) => e1
		case (e0, True()) => e0
		case (e0, e1) if e0 == e1 => True()
		case _ => new Iff(e0, e1)
	}

	def unapply(e: Iff) = Some((e.p0, e.p1))
}

class Ite(val t0: Term, val t1: Term, val t2: Term) extends Term {
	assert(t0.sort == sorts.Bool && t1.sort == t2.sort, /* @elidable */
			"Ite term Ite(%s, %s, %s) is not well-sorted: %s, %s, %s"
			.format(t0, t1, t2, t0.sort, t1.sort, t2.sort))

	override val toString = "%s ? %s : %s".format(t0, t1, t2)

  override val hashCode = silicon.utils.generateHashCode(t0, t1, t2)

	override def equals(other: Any) =
		this.eq(other.asInstanceOf[AnyRef]) || (other match {
			case Ite(_t0, _t1, _t2) => t0 == _t0 && t1 == _t1 && t2 == _t2
			case _ => false
		})

  override val sort = t1.sort
}

object Ite extends Function3[Term, Term, Term, Term] {
	def apply(e0: Term, e1: Term, e2: Term) = e0 match {
		case True() => e1
		case False() => e2
    case _ if e1 == e2 => e1
		case _ => new Ite(e0, e1, e2)
	}

	def unapply(e: Ite) = Some((e.t0, e.t1, e.t2))
}

/* Comparison expression terms */

sealed trait ComparisonTerm extends BooleanTerm

case class Eq(p0: Term, p1: Term, specialize: Boolean = true) extends ComparisonTerm with commonnodes.Eq[Term] {
  assert(p0.sort == p1.sort,
         "Expected both operands to be of the same sort, but found %s (%s) and %s (%s)."
         .format(p0.sort, p0, p1.sort, p1))
}

class Less(val p0: Term, val p1: Term) extends ComparisonTerm
		with commonnodes.Less[Term] with commonnodes.StructuralEqualityBinaryOp[Term] {

  assert(p0.sort == p1.sort,
         "Expected both operands to be of the same sort, but found %s (%s) and %s (%s)."
         .format(p0.sort, p0, p1.sort, p1))
}

object Less extends /* OptimisingBinaryArithmeticOperation with */ Function2[Term, Term, Term] {
	def apply(e0: Term, e1: Term) = (e0, e1) match {
		case (IntLiteral(n0), IntLiteral(n1)) => if (n0 < n1) True() else False()
		case (t0, t1) if t0 == t1 => False()
		case _ => new Less(e0, e1)
	}

	def unapply(e: Less) = Some((e.p0, e.p1))
}

class AtMost(val p0: Term, val p1: Term) extends ComparisonTerm
		with commonnodes.AtMost[Term] with commonnodes.StructuralEqualityBinaryOp[Term]

object AtMost extends /* OptimisingBinaryArithmeticOperation with */ Function2[Term, Term, Term] {
	def apply(e0: Term, e1: Term) = (e0, e1) match {
		case (IntLiteral(n0), IntLiteral(n1)) => if (n0 <= n1) True() else False()
		case (t0, t1) if t0 == t1 => True()
		case _ => new AtMost(e0, e1)
	}

	def unapply(e: AtMost) = Some((e.p0, e.p1))
}

class Greater(val p0: Term, val p1: Term) extends ComparisonTerm
		with commonnodes.Greater[Term] with commonnodes.StructuralEqualityBinaryOp[Term]

object Greater extends /* OptimisingBinaryArithmeticOperation with */ Function2[Term, Term, Term] {
	def apply(e0: Term, e1: Term) = (e0, e1) match {
		case (IntLiteral(n0), IntLiteral(n1)) => if (n0 > n1) True() else False()
		case (t0, t1) if t0 == t1 => False()
		case _ => new Greater(e0, e1)
	}

	def unapply(e: Greater) = Some((e.p0, e.p1))
}

class AtLeast(val p0: Term, val p1: Term) extends ComparisonTerm
		with commonnodes.AtLeast[Term] with commonnodes.StructuralEqualityBinaryOp[Term]

object AtLeast extends /* OptimisingBinaryArithmeticOperation with */ Function2[Term, Term, Term] {
	def apply(e0: Term, e1: Term) = (e0, e1) match {
		case (IntLiteral(n0), IntLiteral(n1)) => if (n0 >= n1) True() else False()
		case (t0, t1) if t0 == t1 => True()
		case _ => new AtLeast(e0, e1)
	}

	def unapply(e: AtLeast) = Some((e.p0, e.p1))
}

/*
 * Permissions
 */

sealed trait FractionalPermissions[P <: FractionalPermissions[P]] extends Term {
  def +(other: P): P
  def -(other: P): P
  def *(other: P): P
  def <(other: P): BooleanTerm
  def >(other: P): BooleanTerm
}

sealed abstract class DefaultFractionalPermissions extends FractionalPermissions[DefaultFractionalPermissions] {
  val sort = sorts.Perm

  def +(other: DefaultFractionalPermissions) = PermPlus(this, other)
  def -(other: DefaultFractionalPermissions) = PermMinus(this, other)
  def *(other: DefaultFractionalPermissions) = PermTimes(this, other)
  def <(other: DefaultFractionalPermissions) = PermLess(this, other)
  def >(other: DefaultFractionalPermissions) = PermLess(other, this)
}

case class NoPerm() extends DefaultFractionalPermissions { override val toString = "Z" }
case class FullPerm() extends DefaultFractionalPermissions { override val toString = "W" }
case class FractionPerm(n: DefaultFractionalPermissions, d: DefaultFractionalPermissions) extends DefaultFractionalPermissions { override val toString = s"$n/$d" }
case class WildcardPerm(v: Var) extends DefaultFractionalPermissions { override val toString = v.toString }

case class TermPerm(t: Term) extends DefaultFractionalPermissions {
  utils.assertSort(t, "term", List(sorts.Perm, sorts.Int))

  override val toString = t.toString
}

case class IsValidPermVar(v: Var) extends BooleanTerm {
  override val toString = s"PVar($v)"
}

case class IsReadPermVar(v: Var, ub: DefaultFractionalPermissions) extends BooleanTerm {
  override val toString = s"RdVar($v, $ub)"
}

class PermTimes(val p0: DefaultFractionalPermissions, val p1: DefaultFractionalPermissions)
    extends DefaultFractionalPermissions
       with commonnodes.Times[DefaultFractionalPermissions]
       with commonnodes.StructuralEqualityBinaryOp[DefaultFractionalPermissions]

object PermTimes extends ((DefaultFractionalPermissions, DefaultFractionalPermissions) => DefaultFractionalPermissions) {
  def apply(t0: DefaultFractionalPermissions, t1: DefaultFractionalPermissions) = (t0, t1) match {
    case (FullPerm(), t) => t
    case (t, FullPerm()) => t
    case (NoPerm(), _) => NoPerm()
    case (_, NoPerm()) => NoPerm()
    case (_, _) => new PermTimes(t0, t1)
  }

  def unapply(pt: PermTimes) = Some((pt.p0, pt.p1))
}

class IntPermTimes(val p0: Term, val p1: DefaultFractionalPermissions)
    extends DefaultFractionalPermissions
       with commonnodes.Times[Term]
       with commonnodes.StructuralEqualityBinaryOp[Term]

object IntPermTimes extends ((Term, DefaultFractionalPermissions) => DefaultFractionalPermissions) {
  val One = IntLiteral(1)

  def apply(t0: Term, t1: DefaultFractionalPermissions) = (t0, t1) match {
    case (One, t) => t
    case (_, NoPerm()) => NoPerm()
    case (_, _) => new IntPermTimes(t0, t1)
  }

  def unapply(pt: IntPermTimes) = Some((pt.p0, pt.p1))
}

class PermPlus(val p0: DefaultFractionalPermissions, val p1: DefaultFractionalPermissions)
    extends DefaultFractionalPermissions
       with commonnodes.Plus[DefaultFractionalPermissions]
       with commonnodes.StructuralEqualityBinaryOp[DefaultFractionalPermissions]

object PermPlus extends ((DefaultFractionalPermissions, DefaultFractionalPermissions) => DefaultFractionalPermissions) {
  def apply(t0: DefaultFractionalPermissions, t1: DefaultFractionalPermissions) = (t0, t1) match {
    case (NoPerm(), _) => t1
    case (_, NoPerm()) => t0
    case (_, _) => new PermPlus(t0, t1)
  }

  def unapply(pp: PermPlus) = Some((pp.p0, pp.p1))
}

class PermMinus(val p0: DefaultFractionalPermissions, val p1: DefaultFractionalPermissions)
    extends DefaultFractionalPermissions
       with commonnodes.Minus[DefaultFractionalPermissions]
       with commonnodes.StructuralEqualityBinaryOp[DefaultFractionalPermissions] {

  override val toString = p1 match {
    case _: commonnodes.BinaryOp[_] => s"$p0 $op ($p1)"
    case _ => s"$p0 $op $p1"
  }
}

object PermMinus extends ((DefaultFractionalPermissions, DefaultFractionalPermissions) => DefaultFractionalPermissions) {
  def apply(t0: DefaultFractionalPermissions, t1: DefaultFractionalPermissions) = (t0, t1) match {
    case (_, NoPerm()) => t0
    case (p0, p1) if p0 == p1 => NoPerm()
    case (p0, PermMinus(p1, p2)) if p0 == p1 => p2
    case (PermPlus(p0, p1), p2) if p0 == p2 => p1
    case (PermPlus(p0, p1), p2) if p1 == p2 => p0
    case (_, _) => new PermMinus(t0, t1)
  }

  def unapply(pm: PermMinus) = Some((pm.p0, pm.p1))
}

class PermLess(val p0: DefaultFractionalPermissions, val p1: DefaultFractionalPermissions)
    extends BooleanTerm
       with commonnodes.Less[DefaultFractionalPermissions]
       with commonnodes.StructuralEqualityBinaryOp[DefaultFractionalPermissions] {

  override val toString = "(%s) < (%s)".format(p0, p1)
}

object PermLess extends ((DefaultFractionalPermissions, DefaultFractionalPermissions) => BooleanTerm) {
  def apply(t0: DefaultFractionalPermissions, t1: DefaultFractionalPermissions) = (t0, t1) match {
    case (t0, t1) if t0 == t1 => False()
    case (_, _) => new PermLess(t0, t1)
  }

  def unapply(pl: PermLess) = Some((pl.p0, pl.p1))
}

case class PermMin(p0: Term, p1: Term) extends DefaultFractionalPermissions with commonnodes.BinaryOp[Term] {
  utils.assertSort(p0, "Permission 1st", sorts.Perm)
  utils.assertSort(p1, "Permission 2nd", sorts.Perm)

  override val toString = s"min ($p0, $p1)"
}

/* Functions */

case class Apply(func: Term, args: Seq[Term]) extends Term {
  val funcSort = func.sort match {
    case a: sorts.Arrow => a
    case other => sys.error(s"Cannot apply $func of sort $other to $args")
  }

  val sort = funcSort.to

  override val toString = s"$func(${args.mkString(",")})"
}

case class FApp(function: Function, snapshot: Term, tArgs: Seq[Term]) extends Term {
  utils.assertSort(snapshot, "snapshot", sorts.Snap)

  val sort = function.sort.to
  override val toString = s"${function.id}(${tArgs.mkString(",")};$snapshot)"
}

/* Sequences */

/* TODO: Make arguments more specific, i.e., SeqTerm instead of Term. The problem is that terms.Var can be
 *       used there, as well as terms.FApp, and probably other terms that are not SeqTerms but of sort Seq.
 *       How to deal with those?
 */

sealed trait SeqTerm extends Term {
  val elementsSort: Sort
  val sort: sorts.Seq
}

case class SeqRanged(p0: Term, p1: Term) extends SeqTerm /* with BinaryOp[Term] */ {
  utils.assertSort(p0, "first operand", sorts.Int)
  utils.assertSort(p1, "second operand", sorts.Int)

  val elementsSort = sorts.Int
  val sort = sorts.Seq(elementsSort)

  override val toString = "[%s..%s]".format(p0, p1)
}

case class SeqNil(elementsSort: Sort) extends SeqTerm with Literal {
  val sort = sorts.Seq(elementsSort)
  override val toString = "Nil"
}

case class SeqSingleton(p: Term) extends SeqTerm /* with UnaryOp[Term] */ {
  val elementsSort = p.sort
  val sort = sorts.Seq(elementsSort)

  override val toString = "[" + p + "]"
}

class SeqAppend(val p0: Term, val p1: Term) extends SeqTerm with commonnodes.StructuralEqualityBinaryOp[Term] {
  val elementsSort = p0.sort.asInstanceOf[sorts.Seq].elementsSort
  val sort = sorts.Seq(elementsSort)

  override val op = "++"
}

object SeqAppend extends ((Term, Term) => SeqTerm) {
  def apply(t0: Term, t1: Term) = {
    utils.assertSameSeqSorts(t0, t1)
    new SeqAppend(t0, t1)
  }

  def unapply(sa: SeqAppend) = Some((sa.p0, sa.p1))
}

class SeqDrop(val p0: Term, val p1: Term) extends SeqTerm with commonnodes.StructuralEqualityBinaryOp[Term] {
  val elementsSort = p0.sort.asInstanceOf[sorts.Seq].elementsSort
  val sort = sorts.Seq(elementsSort)

  override val toString = p0 + "[" + p1 + ":]"
}

object SeqDrop extends ((Term, Term) => SeqTerm) {
  def apply(t0: Term, t1: Term) = {
    utils.assertSort(t0, "first operand", "Seq", _.isInstanceOf[sorts.Seq])
    utils.assertSort(t1, "second operand", sorts.Int)
    new SeqDrop(t0, t1)
  }

  def unapply(sd: SeqDrop) = Some((sd.p0, sd.p1))
}

class SeqTake(val p0: Term, val p1: Term) extends SeqTerm with commonnodes.StructuralEqualityBinaryOp[Term] {
  val elementsSort = p0.sort.asInstanceOf[sorts.Seq].elementsSort
  val sort = sorts.Seq(elementsSort)

  override val toString = p0 + "[:" + p1 + "]"
}

object SeqTake extends ((Term, Term) => SeqTerm) {
  def apply(t0: Term, t1: Term) = {
    utils.assertSort(t0, "first operand", "Seq", _.isInstanceOf[sorts.Seq])
    utils.assertSort(t1, "second operand", sorts.Int)
    new SeqTake(t0, t1)
  }

  def unapply(st: SeqTake) = Some((st.p0, st.p1))
}

class SeqLength(val p: Term) extends Term with commonnodes.StructuralEqualityUnaryOp[Term] {
  val sort = sorts.Int
  override val toString = "|" + p + "|"
}

object SeqLength {
  def apply(t: Term) = {
    utils.assertSort(t, "term", "Seq", _.isInstanceOf[sorts.Seq])
    new SeqLength(t)
  }

  def unapply(sl: SeqLength) = Some((sl.p))
}

class SeqAt(val p0: Term, val p1: Term) extends Term with commonnodes.StructuralEqualityBinaryOp[Term] {
  val sort = p0.sort.asInstanceOf[sorts.Seq].elementsSort

  override val toString = p0 + "[" + p1 + "]"
}

object SeqAt extends ((Term, Term) => Term) {
  def apply(t0: Term, t1: Term) = {
    utils.assertSort(t0, "first operand", "Seq", _.isInstanceOf[sorts.Seq])
    utils.assertSort(t1, "second operand", sorts.Int)
    new SeqAt(t0, t1)
  }

  def unapply(sa: SeqAt) = Some((sa.p0, sa.p1))
}

class SeqIn(val p0: Term, val p1: Term) extends BooleanTerm with commonnodes.StructuralEqualityBinaryOp[Term] {
  override val toString = "%s in %s".format(p1, p0)
}

object SeqIn extends ((Term, Term) => BooleanTerm) {
  def apply(t0: Term, t1: Term) = {
    utils.assertSort(t0, "first operand", "Seq", _.isInstanceOf[sorts.Seq])
    utils.assertSort(t1, "second operand", t0.sort.asInstanceOf[sorts.Seq].elementsSort)
    new SeqIn(t0, t1)
  }

  def unapply(si: SeqIn) = Some((si.p0, si.p1))
}

class SeqUpdate(val t0: Term, val t1: Term, val t2: Term) extends SeqTerm {
  val sort = t0.sort.asInstanceOf[sorts.Seq]
  val elementsSort = sort.elementsSort

  override def equals(other: Any) =
    this.eq(other.asInstanceOf[AnyRef]) || (other match {
      case su: SeqUpdate if su.getClass.eq(this.getClass) => t0 == su.t0 && t1 == su.t1 && t2 == su.t2
      case _ => false
    })

  override def hashCode(): Int = silicon.utils.generateHashCode(t0, t1, t2)

  override val toString = s"$t0[$t1] := $t2".format(t0, t1, t2)
}

object SeqUpdate extends ((Term, Term, Term) => SeqTerm) {
  def apply(t0: Term, t1: Term, t2: Term) = {
    utils.assertSort(t0, "first operand", "Seq", _.isInstanceOf[sorts.Seq])
    utils.assertSort(t1, "second operand", sorts.Int)
    utils.assertSort(t2, "third operand", t0.sort.asInstanceOf[sorts.Seq].elementsSort)

    new SeqUpdate(t0, t1, t2)
  }

  def unapply(su: SeqUpdate) = Some((su.t0, su.t1, su.t2))
}

/* Sets */

sealed trait SetTerm extends Term {
  val elementsSort: Sort
  val sort: sorts.Set
}

sealed trait BinarySetOp extends SetTerm with commonnodes.StructuralEqualityBinaryOp[Term] {
  val elementsSort = p0.sort.asInstanceOf[sorts.Set].elementsSort
  val sort = sorts.Set(elementsSort)
}

case class EmptySet(elementsSort: Sort) extends SetTerm with Literal {
  val sort = sorts.Set(elementsSort)
  override val toString = "Ø"
}

case class SingletonSet(p: Term) extends SetTerm /* with UnaryOp[Term] */ {
  val elementsSort = p.sort
  val sort = sorts.Set(elementsSort)

  override val toString = "{" + p + "}"
}

class SetAdd(val p0: Term, val p1: Term) extends SetTerm with commonnodes.StructuralEqualityBinaryOp[Term] {
  val elementsSort = p0.sort.asInstanceOf[sorts.Set].elementsSort
  val sort = sorts.Set(elementsSort)

  override val op = "+"
}

object SetAdd extends ((Term, Term) => SetTerm) {
  def apply(t0: Term, t1: Term) = {
    utils.assertSort(t0, "first operand", "Set", _.isInstanceOf[sorts.Set])
    utils.assertSort(t1, "second operand", t0.sort.asInstanceOf[sorts.Set].elementsSort)

    new SetAdd(t0, t1)
  }

  def unapply(sa: SetAdd) = Some((sa.p0, sa.p1))
}

class SetUnion(val p0: Term, val p1: Term) extends BinarySetOp {
  override val op = "∪"
}

object SetUnion extends ((Term, Term) => SetTerm) {
  def apply(t0: Term, t1: Term) = {
    utils.assertSameSetSorts(t0, t1)
    new SetUnion(t0, t1)
  }

  def unapply(su: SetUnion) = Some((su.p0, su.p1))
}

class SetIntersection(val p0: Term, val p1: Term) extends BinarySetOp {
  override val op = "∩"
}

object SetIntersection extends ((Term, Term) => SetTerm) {
  def apply(t0: Term, t1: Term) = {
    utils.assertSameSetSorts(t0, t1)
    new SetIntersection(t0, t1)
  }

  def unapply(si: SetIntersection) = Some((si.p0, si.p1))
}

class SetSubset(val p0: Term, val p1: Term) extends BinarySetOp {
  override val op = "⊂"
}

object SetSubset extends ((Term, Term) => SetTerm) {
  def apply(t0: Term, t1: Term) = {
    utils.assertSameSetSorts(t0, t1)
    new SetSubset(t0, t1)
  }

  def unapply(ss: SetSubset) = Some((ss.p0, ss.p1))
}

class SetDisjoint(val p0: Term, val p1: Term) extends BinarySetOp {
  override val op = "disj"
}

object SetDisjoint extends ((Term, Term) => SetTerm) {
  def apply(t0: Term, t1: Term) = {
    utils.assertSameSetSorts(t0, t1)
    new SetDisjoint(t0, t1)
  }

  def unapply(sd: SetDisjoint) = Some((sd.p0, sd.p1))
}

class SetDifference(val p0: Term, val p1: Term) extends BinarySetOp {
  override val op = "\\"
}

object SetDifference extends ((Term, Term) => SetTerm) {
  def apply(t0: Term, t1: Term) = {
    utils.assertSameSetSorts(t0, t1)
    new SetDifference(t0, t1)
  }

  def unapply(sd: SetDifference) = Some((sd.p0, sd.p1))
}

class SetIn(val p0: Term, val p1: Term) extends BooleanTerm with commonnodes.StructuralEqualityBinaryOp[Term] {
  override val op = "in"
}

object SetIn extends ((Term, Term) => BooleanTerm) {
  def apply(t0: Term, t1: Term) = {
    utils.assertSort(t1, "second operand", "Set", _.isInstanceOf[sorts.Set])
    utils.assertSort(t0, "first operand", t1.sort.asInstanceOf[sorts.Set].elementsSort)

    new SetIn(t0, t1)
  }

  def unapply(si: SetIn) = Some((si.p0, si.p1))
}

class SetCardinality(val p: Term) extends Term with commonnodes.StructuralEqualityUnaryOp[Term] {
  val sort = sorts.Int
  override val toString = "|" + p + "|"
}

object SetCardinality {
  def apply(t: Term) = {
    utils.assertSort(t, "term", "Set", _.isInstanceOf[sorts.Set])
    new SetCardinality(t)
  }

  def unapply(sc: SetCardinality) = Some((sc.p))
}

/* Multisets */

sealed trait MultisetTerm extends Term {
  val elementsSort: Sort
  val sort: sorts.Multiset
}

sealed trait BinaryMultisetOp extends MultisetTerm with commonnodes.StructuralEqualityBinaryOp[Term] {
  val elementsSort = p0.sort.asInstanceOf[sorts.Multiset].elementsSort
  val sort = sorts.Multiset(elementsSort)
}

class MultisetUnion(val p0: Term, val p1: Term) extends BinaryMultisetOp {
  override val op = "∪"
}

object MultisetUnion extends ((Term, Term) => MultisetTerm) {
  def apply(t0: Term, t1: Term) = {
    utils.assertSameMultisetSorts(t0, t1)
    new MultisetUnion(t0, t1)
  }

  def unapply(mu: MultisetUnion) = Some((mu.p0, mu.p1))
}

class MultisetIntersection(val p0: Term, val p1: Term) extends BinaryMultisetOp {
  override val op = "∩"
}

object MultisetIntersection extends ((Term, Term) => MultisetTerm) {
  def apply(t0: Term, t1: Term) = {
    utils.assertSameMultisetSorts(t0, t1)
    new MultisetIntersection(t0, t1)
  }

  def unapply(mi: MultisetIntersection) = Some((mi.p0, mi.p1))
}

class MultisetSubset(val p0: Term, val p1: Term) extends BinaryMultisetOp {
  override val op = "⊂"
}

object MultisetSubset extends ((Term, Term) => MultisetTerm) {
  def apply(t0: Term, t1: Term) = {
    utils.assertSameMultisetSorts(t0, t1)
    new MultisetSubset(t0, t1)
  }

  def unapply(ms: MultisetSubset) = Some((ms.p0, ms.p1))
}

class MultisetDifference(val p0: Term, val p1: Term) extends BinaryMultisetOp {
  override val op = "\\"
}

object MultisetDifference extends ((Term, Term) => MultisetTerm) {
  def apply(t0: Term, t1: Term) = {
    utils.assertSameMultisetSorts(t0, t1)
    new MultisetDifference(t0, t1)
  }

  def unapply(md: MultisetDifference) = Some((md.p0, md.p1))
}

class MultisetIn(val p0: Term, val p1: Term) extends BooleanTerm with commonnodes.StructuralEqualityBinaryOp[Term] {
  override val op = "∈"
}

object MultisetIn extends ((Term, Term) => BooleanTerm) {
  def apply(t0: Term, t1: Term) = {
    utils.assertSort(t1, "second operand", "Multiset", _.isInstanceOf[sorts.Multiset])
    utils.assertSort(t0, "first operand", t1.sort.asInstanceOf[sorts.Multiset].elementsSort)

    new MultisetIn(t0, t1)
  }

  def unapply(mi: MultisetIn) = Some((mi.p0, mi.p1))
}

class MultisetCardinality(val p: Term) extends Term with commonnodes.StructuralEqualityUnaryOp[Term] {
  val sort = sorts.Int
  override val toString = "|" + p + "|"
}

object MultisetCardinality {
  def apply(t: Term) = {
    utils.assertSort(t, "term", "Multiset", _.isInstanceOf[sorts.Multiset])
    new MultisetCardinality(t)
  }

  def unapply(mc: MultisetCardinality) = Some((mc.p))
}

class MultisetCount(val p0: Term, val p1: Term) extends Term with commonnodes.StructuralEqualityBinaryOp[Term] {
  val sort = sorts.Int
  override val toString = s"cnt($p0,$p1)"
}

object MultisetCount extends {
  def apply(e: Term, t: Term) = {
    utils.assertSort(t, "second operand", "Multiset", _.isInstanceOf[sorts.Multiset])
    utils.assertSort(e, "first operand", t.sort.asInstanceOf[sorts.Multiset].elementsSort)

    new MultisetCount(e,t)
  }

  def unapply(mc:MultisetCount) = Some((mc.p0, mc.p1))
}

class MultisetFromSeq(val p: Term) extends Term with commonnodes.StructuralEqualityUnaryOp[Term] {
  val elementsSort = p.sort.asInstanceOf[sorts.Seq].elementsSort
  val sort = sorts.Multiset(elementsSort)
}

object MultisetFromSeq {
  def apply(p:Term) = {
    utils.assertSort(p, "first operand", "Seq", _.isInstanceOf[sorts.Seq])

    new MultisetFromSeq(p)
  }

  def unapply(m:MultisetFromSeq) = Some(m.p)
}

/* Domains */

case class DomainFApp(function: Function, tArgs: Seq[Term]) extends Term {
  val sort = function.sort.to
  override val toString = function.id + tArgs.mkString("(", ", ", ")")
}

/* Snapshots */

sealed trait SnapshotTerm extends Term { val sort = sorts.Snap }

class Combine(val p0: Term, val p1: Term) extends SnapshotTerm with commonnodes.StructuralEqualityBinaryOp[Term] {
  utils.assertSort(p0, "first operand", sorts.Snap)
  utils.assertSort(p1, "second operand", sorts.Snap)

  override val toString = s"($p0, $p1)"
}

object Combine {
  def apply(t0: Term, t1: Term) = new Combine(t0.convert(sorts.Snap), t1.convert(sorts.Snap))

  def unapply(c: Combine) = Some((c.p0, c.p1))
}

case class First(t: Term) extends SnapshotTerm {
  utils.assertSort(t, "term", sorts.Snap)
}

case class Second(t: Term) extends SnapshotTerm {
  utils.assertSort(t, "term", sorts.Snap)
}

/* Nasty internals */

case class Select(t0: Term, t1: Term) extends Term {
  private val arraySort: sorts.Array = t0.sort match {
    case array: sorts.Array => array
    case other => sys.error(s"Expected first operand $t0 to be of sort Array, but found $other.")
  }

  utils.assertSort(t1, "second operand", arraySort.from)

  val sort = arraySort.to
  override val toString = s"$t0($t1)"
}

class SortWrapper(val t: Term, val to: Sort) extends Term {
  assert((t.sort == sorts.Snap || to == sorts.Snap) && t.sort != to,
         s"Unexpected sort wrapping of $t from ${t.sort} to $to")

  override val hashCode = silicon.utils.generateHashCode(t, to)

  override def equals(other: Any) =
    this.eq(other.asInstanceOf[AnyRef]) || (other match {
      case sw: SortWrapper => this.t == sw.t && this.to == sw.to
      case _ => false
    })

  override val toString = s"$t"
  override val sort = to
}

object SortWrapper {
  def apply(t: Term, to: Sort) = t match {
    case _ if t.sort == to => t
    case sw: SortWrapper if sw.t.sort == to => sw.t
    case _ => new SortWrapper(t, to)
  }

  def unapply(sw: SortWrapper) = Some((sw.t, sw.to))
}

/* Other terms */

class Distinct(val ts: Set[Term]) extends BooleanTerm {
  assert(ts.nonEmpty, "Distinct requires at least term.")

  override val toString = s"Distinct($ts)"

  override val hashCode = ts.hashCode

  override def equals(other: Any) =
    this.eq(other.asInstanceOf[AnyRef]) || (other match {
      case d: Distinct if d.getClass.eq(this.getClass) =>
        /* getClass identity is checked in order to prevent that different
         * subtypes of Distinct are considered equal.
         */
        ts == d.ts

      case _ => false
    })
}

object Distinct {
  def apply(ts: Set[Term]): Term =
    if (ts.nonEmpty) new Distinct(ts)
    else True()

  def unapply(d: Distinct) = Some(d.ts)
}

/* Convenience functions */

object perms {
  def IsNonNegative(p: DefaultFractionalPermissions) = p match {
    case _: NoPerm | _: FullPerm | _: WildcardPerm => True()
    case _ => Or(p === NoPerm(), NoPerm() < p)
  }

  def IsPositive(p: DefaultFractionalPermissions) = p match {
    case _: NoPerm => False() /* TODO: This "false" should not be checked; asserting it should just return false/no */
    case _: FullPerm | _: WildcardPerm => True()
    case _ => NoPerm() < p
  }

  def IsAsPermissive(p1: DefaultFractionalPermissions, p2: DefaultFractionalPermissions) =
    if (p1 == p2) True()
    else Or(p1 === p2, p2 < p1)

  def IsNoAccess(p: DefaultFractionalPermissions) = p match {
    case _: NoPerm => True()
    case  _: PermPlus | PermMinus(_, _: WildcardPerm) => False() /* TODO: This "false" should not be checked; asserting it should just return false/no */
      /* ATTENTION: This is only sound if both plus operands and the left minus operand are positive! */
    case _ => Or(p === NoPerm(), p < NoPerm())
  }
}

/* Utility functions */

object utils {
  def ¬(t: Term) = Not(t)

  def BigAnd(it: Iterable[Term], f: Term => Term = t => t) =
    silicon.utils.mapReduceLeft(it, f, And, True())

  def BigOr(it: Iterable[Term], f: Term => Term = t => t): Term =
    silicon.utils.mapReduceLeft(it, f, Or, True())

  def BigPermSum(it: Iterable[DefaultFractionalPermissions],
                 f: DefaultFractionalPermissions => DefaultFractionalPermissions = t => t)
                : DefaultFractionalPermissions =

    silicon.utils.mapReduceLeft(it, f, PermPlus, NoPerm())

  @scala.annotation.elidable(level = scala.annotation.elidable.ASSERTION)
  def assertSort(t: Term, desc: String, s: Sort) {
    assert(t.sort == s,
           "Expected %s %s to be of sort %s, but found %s.".format(desc, t, s, t.sort))
  }

  @scala.annotation.elidable(level = scala.annotation.elidable.ASSERTION)
  def assertSort(t: Term, desc: String, xs: Seq[Sort]) {
    assert(xs.contains(t.sort),
           "Expected %s %s to be one of sorts %s, but found %s.".format(desc, t, xs, t.sort))
  }

  @scala.annotation.elidable(level = scala.annotation.elidable.ASSERTION)
  def assertSort(t: Term, desc: String, sortDesc: String, f: Sort => Boolean) {
    assert(f(t.sort),
      "Expected %s %s to be of sort %s, but found %s.".format(desc, t, sortDesc, t.sort))
  }

  @scala.annotation.elidable(level = scala.annotation.elidable.ASSERTION)
  def assertSameSeqSorts(t0: Term, t1: Term) {
    assert(
      (t0.sort, t1.sort) match {
        case (sorts.Seq(a), sorts.Seq(b)) if a == b => true
        case _ => false
      },
      "Expected both operands to be of sort Seq(X), but found %s (%s) and %s (%s)"
        .format(t0, t0.sort, t1, t1.sort))
  }

  @scala.annotation.elidable(level = scala.annotation.elidable.ASSERTION)
  def assertSameSetSorts(t0: Term, t1: Term) {
    assert(
      (t0.sort, t1.sort) match {
        case (sorts.Set(a), sorts.Set(b)) if a == b => true
        case _ => false
      },
      "Expected both operands to be of sort Set(X), but found %s (%s) and %s (%s)"
        .format(t0, t0.sort, t1, t1.sort))
  }

  @scala.annotation.elidable(level = scala.annotation.elidable.ASSERTION)
  def assertSameMultisetSorts(t0: Term, t1: Term) {
    assert(
      (t0.sort, t1.sort) match {
        case (sorts.Multiset(a), sorts.Multiset(b)) if a == b => true
        case _ => false
      },
      "Expected both operands to be of sort Multiset(X), but found %s (%s) and %s (%s)"
        .format(t0, t0.sort, t1, t1.sort))
  }
}

object implicits {
  import scala.language.implicitConversions

  implicit def intToTerm(i: Int): IntLiteral = IntLiteral(i)
  implicit def boolToTerm(b: Boolean): BooleanLiteral = if (b) True() else False()
}<|MERGE_RESOLUTION|>--- conflicted
+++ resolved
@@ -97,12 +97,6 @@
     def unapply(arrow: Arrow) = Some((arrow.from, arrow.to))
   }
 
-  /* [SNAP-EQ] */
-  case class Array(from: Sort, to: Sort) extends Sort {
-    val id = "Array"
-    override val toString = s"$from -> $to"
-  }
-
   case class UserSort(id: String) extends Sort {
     override val toString = id
   }
@@ -144,7 +138,7 @@
   def transform(pre: PartialFunction[Term, Term] = PartialFunction.empty)
                (recursive: Term => Boolean = !pre.isDefinedAt(_),
                 post: PartialFunction[Term, Term] = PartialFunction.empty)
-               : this.type =
+  : this.type =
 
     state.utils.transform[this.type](this, pre)(recursive, post)
 
@@ -242,17 +236,6 @@
 
 case class Trigger(ts: Seq[Term])
 
-<<<<<<< HEAD
-/* Placeholder */
-case class *() extends Symbol with Term {
-  val id = "x"
-  val sort = sorts.Ref
-
-  override val toString = "*"
-}
-
-=======
->>>>>>> 0c37b1e4
 case class Quantification(q: Quantifier, vars: Seq[Var], tBody: Term, triggers: Seq[Trigger] = Seq())
     extends BooleanTerm
 
@@ -447,17 +430,12 @@
 
 case class Eq(p0: Term, p1: Term, specialize: Boolean = true) extends ComparisonTerm with commonnodes.Eq[Term] {
   assert(p0.sort == p1.sort,
-         "Expected both operands to be of the same sort, but found %s (%s) and %s (%s)."
-         .format(p0.sort, p0, p1.sort, p1))
+      "Expected both operands to be of the same sort, but found %s (%s) and %s (%s)."
+        .format(p0.sort, p0, p1.sort, p1))
 }
 
 class Less(val p0: Term, val p1: Term) extends ComparisonTerm
-		with commonnodes.Less[Term] with commonnodes.StructuralEqualityBinaryOp[Term] {
-
-  assert(p0.sort == p1.sort,
-         "Expected both operands to be of the same sort, but found %s (%s) and %s (%s)."
-         .format(p0.sort, p0, p1.sort, p1))
-}
+		with commonnodes.Less[Term] with commonnodes.StructuralEqualityBinaryOp[Term]
 
 object Less extends /* OptimisingBinaryArithmeticOperation with */ Function2[Term, Term, Term] {
 	def apply(e0: Term, e1: Term) = (e0, e1) match {
@@ -535,7 +513,7 @@
 case class FractionPerm(n: DefaultFractionalPermissions, d: DefaultFractionalPermissions) extends DefaultFractionalPermissions { override val toString = s"$n/$d" }
 case class WildcardPerm(v: Var) extends DefaultFractionalPermissions { override val toString = v.toString }
 
-case class TermPerm(t: Term) extends DefaultFractionalPermissions {
+case class TermPerm(val t: Term) extends DefaultFractionalPermissions {
   utils.assertSort(t, "term", List(sorts.Perm, sorts.Int))
 
   override val toString = t.toString
@@ -627,7 +605,7 @@
        with commonnodes.Less[DefaultFractionalPermissions]
        with commonnodes.StructuralEqualityBinaryOp[DefaultFractionalPermissions] {
 
-  override val toString = "(%s) < (%s)".format(p0, p1)
+  override val toString = "%s < %s".format(p0, p1)
 }
 
 object PermLess extends ((DefaultFractionalPermissions, DefaultFractionalPermissions) => BooleanTerm) {
@@ -1050,13 +1028,13 @@
   def unapply(mc: MultisetCardinality) = Some((mc.p))
 }
 
-class MultisetCount(val p0: Term, val p1: Term) extends Term with commonnodes.StructuralEqualityBinaryOp[Term] {
+class MultisetCount(val p0:Term, val p1:Term) extends Term with commonnodes.StructuralEqualityBinaryOp[Term] {
   val sort = sorts.Int
   override val toString = s"cnt($p0,$p1)"
 }
 
 object MultisetCount extends {
-  def apply(e: Term, t: Term) = {
+  def apply(e:Term, t:Term) = {
     utils.assertSort(t, "second operand", "Multiset", _.isInstanceOf[sorts.Multiset])
     utils.assertSort(e, "first operand", t.sort.asInstanceOf[sorts.Multiset].elementsSort)
 
@@ -1066,7 +1044,7 @@
   def unapply(mc:MultisetCount) = Some((mc.p0, mc.p1))
 }
 
-class MultisetFromSeq(val p: Term) extends Term with commonnodes.StructuralEqualityUnaryOp[Term] {
+class MultisetFromSeq(val p:Term) extends Term with commonnodes.StructuralEqualityUnaryOp[Term] {
   val elementsSort = p.sort.asInstanceOf[sorts.Seq].elementsSort
   val sort = sorts.Multiset(elementsSort)
 }
@@ -1113,31 +1091,9 @@
   utils.assertSort(t, "term", sorts.Snap)
 }
 
-/* Nasty internals */
-
-case class Select(t0: Term, t1: Term) extends Term {
-  private val arraySort: sorts.Array = t0.sort match {
-    case array: sorts.Array => array
-    case other => sys.error(s"Expected first operand $t0 to be of sort Array, but found $other.")
-  }
-
-  utils.assertSort(t1, "second operand", arraySort.from)
-
-  val sort = arraySort.to
-  override val toString = s"$t0($t1)"
-}
-
 class SortWrapper(val t: Term, val to: Sort) extends Term {
   assert((t.sort == sorts.Snap || to == sorts.Snap) && t.sort != to,
          s"Unexpected sort wrapping of $t from ${t.sort} to $to")
-
-  override val hashCode = silicon.utils.generateHashCode(t, to)
-
-  override def equals(other: Any) =
-    this.eq(other.asInstanceOf[AnyRef]) || (other match {
-      case sw: SortWrapper => this.t == sw.t && this.to == sw.to
-      case _ => false
-    })
 
   override val toString = s"$t"
   override val sort = to
