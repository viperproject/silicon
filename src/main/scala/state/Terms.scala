// This Source Code Form is subject to the terms of the Mozilla Public
// License, v. 2.0. If a copy of the MPL was not distributed with this
// file, You can obtain one at http://mozilla.org/MPL/2.0/.
//
// Copyright (c) 2011-2019 ETH Zurich.

package viper.silicon.state.terms

import java.util.concurrent.atomic.AtomicInteger

import scala.annotation.tailrec
import scala.reflect.ClassTag
import viper.silver.ast
import viper.silicon.common.collections.immutable.InsertionOrderedSet
import viper.silicon.{Map, Stack, state, toMap}
import viper.silicon.state.{Identifier, MagicWandChunk, MagicWandIdentifier, SortBasedIdentifier}
import viper.silicon.verifier.Verifier
import viper.silicon.annotation.flyweight

sealed trait Node {
  def toString: String
}

sealed trait Symbol extends Node {
  def id: Identifier
}

/*
 * Sorts
 */

sealed trait Sort extends Symbol

object sorts {
  object Snap extends Sort { val id = Identifier("Snap"); override lazy val toString = id.toString }
  object Int  extends Sort { val id = Identifier("Int");  override lazy val toString = id.toString }
  object Bool extends Sort { val id = Identifier("Bool"); override lazy val toString = id.toString }
  object Ref  extends Sort { val id = Identifier("Ref");  override lazy val toString = id.toString }
  object Perm extends Sort { val id = Identifier("Perm"); override lazy val toString = id.toString }
  object Unit extends Sort { val id = Identifier("()");   override lazy val toString = id.toString }

  case class Seq(elementsSort: Sort) extends Sort {
    val id = Identifier(s"Seq[$elementsSort]")
    override lazy val toString = id.toString
  }

  case class Set(elementsSort: Sort) extends Sort {
    val id = Identifier(s"Set[$elementsSort]")
    override lazy val toString = id.toString
  }

  case class Multiset(elementsSort: Sort) extends Sort {
    val id = Identifier(s"Multiset[$elementsSort]")
    override lazy val toString = id.toString
  }

  case class Map(keySort: Sort, valueSort: Sort) extends Sort {
    val id = Identifier(s"Map[$keySort,$valueSort]")
    override lazy val toString = id.toString
  }

  case class UserSort(id: Identifier) extends Sort {
    override lazy val toString = id.toString
  }

  case class SMTSort(id: Identifier) extends Sort {
    override lazy val toString = id.toString
  }

  case class FieldValueFunction(codomainSort: Sort) extends Sort {
    val id = Identifier(s"FVF[$codomainSort]")
    override lazy val toString = id.toString
  }

  case class PredicateSnapFunction(codomainSort: Sort) extends Sort {
    val id = Identifier(s"PSF[$codomainSort]")
    override lazy val toString = id.toString
  }

  case class FieldPermFunction() extends Sort  {
    val id = Identifier("FPM")
    override lazy val toString = id.toString
  }

  case class PredicatePermFunction() extends Sort {
    val id = Identifier("PPM")
    override lazy val toString = id.toString
  }
}

/*
 * Declarations
 */

sealed trait Decl extends Node {
  def id: Identifier
}

@flyweight
class SortDecl(val sort: Sort) extends Decl {
  val id: Identifier = sort.id
}

@flyweight
class FunctionDecl(val func: Function) extends Decl {
  val id: Identifier = func.id
}

@flyweight
class SortWrapperDecl(val from: Sort, val to: Sort) extends Decl {
  val id: Identifier = SortWrapperId(from, to)
}

@flyweight
class MacroDecl(val id: Identifier, val args: Seq[Var], val body: Term) extends Decl

object ConstDecl extends (Var => Decl) { /* TODO: Inconsistent naming - Const vs Var */
  def apply(v: Var) = FunctionDecl(v)
}

object SortWrapperId extends ((Sort, Sort) => Identifier) {
  def apply(from: Sort, to: Sort): Identifier = SortBasedIdentifier("$SortWrappers.%sTo%s", Seq(from, to))
}

/*
 * Applicables and Applications
 */

sealed trait Applicable extends Symbol {
  def argSorts: Seq[Sort]
  def resultSort: Sort
}

sealed trait Application[A <: Applicable] extends Term {
  def applicable: A
  def args: Seq[Term]
}

sealed trait Function extends Applicable

object Function {
  def unapply(fun: Function): Some[(Identifier, Seq[Sort], Sort)] =
    Some((fun.id, fun.argSorts, fun.resultSort))
}

/* RFC: [18-12-2015 Malte] An alternative to using different sub-classes of Function (e.g.
 *      Fun, HeapDepFun, ...) would be to use a single Fun class that as an additional property
 *      (i.e. field) that indicates the kind of
 */

trait GenericFunction[F <: Function] extends Function {
  override lazy val toString =
    if (argSorts.isEmpty) s"$id: $resultSort"
    else s"$id: ${argSorts.mkString(" x ")} -> $resultSort"
}

@flyweight
class Fun(val id: Identifier, val argSorts: Seq[Sort], val resultSort: Sort)
  extends GenericFunction[Fun]

object Fun extends ((Identifier, Seq[Sort], Sort) => Fun) {
  def apply(id: Identifier, argSort: Sort, resultSort: Sort): Fun =
    apply(id, Seq(argSort), resultSort)
}

/* TODO: [18-12-2015 Malte] Since heap-dependent functions are represented by a separate class,
 *       it might make sense to add methods isLimited/isStateless and transformers
 *       toLimited/toStateless, and to remove the corresponding methods from the FunctionSupporter
 *       object.
 */
@flyweight
class HeapDepFun(val id: Identifier, val argSorts: Seq[Sort], val resultSort: Sort)
  extends GenericFunction[HeapDepFun]

object HeapDepFun extends ((Identifier, Seq[Sort], Sort) => HeapDepFun) {
  def apply(id: Identifier, argSort: Sort, resultSort: Sort): HeapDepFun =
    apply(id, Seq(argSort), resultSort)
}

@flyweight
class DomainFun(val id: Identifier, val argSorts: Seq[Sort], val resultSort: Sort)
  extends GenericFunction[DomainFun]

object DomainFun extends ((Identifier, Seq[Sort], Sort) => DomainFun) {
  def apply(id: Identifier, argSort: Sort, resultSort: Sort): DomainFun =
    apply(id, Seq(argSort), resultSort)
}

@flyweight
class SMTFun(val id: Identifier, val argSorts: Seq[Sort], val resultSort: Sort)
  extends GenericFunction[SMTFun]

object SMTFun extends ((Identifier, Seq[Sort], Sort) => SMTFun) {
  def apply(id: Identifier, argSort: Sort, resultSort: Sort): SMTFun =
    apply(id, Seq(argSort), resultSort)
}

@flyweight
class Macro(val id: Identifier, val argSorts: Seq[Sort], val resultSort: Sort) extends Applicable

@flyweight
class Var(val id: Identifier, val sort: Sort) extends Function with Application[Var] {
  val applicable: Var = this
  val args: Seq[Term] = Seq.empty
  val argSorts: Seq[Sort] = Seq(sorts.Unit)
  val resultSort: Sort = sort

  override lazy val toString = id.toString
}

@flyweight
class App(val applicable: Applicable, val args: Seq[Term])
  extends Application[Applicable] {
  /*with PossibleTrigger*/

  utils.assertExpectedSorts(applicable, args)

  val sort: Sort = applicable.resultSort

  override lazy val toString =
    if (args.isEmpty) applicable.id.toString
    else s"${applicable.id}${args.mkString("(", ", ", ")")}"
}

object App extends ((Applicable, Seq[Term]) => App) {
  def apply(applicable: Applicable, arg: Term): App = App(applicable, Seq(arg))
}

/*
 * Terms
 */

/* Why not have a Term[S <: Sort]?
 * Then we cannot have optimising extractor objects anymore, because these
 * don't take type parameters. However, defining a DSL seems to only be
 * possible when Term can be parameterised ...
 * Hm, reusing e.g. Times for Ints and Perm seems to be problematic w.r.t.
 * to optimising extractor objects because the optimisations depend on the
 * sort, e.g. IntLiteral(a) * IntLiteral(b) ~~> IntLiteral(a * b),
 *            Perm(t) * FullPerm() ~~> Perm(t)
 * It would be better if we could specify dsl.Operand for different
 * Term[Sorts], along with the optimisations. Maybe some type level
 * programming can be used to have an implicit that applies the
 * optimisations, as done in the work on the type safe builder pattern.
 */

sealed trait Term extends Node {
  def sort: Sort

  def ===(t: Term): Term = Equals(this, t)
  def !==(t: Term): Term = Not(Equals(this, t))

  def convert(to: Sort): Term = SortWrapper(this, to)

  lazy val subterms: Seq[Term] = state.utils.subterms(this)

  /** @see [[ast.utility.Visitor.visit()]] */
  def visit(f: PartialFunction[Term, Any]): Unit =
    ast.utility.Visitor.visit(this, state.utils.subterms)(f)

  /** @see [[ast.utility.Visitor.visitOpt()]] */
  def visitOpt(f: Term => Boolean): Unit =
    ast.utility.Visitor.visitOpt(this, state.utils.subterms)(f)

  /** @see [[ast.utility.Visitor.reduceTree()]] */
  def reduceTree[R](f: (Term, Seq[R]) => R): R =
    ast.utility.Visitor.reduceTree(this, state.utils.subterms)(f)

  /** @see [[ast.utility.Visitor.existsDefined()]] */
  def existsDefined(f: PartialFunction[Term, Any]): Boolean =
    ast.utility.Visitor.existsDefined(this, state.utils.subterms)(f)

  /** @see [[ast.utility.Visitor.hasSubnode()]] */
  def hasSubterm(subterm: Term): Boolean =
    ast.utility.Visitor.hasSubnode(this, subterm, state.utils.subterms)

  /** @see [[ast.utility.Visitor.deepCollect()]] */
  def deepCollect[R](f: PartialFunction[Term, R]) : Seq[R] =
    ast.utility.Visitor.deepCollect(Seq(this), state.utils.subterms)(f)

  /** @see [[ast.utility.Visitor.shallowCollect()]] */
  def shallowCollect[R](f: PartialFunction[Term, R]): Seq[R] =
    ast.utility.Visitor.shallowCollect(Seq(this), state.utils.subterms)(f)

  /** @see [[ast.utility.Visitor.find()]] */
  def find[R](f: PartialFunction[Term, R]): Option[R] =
    ast.utility.Visitor.find(this, state.utils.subterms)(f)

  /** @see [[state.utils.transform()]] */
  def transform(pre: PartialFunction[Term, Term] = PartialFunction.empty)
               (recursive: Term => Boolean = !pre.isDefinedAt(_),
                post: PartialFunction[Term, Term] = PartialFunction.empty)
  : this.type =  state.utils.transform[this.type](this, pre)(recursive, post)

  def replace(original: Term, replacement: Term): Term =
    if (original == replacement)
      this
    else
      this.transform{case `original` => replacement}()

  def replace[T <: Term : ClassTag](replacements: Map[T, Term]): Term =
    if (replacements.isEmpty)
      this
    else
      this.transform{case t: T if replacements.contains(t) => replacements(t)}()

  def replace(originals: Seq[Term], replacements: Seq[Term]): Term = {
    //    assert(originals.length == replacements.length)

    if (originals.isEmpty)
      this
    else
      this.replace(toMap(originals.zip(replacements)))
  }

  def contains(t: Term): Boolean = this.existsDefined{case `t` =>}

  lazy val freeVariables: InsertionOrderedSet[Var] =
    this.reduceTree((t: Term, freeVarsChildren: Seq[Set[Var]]) => {
      val freeVars: InsertionOrderedSet[Var] = InsertionOrderedSet(freeVarsChildren.flatten)

      t match {
        case q: Quantification =>
          freeVars filterNot q.vars.contains
        case l: Let =>
          val lvars = l.bindings.keySet
          freeVars diff lvars
        case v: Var =>
          freeVars + v
        case _ =>
          freeVars
      }
    })

  lazy val topLevelConjuncts: Seq[Term] = {
    this match {
      case and: And => and.subterms flatMap (_.topLevelConjuncts)
      case other => Vector(other)
    }
  }
}

trait UnaryOp[E] {
  def op: String = getClass.getSimpleName.stripSuffix("$") + ":"
  /* If UnaryOp is extended by a case-class then getSimpleName returns
   * the class name suffixed with a dollar sign.
   */
  def p: E

  override lazy val toString = s"$op($p)"
}

trait BinaryOp[E] {
  def op: String = getClass.getSimpleName.stripSuffix("$")
  def p0: E
  def p1: E

  override lazy val toString = s"$p0 $op $p1"
}

/* Literals */

sealed trait Literal extends Term

case object Unit extends SnapshotTerm with Literal {
  override lazy val toString = "_"
}

@flyweight
class IntLiteral(val n: BigInt) extends ArithmeticTerm with Literal {
  def +(m: Int) = IntLiteral(n + m)
  def -(m: Int) = IntLiteral(n - m)
  def *(m: Int) = IntLiteral(n * m)
  def /(m: Int) = Div(this, IntLiteral(m))
  override lazy val toString = n.toString()
}

case object Null extends Term with Literal {
  val sort = sorts.Ref
  override lazy val toString = "Null"
}

sealed trait BooleanLiteral extends BooleanTerm with Literal {
  def value: Boolean
  override lazy val toString = value.toString
}

case object True extends BooleanLiteral {
  val value = true
  override lazy val toString = "True"
}

case object False extends BooleanLiteral {
  val value = false
  override lazy val toString = "False"
}

/* Quantifiers */

sealed trait Quantifier

case object Forall extends Quantifier {

  private val qidCounter = new AtomicInteger()

  def defaultName = s"quant-u-${qidCounter.getAndIncrement()}"

  def apply(qvar: Var, tBody: Term, trigger: Trigger): Quantification =
    apply(qvar, tBody, trigger, defaultName)

  def apply(qvar: Var, tBody: Term, trigger: Trigger, name: String) =
    Quantification(Forall, qvar :: Nil, tBody, trigger :: Nil, name)

  def apply(qvar: Var, tBody: Term, trigger: Trigger, name: String, isGlobal: Boolean) =
    Quantification(Forall, qvar :: Nil, tBody, trigger :: Nil, name, isGlobal)

  def apply(qvar: Var, tBody: Term, triggers: Seq[Trigger]): Quantification =
    apply(qvar, tBody, triggers, defaultName)

  def apply(qvar: Var, tBody: Term, triggers: Seq[Trigger], name: String) =
    Quantification(Forall, qvar :: Nil, tBody, triggers, name)

  def apply(qvar: Var, tBody: Term, triggers: Seq[Trigger], name: String, isGlobal: Boolean) =
    Quantification(Forall, qvar :: Nil, tBody, triggers, name, isGlobal)

  def apply(qvars: Seq[Var], tBody: Term, trigger: Trigger): Quantification =
    apply(qvars, tBody, trigger, defaultName)

  def apply(qvars: Seq[Var], tBody: Term, trigger: Trigger, name: String) =
    Quantification(Forall, qvars, tBody, trigger :: Nil, name)

  def apply(qvars: Seq[Var], tBody: Term, trigger: Trigger, name: String, isGlobal: Boolean) =
    Quantification(Forall, qvars, tBody, trigger :: Nil, name, isGlobal)

  def apply(qvars: Seq[Var], tBody: Term, triggers: Seq[Trigger]): Quantification =
    apply(qvars, tBody, triggers, defaultName)

  def apply(qvars: Seq[Var], tBody: Term, triggers: Seq[Trigger], name: String) =
    Quantification(Forall, qvars, tBody, triggers, name)

  def apply(qvars: Seq[Var], tBody: Term, triggers: Seq[Trigger], name: String, isGlobal: Boolean) =
    Quantification(Forall, qvars, tBody, triggers, name, isGlobal)

  def unapply(q: Quantification): Some[(Seq[Var], Term, Seq[Trigger], String, Boolean)] =
    Some(q.vars, q.body, q.triggers, q.name, q.isGlobal)

  override lazy val toString = "QA"
}

object Exists extends Quantifier {
  def apply(qvar: Var, tBody: Term, triggers: Seq[Trigger]) =
    Quantification(Exists, qvar :: Nil, tBody, triggers)

  def apply(qvars: Seq[Var], tBody: Term, triggers: Seq[Trigger]) =
    Quantification(Exists, qvars, tBody, triggers)

  def apply(qvars: Iterable[Var], tBody: Term, triggers: Seq[Trigger]) =
    Quantification(Exists, qvars.toSeq, tBody, triggers)

  override lazy val toString = "QE"
}

@flyweight
class Quantification private[terms] (val q: Quantifier, /* TODO: Rename */
                                     val vars: Seq[Var],
                                     val body: Term,
                                     val triggers: Seq[Trigger],
                                     val name: String,
<<<<<<< HEAD
                                     val isGlobal: Boolean)
  extends BooleanTerm {
=======
                                     val isGlobal: Boolean,
                                     val weight: Option[Int])
    extends BooleanTerm
       with StructuralEquality {

  val equalityDefiningMembers = q :: vars :: body :: triggers :: weight :: Nil

  def copy(q: Quantifier = q,
           vars: Seq[Var] = vars,
           body: Term = body,
           triggers: Seq[Trigger] = triggers,
           name: String = name,
           isGlobal: Boolean = isGlobal,
           weight: Option[Int] = weight) = {

    Quantification(q, vars, body, triggers, name, isGlobal, weight)
  }
>>>>>>> 39a83e22

  def instantiate(terms: Seq[Term]): Term = {
    assert(terms.length == vars.length,
      s"Cannot instantiate a quantifier binding ${vars.length} variables with ${terms.length} terms")

    body.replace(vars, terms)
  }

  lazy val stringRepresentation = s"$q ${vars.mkString(",")} :: $body"
  lazy val stringRepresentationWithTriggers = s"$q ${vars.mkString(",")} :: ${triggers.mkString(",")} $body"

  override lazy val toString = stringRepresentation

  def toString(withTriggers: Boolean = false) =
    if (withTriggers) stringRepresentationWithTriggers
    else stringRepresentation
}

object Quantification
<<<<<<< HEAD
  extends ((Quantifier, Seq[Var], Term, Seq[Trigger], String, Boolean) => Quantification) {
=======
    extends ((Quantifier, Seq[Var], Term, Seq[Trigger], String, Boolean, Option[Int]) => Quantification) {

  private val qidCounter = new AtomicInteger()
>>>>>>> 39a83e22

  def apply(q: Quantifier, vars: Seq[Var], tBody: Term, triggers: Seq[Trigger]): Quantification =
    apply(q, vars, tBody, triggers, s"quant-${qidCounter.getAndIncrement()}")

  def apply(q: Quantifier, vars: Seq[Var], tBody: Term, triggers: Seq[Trigger], name: String)
  : Quantification = {

    apply(q, vars, tBody, triggers, name, false)
  }
<<<<<<< HEAD
=======

  def apply(q: Quantifier, vars: Seq[Var], tBody: Term, triggers: Seq[Trigger], name: String, weight: Option[Int])
  : Quantification = {

    apply(q, vars, tBody, triggers, name, false, weight)
  }

  def apply(q: Quantifier,
            vars: Seq[Var],
            tBody: Term,
            triggers: Seq[Trigger],
            name: String,
            isGlobal: Boolean)
  : Quantification = {
    apply(q, vars, tBody, triggers, name, isGlobal, None)
  }

  def apply(q: Quantifier,
            vars: Seq[Var],
            tBody: Term,
            triggers: Seq[Trigger],
            name: String,
            isGlobal: Boolean,
            weight: Option[Int])
           : Quantification = {

//    assert(vars.nonEmpty, s"Cannot construct quantifier $q with no quantified variable")
//    assert(vars.distinct.length == vars.length, s"Found duplicate vars: $vars")
//    assert(triggers.distinct.length == triggers.length, s"Found duplicate triggers: $triggers")

    /* TODO: If we optimise away a quantifier, we cannot, for example, access
     *       autoTrigger on the returned object.
     */
    new Quantification(q, vars, tBody, triggers, name, isGlobal, weight)
//    tBody match {
//    case True() | False() => tBody
//    case _ => new Quantification(q, vars, tBody, triggers)
//  }
  }

  def unapply(q: Quantification)
             : Some[(Quantifier, Seq[Var], Term, Seq[Trigger], String, Boolean, Option[Int])] = {

    Some((q.q, q.vars, q.body, q.triggers, q.name, q.isGlobal, q.weight))
  }
>>>>>>> 39a83e22
}

/* Arithmetic expression terms */

sealed abstract class ArithmeticTerm extends Term {
  val sort = sorts.Int
}

@flyweight
class Plus(val p0: Term, val p1: Term) extends ArithmeticTerm
  with BinaryOp[Term] {

  override val op = "+"
}

object Plus extends ((Term, Term) => Term) {
  import predef.Zero

  def apply(e0: Term, e1: Term): Term = (e0, e1) match {
    case (t0, Zero) => t0
    case (Zero, t1) => t1
    case (IntLiteral(n0), IntLiteral(n1)) => IntLiteral(n0 + n1)
    case _ => new Plus(e0, e1)
  }
}

@flyweight
class Minus(val p0: Term, val p1: Term) extends ArithmeticTerm
  with BinaryOp[Term] {

  override val op = "-"
}

object Minus extends ((Term, Term) => Term) {
  import predef.Zero

  def apply(e0: Term, e1: Term): Term = (e0, e1) match {
    case (t0, Zero) => t0
    case (IntLiteral(n0), IntLiteral(n1)) => IntLiteral(n0 - n1)
    case (t0, t1) if t0 == t1 => Zero
    case _ => new Minus(e0, e1)
  }
}

@flyweight
class Times(val p0: Term, val p1: Term) extends ArithmeticTerm
  with BinaryOp[Term] {

  override val op = "*"
}

object Times extends ((Term, Term) => Term) {
  import predef.{Zero, One}

  def apply(e0: Term, e1: Term): Term = (e0, e1) match {
    case (_, Zero) => Zero
    case (Zero, _) => Zero
    case (t0, One) => t0
    case (One, t1) => t1
    case (IntLiteral(n0), IntLiteral(n1)) => IntLiteral(n0 * n1)
    case _ => new Times(e0, e1)
  }
}

@flyweight
class Div(val p0: Term, val p1: Term) extends ArithmeticTerm
  with BinaryOp[Term] {

  override val op = "/"
}

@flyweight
class Mod(val p0: Term, val p1: Term) extends ArithmeticTerm
  with BinaryOp[Term] {

  override val op = "%"
}

/* Boolean expression terms */

sealed trait BooleanTerm extends Term { override val sort = sorts.Bool }

@flyweight
class Not(val p: Term) extends BooleanTerm
  with UnaryOp[Term] {

  override val op = "!"

  override lazy val toString = p match {
    case eq: BuiltinEquals => s"${eq.p0.toString} != ${eq.p1.toString}"
    case _ => s"!($p)"
  }
}

object Not extends (Term => Term) {
  def apply(e0: Term): Term = e0 match {
    case Not(e1) => e1
    case True => False
    case False => True
    case _ => new Not(e0)
  }
}

@flyweight
class Or(val ts: Seq[Term]) extends BooleanTerm {

  assert(ts.nonEmpty, "Expected at least one term, but found none")

  override lazy val toString = ts.mkString(" || ")
}

/* TODO: Or should be (Term, Term) => BooleanTerm, but that would require
 *       a Boolean(t: Term) wrapper, because e0/e1 may just be a Var.
 *       It would be sooooo handy to be able to work with Term[Sort], but
 *       that conflicts with using extractor objects to simplify terms,
 *       since extractor objects can't be type-parametrised.
 */
object Or extends (Iterable[Term] => Term) {
  def apply(ts: Term*)(implicit d: DummyImplicit): Term = Or(ts)
  def apply(ts: Iterable[Term]): Term = Or(ts.toSeq)

  //  def apply(e0: Term, e1: Term) = (e0, e1) match {
  //    case (True, _) | (_, True) => True
  //    case (False, _) => e1
  //    case (_, False) => e0
  //    case _ if e0 == e1 => e0
  //    case _ => new Or(e0, e1)
  //  }

  def apply(_ts: Seq[Term]): Term = {
    var ts = _ts.flatMap { case Or(ts1) => ts1; case other => other :: Nil}
    ts = _ts.filterNot(_ == False)
    ts = ts.distinct

    ts match {
      case Seq() => False
      case Seq(t) => t
      case _ if ts.contains(True) => True
      case _ => new Or(ts)
    }
  }
}

@flyweight
class And(val ts: Seq[Term]) extends BooleanTerm {

  assert(ts.nonEmpty, "Expected at least one term, but found none")

  override lazy val toString = ts.mkString(" && ")
}

object And extends (Iterable[Term] => Term) {
  def apply(ts: Term*)(implicit d: DummyImplicit): Term = And(ts)
  def apply(ts: Iterable[Term]): Term = And(ts.toSeq)

  def apply(_ts: Seq[Term]): Term = {
    var ts = _ts.flatMap { case And(ts1) => ts1; case other => other :: Nil}
    ts = _ts.filterNot(_ == True)
    ts = ts.distinct

    ts match {
      case Seq() => True
      case Seq(t) => t
      case _ if ts.contains(False) => False
      case _ => new And(ts)
    }
  }
}

@flyweight
class Implies(val p0: Term, val p1: Term) extends BooleanTerm
  with BinaryOp[Term] {

  override val op = "==>"
}

object Implies extends ((Term, Term) => Term) {
  @tailrec
  def apply(e0: Term, e1: Term): Term = (e0, e1) match {
    case (True, _) => e1
    case (False, _) => True
    case (_, True) => True
    case (_, Implies(e10, e11)) => Implies(And(e0, e10), e11)
    case _ if e0 == e1 => True
    case _ => new Implies(e0, e1)
  }
}

@flyweight
class Iff(val p0: Term, val p1: Term) extends BooleanTerm
  with BinaryOp[Term] {

  override val op = "<==>"
}

object Iff extends ((Term, Term) => Term) {
  def apply(e0: Term, e1: Term): Term = (e0, e1) match {
    case (True, _) => e1
    case (_, True) => e0
    case _ if e0 == e1 => True
    case _ => new Iff(e0, e1)
  }
}

@flyweight
class Ite(val t0: Term, val t1: Term, val t2: Term)
  extends Term {

  assert(t0.sort == sorts.Bool && t1.sort == t2.sort, /* @elidable */
    s"Ite term Ite($t0, $t1, $t2) is not well-sorted: ${t0.sort}, ${t1.sort}, ${t2.sort}")

  val sort = t1.sort
  override lazy val toString = s"($t0 ? $t1 : $t2)"
}

object Ite extends ((Term, Term, Term) => Term) {
  def apply(e0: Term, e1: Term, e2: Term): Term = (e0, e1, e2) match {
    case _ if e1 == e2 => e1
    case (True, _, _) => e1
    case (False, _, _) => e2
    case (_, True, False) => e0
    case (_, False, True) => Not(e0)
    case _ => new Ite(e0, e1, e2)
  }
}

/* Comparison expression terms */

sealed trait ComparisonTerm extends BooleanTerm

sealed trait Equals extends ComparisonTerm with BinaryOp[Term] { override val op = "==" }

object Equals extends ((Term, Term) => BooleanTerm) {
  def apply(e0: Term, e1: Term) = {
    assert(e0.sort == e1.sort,
      s"Expected both operands to be of the same sort, but found ${e0.sort} ($e0) and ${e1.sort} ($e1).")

    if (e0 == e1)
      True
    else
      e0.sort match {
        case sorts.Snap =>
          (e0, e1) match {
            case (sw1: SortWrapper, sw2: SortWrapper) if sw1.t.sort != sw2.t.sort =>
              assert(false, s"Equality '(Snap) $e0 == (Snap) $e1' is not allowed")
            /* The next few cases are nonsensical and might indicate a bug in Silicon.
               However, they can also arise on infeasible paths (and preventing them
               would require potentially expensive prover calls), so treating
               them as errors is unfortunately not an option.
             */
            // case (_: Combine, _: SortWrapper) =>
            //   assert(false, s"Equality '$e0 == (Snap) $e1' is not allowed")
            // case (_: SortWrapper, _: Combine) =>
            //   assert(false, s"Equality '(Snap) $e0 == $e1' is not allowed")
            // case (Unit, _: Combine) | (_: Combine, Unit) =>
            //   assert(false, s"Equality '$e0 == $e1' is not allowed")
            case _ => /* Ok */
          }

          BuiltinEquals(e0, e1)

        case _: sorts.Seq | _: sorts.Set | _: sorts.Multiset | _: sorts.Map => CustomEquals(e0, e1)
        case _ => BuiltinEquals(e0, e1)
      }
  }

  def unapply(e: Equals) = Some((e.p0, e.p1))
}

/* Represents built-in equality, e.g., '=' in SMT-LIB */
@flyweight
class BuiltinEquals private[terms] (val p0: Term, val p1: Term) extends Equals
  with BinaryOp[Term]

object BuiltinEquals extends ((Term, Term) => BooleanTerm) {
  def apply(t1: Term, t2: Term): BooleanTerm = (t1, t2) match {
    case (p0: PermLiteral, p1: PermLiteral) => if (p0.literal == p1.literal) True else False
    case _ => new BuiltinEquals(t1, t2)
  }
}

/* Custom equality that (potentially) needs to be axiomatised. */
@flyweight
class CustomEquals private[terms] (val p0: Term, val p1: Term) extends Equals
  with BinaryOp[Term] {

  override val op = "==="
}

@flyweight
class Less(val p0: Term, val p1: Term) extends ComparisonTerm
  with BinaryOp[Term] {

  assert(p0.sort == p1.sort,
    s"Expected both operands to be of the same sort, but found ${p0.sort} ($p0) and ${p1.sort} ($p1).")

  override val op = "<"
}

object Less extends /* OptimisingBinaryArithmeticOperation with */ ((Term, Term) => Term) {
  def apply(e0: Term, e1: Term): BooleanTerm = (e0, e1) match {
    case (IntLiteral(n0), IntLiteral(n1)) => if (n0 < n1) True else False
    case (t0, t1) if t0 == t1 => False
    case _ => new Less(e0, e1)
  }
}

@flyweight
class AtMost(val p0: Term, val p1: Term) extends ComparisonTerm
  with BinaryOp[Term] {

  override val op = "<="
}

object AtMost extends /* OptimisingBinaryArithmeticOperation with */ ((Term, Term) => Term) {
  def apply(e0: Term, e1: Term): BooleanTerm = (e0, e1) match {
    case (IntLiteral(n0), IntLiteral(n1)) => if (n0 <= n1) True else False
    case (t0, t1) if t0 == t1 => True
    case _ => new AtMost(e0, e1)
  }
}

@flyweight
class Greater(val p0: Term, val p1: Term) extends ComparisonTerm
  with BinaryOp[Term] {

  override val op = ">"
}

object Greater extends /* OptimisingBinaryArithmeticOperation with */ ((Term, Term) => Term) {
  def apply(e0: Term, e1: Term): BooleanTerm = (e0, e1) match {
    case (IntLiteral(n0), IntLiteral(n1)) => if (n0 > n1) True else False
    case (t0, t1) if t0 == t1 => False
    case _ => new Greater(e0, e1)
  }
}

@flyweight
class AtLeast(val p0: Term, val p1: Term) extends ComparisonTerm
  with BinaryOp[Term] {

  override val op = ">="
}

object AtLeast extends /* OptimisingBinaryArithmeticOperation with */ ((Term, Term) => Term) {
  def apply(e0: Term, e1: Term): BooleanTerm = (e0, e1) match {
    case (IntLiteral(n0), IntLiteral(n1)) => if (n0 >= n1) True else False
    case (t0, t1) if t0 == t1 => True
    case _ => new AtLeast(e0, e1)
  }
}

/*
  Helper class for permissions
 */

final class Rational(n: BigInt, d: BigInt) extends Ordered[Rational] {
  require(d != 0, "Denominator of Rational must not be 0.")

  private val g = n.gcd(d)
  val numerator: BigInt = n / g * d.signum
  val denominator: BigInt = d.abs / g

  def +(that: Rational): Rational = {
    val newNum = this.numerator * that.denominator + that.numerator * this.denominator
    val newDen = this.denominator * that.denominator
    Rational(newNum, newDen)
  }
  def -(that: Rational): Rational = this + (-that)
  def unary_- = Rational(-numerator, denominator)
  def abs = Rational(numerator.abs, denominator)
  def signum = Rational(numerator.signum, 1)

  def *(that: Rational): Rational = Rational(this.numerator * that.numerator, this.denominator * that.denominator)
  def /(that: Rational): Rational = this * that.inverse
  def inverse = Rational(denominator, numerator)

  def compare(that: Rational) = (this.numerator * that.denominator - that.numerator * this.denominator).signum

  override def equals(obj: Any) = obj match {
    case that: Rational => this.numerator == that.numerator && this.denominator == that.denominator
    case _ => false
  }

  override lazy val toString = s"$numerator/$denominator"
}

object Rational extends ((BigInt, BigInt) => Rational) {
  val zero = Rational(0, 1)
  val one = Rational(1, 1)

  def apply(numer: BigInt, denom: BigInt) = new Rational(numer, denom)
  def unapply(r: Rational) = Some(r.numerator, r.denominator)
}

/*
 * Permissions
 */

sealed trait Permissions extends Term {
  val sort = sorts.Perm
}

sealed abstract class PermLiteral(val literal: Rational) extends Permissions

@flyweight
class NoPerm() extends PermLiteral(Rational.zero) { override lazy val toString = "Z" }
@flyweight
class FullPerm() extends PermLiteral(Rational.one) { override lazy val toString = "W" }

@flyweight
class FractionPermLiteral(val r: Rational) extends PermLiteral(r) {
  override lazy val toString = literal.toString
}

object FractionPermLiteral extends (Rational => Permissions) {
  def apply(r: Rational): PermLiteral = r match {
    case Rational(n, _) if n == 0 => NoPerm()
    case Rational(n, d) if n == d => FullPerm()
    case _ => new FractionPermLiteral(r)
  }
}

@flyweight
class FractionPerm(val n: Term, val d: Term)
  extends Permissions {

  override lazy val toString = s"$n/$d"
}

object FractionPerm extends ((Term, Term) => Permissions) {
  def apply(n: Term, d: Term): Permissions = (n, d) match {
    case (IntLiteral(i1), IntLiteral(i2)) if i2 != 0 => FractionPermLiteral(Rational(i1, i2))
    case _ => new FractionPerm(n, d)
  }
}

@flyweight
class IsValidPermVar(val v: Var) extends BooleanTerm {
  override lazy val toString = s"PVar($v)"
}

@flyweight
class IsReadPermVar(val v: Var) extends BooleanTerm {
  override lazy val toString = s"RdVar($v)"
}

@flyweight
class PermTimes(val p0: Term, val p1: Term)
  extends Permissions
    with BinaryOp[Term] {

  override val op = "*"
}

object PermTimes extends ((Term, Term) => Term) {
  def apply(t0: Term, t1: Term): Term = (t0, t1) match {
    case (FullPerm(), t) => t
    case (t, FullPerm()) => t
    case (NoPerm(), _) => NoPerm()
    case (_, NoPerm()) => NoPerm()
    case (p0: PermLiteral, p1: PermLiteral) => FractionPermLiteral(p0.literal * p1.literal)
    case (_, _) => new PermTimes(t0, t1)
  }
}

@flyweight
class IntPermTimes(val p0: Term, val p1: Term)
  extends Permissions
    with BinaryOp[Term] {

  override val op = "*"
}

object IntPermTimes extends ((Term, Term) => Term) {
  import predef.{Zero, One}

  def apply(t0: Term, t1: Term): Term = (t0, t1) match {
    case (Zero, _) => NoPerm()
    case (One, t) => t
    case (_, NoPerm()) => NoPerm()
    case (IntLiteral(i), p: PermLiteral) => FractionPermLiteral(Rational(i, 1) * p.literal)
    case (_, _) => new IntPermTimes(t0, t1)
  }
}

@flyweight
class PermIntDiv(val p0: Term, val p1: Term)
  extends Permissions
    with BinaryOp[Term] {

  utils.assertSort(p1, "Second term", sorts.Int)

  override val op = "/"
}

object PermIntDiv extends ((Term, Term) => Term) {
  import predef.One

  def apply(t0: Term, t1: Term): Term = (t0, t1) match {
    case (t, One) => t
    case (p: PermLiteral, IntLiteral(i)) if i != 0 => FractionPermLiteral(p.literal / Rational(i, 1))
    case (_, _) => new PermIntDiv(t0, t1)
  }
}

@flyweight
class PermPermDiv(val p0: Term, val p1: Term)
  extends Permissions
    with BinaryOp[Term] {

  utils.assertSort(p1, "Second term", sorts.Perm)

  override val op = "/"
}

object PermPermDiv extends ((Term, Term) => Term) {
  import predef.One

  def apply(t0: Term, t1: Term): Term = (t0, t1) match {
    case (_, _) => new PermPermDiv(t0, t1)
  }
}

object PermDiv extends ((Term, Term) => Term) {
  import predef.One

  def apply(t0: Term, t1: Term) = PermTimes(t0, FractionPerm(One, t1))
}

@flyweight
class PermPlus(val p0: Term, val p1: Term)
  extends Permissions
    with BinaryOp[Term] {

  override val op = "+"
}

object PermPlus extends ((Term, Term) => Term) {
  def apply(t0: Term, t1: Term): Term = (t0, t1) match {
    case (NoPerm(), _) => t1
    case (_, NoPerm()) => t0
    case (p0: PermLiteral, p1: PermLiteral) => FractionPermLiteral(p0.literal + p1.literal)
    case (FractionPerm(n1, d1), FractionPerm(n2, d2)) if d1 == d2 => FractionPerm(Plus(n1, n2), d1)
    case (PermMinus(t00, t01), _) if t01 == t1 => t00
    case (_, PermMinus(t10, t11)) if t11 == t0 => t10

    case (_, _) => new PermPlus(t0, t1)
  }
}

@flyweight
class PermMinus(val p0: Term, val p1: Term)
  extends Permissions
    with BinaryOp[Term] {

  override val op = "-"

  override lazy val toString = p1 match {
    case _: BinaryOp[_] => s"$p0 $op ($p1)"
    case _ => s"$p0 $op $p1"
  }
}

object PermMinus extends ((Term, Term) => Term) {
  def apply(t0: Term, t1: Term): Term = (t0, t1) match {
    case (_, NoPerm()) => t0
    case (p0, p1) if p0 == p1 => NoPerm()
    case (p0: PermLiteral, p1: PermLiteral) => FractionPermLiteral(p0.literal - p1.literal)
    case (p0, PermMinus(p1, p2)) if p0 == p1 => p2
    case (PermPlus(p0, p1), p2) if p0 == p2 => p1
    case (PermPlus(p0, p1), p2) if p1 == p2 => p0
    case (_, _) => new PermMinus(t0, t1)
  }
}

@flyweight
class PermLess(val p0: Term, val p1: Term)
  extends BooleanTerm
    with BinaryOp[Term] {

  override lazy val toString = s"($p0) < ($p1)"

  override val op = "<"
}

object PermLess extends ((Term, Term) => Term) {
  def apply(t0: Term, t1: Term): Term = {
    (t0, t1) match {
      case _ if t0 == t1 => False
      case (p0: PermLiteral, p1: PermLiteral) => if (p0.literal < p1.literal) True else False

      case (`t0`, Ite(tCond, tIf, tElse)) =>
        /* The pattern p0 < b ? p1 : p2 arises very often in the context of quantified permissions.
         * Pushing the comparisons into the ite allows further simplifications.
         */
        Ite(tCond, PermLess(t0, tIf), PermLess(t0, tElse))

      case _ => new PermLess(t0, t1)
    }
  }
}

@flyweight
class PermAtMost(val p0: Term, val p1: Term) extends ComparisonTerm
  with BinaryOp[Term] {

  override val op = "<="
}

object PermAtMost extends ((Term, Term) => Term) {
  def apply(e0: Term, e1: Term): BooleanTerm = (e0, e1) match {
    case (p0: PermLiteral, p1: PermLiteral) => if (p0.literal <= p1.literal) True else False
    case (t0, t1) if t0 == t1 => True
    case _ => new PermAtMost(e0, e1)
  }
}

@flyweight
class PermMin(val p0: Term, val p1: Term) extends Permissions
  with BinaryOp[Term] {

  utils.assertSort(p0, "Permission 1st", sorts.Perm)
  utils.assertSort(p1, "Permission 2nd", sorts.Perm)

  override lazy val toString = s"min ($p0, $p1)"
}

object PermMin extends ((Term, Term) => Term) {
  def apply(e0: Term, e1: Term): Term = (e0, e1) match {
    case (t0, t1) if t0 == t1 => t0
    case (p0: PermLiteral, p1: PermLiteral) => if (p0.literal > p1.literal) p1 else p0
    case _ => new PermMin(e0, e1)
  }
}

/* Sequences */

sealed trait SeqTerm extends Term {
  val elementsSort: Sort
  val sort: sorts.Seq
}

@flyweight
class SeqRanged(val p0: Term, val p1: Term) extends SeqTerm /* with BinaryOp[Term] */ {
  utils.assertSort(p0, "first operand", sorts.Int)
  utils.assertSort(p1, "second operand", sorts.Int)

  val elementsSort = sorts.Int
  val sort = sorts.Seq(elementsSort)

  override lazy val toString = s"[$p0..$p1]"
}

@flyweight
class SeqNil(val elementsSort: Sort) extends SeqTerm with Literal {
  val sort = sorts.Seq(elementsSort)
  override lazy val toString = "Nil"
}

@flyweight
class SeqSingleton(val p: Term) extends SeqTerm /* with UnaryOp[Term] */ {
  val elementsSort = p.sort
  val sort = sorts.Seq(elementsSort)

  override lazy val toString = s"[$p]"
}

@flyweight
class SeqAppend(val p0: Term, val p1: Term) extends SeqTerm
  with BinaryOp[Term] {

  val elementsSort = p0.sort.asInstanceOf[sorts.Seq].elementsSort
  val sort = sorts.Seq(elementsSort)

  override val op = "++"
}

object SeqAppend extends ((Term, Term) => SeqTerm) {
  def apply(t0: Term, t1: Term): SeqAppend = {
    utils.assertSameSorts[sorts.Seq](t0, t1)
    new SeqAppend(t0, t1)
  }
}

@flyweight
class SeqDrop(val p0: Term, val p1: Term) extends SeqTerm
  with BinaryOp[Term] {

  val elementsSort = p0.sort.asInstanceOf[sorts.Seq].elementsSort
  val sort = sorts.Seq(elementsSort)

  override lazy val toString = p0.toString + "[" + p1.toString + ":]"
}

object SeqDrop extends ((Term, Term) => SeqTerm) {
  def apply(t0: Term, t1: Term): SeqDrop = {
    utils.assertSort(t0, "first operand", "Seq", _.isInstanceOf[sorts.Seq])
    utils.assertSort(t1, "second operand", sorts.Int)
    new SeqDrop(t0, t1)
  }
}

@flyweight
class SeqTake(val p0: Term, val p1: Term) extends SeqTerm
  with BinaryOp[Term] {

  val elementsSort = p0.sort.asInstanceOf[sorts.Seq].elementsSort
  val sort = sorts.Seq(elementsSort)

  override lazy val toString = p0.toString + "[:" + p1.toString + "]"
}

object SeqTake extends ((Term, Term) => SeqTerm) {
  def apply(t0: Term, t1: Term): SeqTake = {
    utils.assertSort(t0, "first operand", "Seq", _.isInstanceOf[sorts.Seq])
    utils.assertSort(t1, "second operand", sorts.Int)
    new SeqTake(t0, t1)
  }
}

@flyweight
class SeqLength(val p: Term) extends Term
  with UnaryOp[Term] {

  val sort = sorts.Int
  override lazy val toString = s"|$p|"
}

object SeqLength {
  def apply(t: Term): SeqLength = {
    utils.assertSort(t, "term", "Seq", _.isInstanceOf[sorts.Seq])
    new SeqLength(t)
  }
}

@flyweight
class SeqAt(val p0: Term, val p1: Term) extends Term
  with BinaryOp[Term] {

  val sort = p0.sort.asInstanceOf[sorts.Seq].elementsSort

  override lazy val toString = s"$p0[$p1]"
}

object SeqAt extends ((Term, Term) => Term) {
  def apply(t0: Term, t1: Term): SeqAt = {
    utils.assertSort(t0, "first operand", "Seq", _.isInstanceOf[sorts.Seq])
    utils.assertSort(t1, "second operand", sorts.Int)
    new SeqAt(t0, t1)
  }
}

@flyweight
class SeqIn(val p0: Term, val p1: Term) extends BooleanTerm
  with BinaryOp[Term] {

  override lazy val toString = s"$p1 in $p0"
}

object SeqIn extends ((Term, Term) => BooleanTerm) {
  def apply(t0: Term, t1: Term): SeqIn = {
    utils.assertSort(t0, "first operand", "Seq", _.isInstanceOf[sorts.Seq])
    utils.assertSort(t1, "second operand", t0.sort.asInstanceOf[sorts.Seq].elementsSort)
    new SeqIn(t0, t1)
  }
}

@flyweight
class SeqUpdate(val t0: Term, val t1: Term, val t2: Term)
  extends SeqTerm {

  val sort = t0.sort.asInstanceOf[sorts.Seq]
  val elementsSort = sort.elementsSort
  override lazy val toString = s"$t0[$t1] := $t2"
}

object SeqUpdate extends ((Term, Term, Term) => SeqTerm) {
  def apply(t0: Term, t1: Term, t2: Term): SeqUpdate = {
    utils.assertSort(t0, "first operand", "Seq", _.isInstanceOf[sorts.Seq])
    utils.assertSort(t1, "second operand", sorts.Int)
    utils.assertSort(t2, "third operand", t0.sort.asInstanceOf[sorts.Seq].elementsSort)

    new SeqUpdate(t0, t1, t2)
  }
}

/* Sets */

sealed trait SetTerm extends Term {
  val elementsSort: Sort
  val sort: sorts.Set
}

sealed trait BinarySetOp extends SetTerm
  with BinaryOp[Term] {

  val elementsSort = p0.sort.asInstanceOf[sorts.Set].elementsSort
  val sort = sorts.Set(elementsSort)
}

@flyweight
class EmptySet(val elementsSort: Sort) extends SetTerm with Literal {
  val sort = sorts.Set(elementsSort)
  override lazy val toString = "Ø"
}

@flyweight
class SingletonSet(val p: Term) extends SetTerm /* with UnaryOp[Term] */ {
  val elementsSort = p.sort
  val sort = sorts.Set(elementsSort)

  override lazy val toString = s"{$p}"
}

@flyweight
class SetAdd(val p0: Term, val p1: Term) extends SetTerm
  with BinaryOp[Term] {

  val elementsSort = p0.sort.asInstanceOf[sorts.Set].elementsSort
  val sort = sorts.Set(elementsSort)

  override val op = "+"
}

object SetAdd extends ((Term, Term) => SetTerm) {
  def apply(t0: Term, t1: Term): SetAdd = {
    utils.assertSort(t0, "first operand", "Set", _.isInstanceOf[sorts.Set])
    utils.assertSort(t1, "second operand", t0.sort.asInstanceOf[sorts.Set].elementsSort)

    new SetAdd(t0, t1)
  }
}

@flyweight
class SetUnion(val p0: Term, val p1: Term) extends BinarySetOp {
  override val op = "∪"
}

object SetUnion extends ((Term, Term) => SetTerm) {
  def apply(t0: Term, t1: Term): SetUnion = {
    utils.assertSameSorts[sorts.Set](t0, t1)
    new SetUnion(t0, t1)
  }
}

@flyweight
class SetIntersection(val p0: Term, val p1: Term) extends BinarySetOp {
  override val op = "∩"
}

object SetIntersection extends ((Term, Term) => SetTerm) {
  def apply(t0: Term, t1: Term): SetIntersection = {
    utils.assertSameSorts[sorts.Set](t0, t1)
    new SetIntersection(t0, t1)
  }
}

@flyweight
class SetSubset(val p0: Term, val p1: Term) extends BooleanTerm
  with BinaryOp[Term] {
  override val op = "⊂"
}

object SetSubset extends ((Term, Term) => BooleanTerm) {
  def apply(t0: Term, t1: Term): SetSubset = {
    utils.assertSameSorts[sorts.Set](t0, t1)
    new SetSubset(t0, t1)
  }
}

@flyweight
class SetDisjoint(val p0: Term, val p1: Term) extends BooleanTerm
  with BinaryOp[Term] {
  override val op = "disj"
}

object SetDisjoint extends ((Term, Term) => BooleanTerm) {
  def apply(t0: Term, t1: Term): SetDisjoint = {
    utils.assertSameSorts[sorts.Set](t0, t1)
    new SetDisjoint(t0, t1)
  }
}

@flyweight
class SetDifference(val p0: Term, val p1: Term) extends BinarySetOp {
  override val op = "\\"
}

object SetDifference extends ((Term, Term) => SetTerm) {
  def apply(t0: Term, t1: Term): SetDifference = {
    utils.assertSameSorts[sorts.Set](t0, t1)
    new SetDifference(t0, t1)
  }
}

@flyweight
class SetIn(val p0: Term, val p1: Term) extends BooleanTerm
  with BinaryOp[Term] {

  override val op = "in"
}

object SetIn extends ((Term, Term) => BooleanTerm) {
  def apply(t0: Term, t1: Term): SetIn = {
    utils.assertSort(t1, "second operand", "Set", _.isInstanceOf[sorts.Set])
    utils.assertSort(t0, "first operand", t1.sort.asInstanceOf[sorts.Set].elementsSort)

    new SetIn(t0, t1)
  }
}

@flyweight
class SetCardinality(val p: Term) extends Term
  with UnaryOp[Term] {

  val sort = sorts.Int
  override lazy val toString = s"|$p|"
}

object SetCardinality extends (Term => SetCardinality) {
  def apply(t: Term): SetCardinality = {
    utils.assertSort(t, "term", "Set", _.isInstanceOf[sorts.Set])
    new SetCardinality(t)
  }
}

/* Multisets */

sealed trait MultisetTerm extends Term {
  val elementsSort: Sort
  val sort: sorts.Multiset
}

sealed trait BinaryMultisetOp extends MultisetTerm
  with BinaryOp[Term] {

  val elementsSort = p0.sort.asInstanceOf[sorts.Multiset].elementsSort
  val sort = sorts.Multiset(elementsSort)
}

@flyweight
class EmptyMultiset(val elementsSort: Sort) extends MultisetTerm with Literal {
  val sort = sorts.Multiset(elementsSort)
  override lazy val toString = "Ø"
}

@flyweight
class SingletonMultiset(val p: Term) extends MultisetTerm /* with UnaryOp[Term] */ {
  val elementsSort = p.sort
  val sort = sorts.Multiset(elementsSort)

  override lazy val toString = s"{$p}"
}

@flyweight
class MultisetAdd(val p0: Term, val p1: Term) extends MultisetTerm
  with BinaryOp[Term] {

  val elementsSort = p0.sort.asInstanceOf[sorts.Multiset].elementsSort
  val sort = sorts.Multiset(elementsSort)

  override val op = "+"
}

object MultisetAdd extends ((Term, Term) => MultisetTerm) {
  def apply(t0: Term, t1: Term): MultisetAdd = {
    utils.assertSort(t0, "first operand", "Set", _.isInstanceOf[sorts.Multiset])
    utils.assertSort(t1, "second operand", t0.sort.asInstanceOf[sorts.Multiset].elementsSort)

    new MultisetAdd(t0, t1)
  }
}

@flyweight
class MultisetUnion(val p0: Term, val p1: Term) extends BinaryMultisetOp {
  override val op = "∪"
}

object MultisetUnion extends ((Term, Term) => MultisetTerm) {
  def apply(t0: Term, t1: Term): MultisetUnion = {
    utils.assertSameSorts[sorts.Multiset](t0, t1)
    new MultisetUnion(t0, t1)
  }
}

@flyweight
class MultisetIntersection(val p0: Term, val p1: Term) extends BinaryMultisetOp {
  override val op = "∩"
}

object MultisetIntersection extends ((Term, Term) => MultisetTerm) {
  def apply(t0: Term, t1: Term): MultisetIntersection = {
    utils.assertSameSorts[sorts.Multiset](t0, t1)
    new MultisetIntersection(t0, t1)
  }
}

@flyweight
class MultisetSubset(val p0: Term, val p1: Term) extends BooleanTerm
  with BinaryOp[Term] {
  override val op = "⊂"
}

object MultisetSubset extends ((Term, Term) => BooleanTerm) {
  def apply(t0: Term, t1: Term): MultisetSubset = {
    utils.assertSameSorts[sorts.Multiset](t0, t1)
    new MultisetSubset(t0, t1)
  }
}

@flyweight
class MultisetDifference(val p0: Term, val p1: Term) extends BinaryMultisetOp {
  override val op = "\\"
}

object MultisetDifference extends ((Term, Term) => MultisetTerm) {
  def apply(t0: Term, t1: Term): MultisetDifference = {
    utils.assertSameSorts[sorts.Multiset](t0, t1)
    new MultisetDifference(t0, t1)
  }
}

@flyweight
class MultisetCardinality(val p: Term) extends Term
  with UnaryOp[Term] {

  val sort = sorts.Int
  override lazy val toString = s"|$p|"
}

object MultisetCardinality extends (Term => MultisetCardinality) {
  def apply(t: Term): MultisetCardinality = {
    utils.assertSort(t, "term", "Multiset", _.isInstanceOf[sorts.Multiset])
    new MultisetCardinality(t)
  }
}

@flyweight
class MultisetCount(val p0: Term, val p1: Term) extends Term
  with BinaryOp[Term] {

  val sort = sorts.Int
  override lazy val toString = s"$p0($p1)"
}

object MultisetCount extends {
  def apply(ms: Term, el: Term): MultisetCount = {
    utils.assertSort(ms, "first operand", "Multiset", _.isInstanceOf[sorts.Multiset])
    utils.assertSort(el, "second operand", ms.sort.asInstanceOf[sorts.Multiset].elementsSort)

    new MultisetCount(ms, el)
  }
}

/* Maps */

sealed trait MapTerm extends Term {
  val keySort: Sort
  val valueSort: Sort
  val sort: sorts.Map
}

@flyweight
class EmptyMap(val keySort: Sort, val valueSort: Sort) extends MapTerm with Literal {
  val sort = sorts.Map(keySort, valueSort)
  override lazy val toString = "Ø"
}

@flyweight
class MapLookup(val base: Term, val key: Term) extends Term with BinaryOp[Term] {
  val sort: Sort = p0.sort.asInstanceOf[sorts.Map].valueSort
  override def p0: Term = base
  override def p1: Term = key
  override lazy val toString = s"$p0[$p1]"
}

object MapLookup extends ((Term, Term) => Term) {
  def apply(t0: Term, t1: Term) : Term = {
    utils.assertSort(t0, "first operand", "Map", _.isInstanceOf[sorts.Map])
    utils.assertSort(t1, "second operand", t0.sort.asInstanceOf[sorts.Map].keySort)
    new MapLookup(t0, t1)
  }
}

@flyweight
class MapCardinality(val p: Term) extends Term with UnaryOp[Term] {
  val sort = sorts.Int
  override lazy val toString = s"|$p|"
}

object MapCardinality extends (Term => MapCardinality) {
  def apply(t: Term) : MapCardinality = {
    utils.assertSort(t, "term", "Map", _.isInstanceOf[sorts.Map])
    new MapCardinality(t)
  }
}

@flyweight
class MapUpdate(val base: Term, val key: Term, val value: Term) extends MapTerm {
  override val sort: sorts.Map = base.sort.asInstanceOf[sorts.Map]
  override val keySort: Sort = sort.keySort
  override val valueSort: Sort = sort.valueSort
}

object MapUpdate extends ((Term, Term, Term) => MapTerm) {
  def apply(t0: Term, t1: Term, t2: Term) : MapUpdate = {
    utils.assertSort(t0, "first operand", "Map", _.isInstanceOf[sorts.Map])
    utils.assertSort(t1, "second operand", t0.sort.asInstanceOf[sorts.Map].keySort)
    utils.assertSort(t2, "third operand", t0.sort.asInstanceOf[sorts.Map].valueSort)
    new MapUpdate(t0, t1, t2)
  }
}

@flyweight
class MapDomain(val p: Term) extends SetTerm with UnaryOp[Term] {
  override val elementsSort: Sort = p.sort.asInstanceOf[sorts.Map].keySort
  override val sort: sorts.Set = sorts.Set(elementsSort)
  override lazy val toString = s"domain($p)"
}

object MapDomain extends (Term => SetTerm) {
  def apply(t0: Term) : SetTerm = {
    utils.assertSort(t0, "term", "Map", _.isInstanceOf[sorts.Map])
    new MapDomain(t0)
  }
}

@flyweight
class MapRange(val p: Term) extends SetTerm with UnaryOp[Term] {
  override val elementsSort: Sort = p.sort.asInstanceOf[sorts.Map].valueSort
  override val sort: sorts.Set = sorts.Set(elementsSort)
  override lazy val toString = s"range($p)"
}

object MapRange extends (Term => SetTerm) {
  def apply(t0: Term) : SetTerm = {
    utils.assertSort(t0, "term", "Map", _.isInstanceOf[sorts.Map])
    new MapRange(t0)
  }
}

/* Snapshots */

sealed trait SnapshotTerm extends Term { val sort = sorts.Snap }

@flyweight
class Combine(val p0: Term, val p1: Term) extends SnapshotTerm
  with BinaryOp[Term] {

  utils.assertSort(p0, "first operand", sorts.Snap)
  utils.assertSort(p1, "second operand", sorts.Snap)

  override lazy val toString = s"($p0, $p1)"
}

object Combine extends ((Term, Term) => Term) {
  def apply(t0: Term, t1: Term): Combine = new Combine(t0.convert(sorts.Snap), t1.convert(sorts.Snap))
}

@flyweight
class First(val p: Term) extends SnapshotTerm
  with UnaryOp[Term]
  /*with PossibleTrigger*/ {

  utils.assertSort(p, "term", sorts.Snap)
}

object First extends (Term => Term) {
  def apply(t: Term): Term = t match {
    case Combine(t1, _) => t1
    case _ => new First(t)
  }
}

@flyweight
class Second(val p: Term) extends SnapshotTerm
  with UnaryOp[Term]
  /*with PossibleTrigger*/ {

  utils.assertSort(p, "term", sorts.Snap)
}

object Second extends (Term => Term) {
  def apply(t: Term): Term = t match {
    case Combine(_, t2) => t2
    case _ => new Second(t)
  }
}

/* Quantified permissions */

@flyweight
class Lookup(val field: String, val fvf: Term, val at: Term) extends Term {
  utils.assertSort(fvf, "field value function", "FieldValueFunction", _.isInstanceOf[sorts.FieldValueFunction])
  utils.assertSort(at, "receiver", sorts.Ref)

  val sort = fvf.sort.asInstanceOf[sorts.FieldValueFunction].codomainSort
}

@flyweight
class PermLookup(val field: String, val pm: Term, val at: Term) extends Term {
  utils.assertSort(pm, "field perm function", "FieldPermFunction", _.isInstanceOf[sorts.FieldPermFunction])
  utils.assertSort(at, "receiver", sorts.Ref)

  val sort = sorts.Perm
}

@flyweight
class Domain(val field: String, val fvf: Term) extends SetTerm /*with PossibleTrigger*/ {
  utils.assertSort(fvf, "field value function", "FieldValueFunction", _.isInstanceOf[sorts.FieldValueFunction])

  val elementsSort = sorts.Ref
  val sort = sorts.Set(elementsSort)
}

@flyweight
class FieldTrigger(val field: String, val fvf: Term, val at: Term) extends Term {
  utils.assertSort(fvf, "field value function", "FieldValueFunction", _.isInstanceOf[sorts.FieldValueFunction])
  utils.assertSort(at, "receiver", sorts.Ref)

  val sort = sorts.Bool
}

/* Quantified predicates */

@flyweight
class PredicateLookup(val predname: String, val psf: Term, val args: Seq[Term]) extends Term {
  utils.assertSort(psf, "predicate snap function", "PredicateSnapFunction", _.isInstanceOf[sorts.PredicateSnapFunction])

  val sort = psf.sort.asInstanceOf[sorts.PredicateSnapFunction].codomainSort
}

@flyweight
class PredicatePermLookup(val predname: String, val pm: Term, val args: Seq[Term]) extends Term {
  utils.assertSort(pm, "predicate perm function", "PredicatePermFunction", _.isInstanceOf[sorts.PredicatePermFunction])

  val sort = sorts.Perm
}

@flyweight
class PredicateDomain(val predname: String, val psf: Term) extends SetTerm /*with PossibleTrigger*/ {
  utils.assertSort(psf, "predicate snap function", "PredicateSnapFunction", _.isInstanceOf[sorts.PredicateSnapFunction])
  val elementsSort = sorts.Snap
  val sort = sorts.Set(elementsSort)
}

@flyweight
class PredicateTrigger(val predname: String, val psf: Term, val args: Seq[Term]) extends Term {
  utils.assertSort(psf, "predicate snap function", "PredicateSnapFunction", _.isInstanceOf[sorts.PredicateSnapFunction])

  val sort = sorts.Bool
}

/* Magic wands */
@flyweight(false)
class MagicWandSnapshot(val abstractLhs: Term, val rhsSnapshot: Term) extends Combine(abstractLhs, rhsSnapshot) {
  utils.assertSort(abstractLhs, "abstract lhs", sorts.Snap)
  utils.assertSort(rhsSnapshot, "rhs", sorts.Snap)

  override lazy val toString = s"wandSnap(lhs = $abstractLhs, rhs = $rhsSnapshot)"

  def merge(other: MagicWandSnapshot, branchConditions: Stack[Term]): MagicWandSnapshot = {
    assert(this.abstractLhs == other.abstractLhs)
    val condition = And(branchConditions)
    MagicWandSnapshot(this.abstractLhs, if (this.rhsSnapshot == other.rhsSnapshot)
      this.rhsSnapshot
    else
      Ite(condition, other.rhsSnapshot, this.rhsSnapshot))
  }
}

object MagicWandSnapshot {
  def apply(snapshot: Term): MagicWandSnapshot = {
    assert(snapshot.sort == sorts.Snap)
    snapshot match {
      case snap: MagicWandSnapshot => snap
      case _ =>
        MagicWandSnapshot(First(snapshot), Second(snapshot))
    }
  }
}

@flyweight
class MagicWandChunkTerm(val chunk: MagicWandChunk) extends Term {
  override val sort = sorts.Unit /* TODO: Does this make sense? */
  override lazy val toString = s"wand@${chunk.id.ghostFreeWand.pos}}"
}

/* Factory methods for all resources */

object toSnapTree extends (Seq[Term] => Term) {
  @inline
  def apply(args: Seq[Term]): Term = {
    if (args.isEmpty) Unit
    else args.map(_.convert(sorts.Snap)).reduceLeft(Combine)
  }
}

object fromSnapTree extends ((Term, Int) => Seq[Term]) {
  def apply(snap: Term, targets: Seq[Term]): Seq[Term] = {
    fromSnapTree(snap, targets.length)
      .zip(targets)
      .map { case (s, t) => s.convert(t.sort) }
  }

  def apply(snap: Term, size: Int): Seq[Term] = {
    if (size <= 1) Seq(snap)
    else fromSnapTree(First(snap), size - 1) :+ Second(snap)
  }
}

object ResourceTriggerFunction {
  def apply(resource: ast.Resource, sm: Term, args: Seq[Term], p: ast.Program): Term = {
    resource match {
      case f: ast.Field =>
        assert(args.size == 1)
        apply(f, sm, args.head)
      case p: ast.Predicate => apply(p, sm, args)
      case w: ast.MagicWand => apply(w, sm, args, p)
    }
  }

  def apply(field: ast.Field, sm: Term, rcvr: Term): FieldTrigger =
    FieldTrigger(field.name, sm, rcvr)

  def apply(predicate: ast.Predicate, sm: Term, args: Seq[Term]): PredicateTrigger =
    PredicateTrigger(predicate.name, sm, args)

  def apply(wand: ast.MagicWand, sm: Term, args: Seq[Term], p: ast.Program): PredicateTrigger = {
    val wandId = MagicWandIdentifier(wand, p).toString

    PredicateTrigger(wandId, sm, args)
  }
}

object ResourceLookup {
  def apply(resource: ast.Resource, sm: Term, args: Seq[Term], p: ast.Program): Term = {
    resource match {
      case f: ast.Field =>
        assert(args.size == 1)
        apply(f, sm, args.head)
      case p: ast.Predicate => apply(p, sm, args)
      case w: ast.MagicWand => apply(w, sm, args, p)
    }
  }

  def apply(field: ast.Field, sm: Term, rcvr: Term): Lookup =
    Lookup(field.name, sm, rcvr)

  def apply(predicate: ast.Predicate, sm: Term, args: Seq[Term]): PredicateLookup =
    PredicateLookup(predicate.name, sm, args)

  def apply(wand: ast.MagicWand, sm: Term, args: Seq[Term], p: ast.Program): PredicateLookup = {
    val wandId = MagicWandIdentifier(wand, p).toString

    PredicateLookup(wandId, sm, args)
  }
}

object ResourcePermissionLookup {
  def apply(resource: ast.Resource, sm: Term, args: Seq[Term], p: ast.Program): Term = {
    resource match {
      case f: ast.Field =>
        assert(args.size == 1)
        apply(f, sm, args.head)
      case p: ast.Predicate => apply(p, sm, args)
      case w: ast.MagicWand => apply(w, sm, args, p)
    }
  }

  def apply(field: ast.Field, sm: Term, rcvr: Term): PermLookup =
    PermLookup(field.name, sm, rcvr)

  def apply(predicate: ast.Predicate, sm: Term, args: Seq[Term]): PredicatePermLookup =
    PredicatePermLookup(predicate.name, sm, args)

  def apply(wand: ast.MagicWand, sm: Term, args: Seq[Term], p: ast.Program): PredicatePermLookup = {
    val wandId = MagicWandIdentifier(wand, p).toString

    PredicatePermLookup(wandId, sm, args)
  }
}

/* TODO: remove
case class PsfAfterRelation(predname: String, psf2: Term, psf1: Term) extends BooleanTerm {
  utils.assertSameSorts[sorts.PredicateSnapFunction](psf2, psf1)
}

object PsfTop extends (String => Identifier) {
  def apply(predicateName: String): Identifier = Identifier(s"$$psfTOP_$predicateName")
}*/

/* Sort wrappers */

/* Note: Sort wrappers should probably not be used as (outermost) triggers
 * because they are optimised away if wrappee `t` already has sort `to`.
 */

/* Note: Sort wrappers should probably not be used as (outermost) triggers
 * because they are optimised away if wrappee `t` already has sort `to`.
 */
@flyweight
class SortWrapper(val t: Term, val to: Sort)
  extends Term {

  assert((t.sort == sorts.Snap || to == sorts.Snap) && t.sort != to,
    s"Unexpected sort wrapping of $t from ${t.sort} to $to")

  //  override lazy val toString = s"SortWrapper($t, $to)"
  override lazy val toString = t.toString
  override val sort = to
}

object SortWrapper {
  def apply(t: Term, to: Sort): Term = t match {
    case _ if t.sort == to => t
    case sw: SortWrapper if sw.t.sort == to => sw.t
    case _ => new SortWrapper(t, to)
  }
}

/* Other terms */

@flyweight
class Distinct(val ts: Set[DomainFun]) extends BooleanTerm {
  assert(ts.nonEmpty, "Distinct requires at least one term")

  override lazy val toString = s"Distinct($ts)"
}

object Distinct extends (Set[DomainFun] => Term) {
  def apply(ts: Set[DomainFun]): Term =
    if (ts.nonEmpty) new Distinct(ts)
    else True
}

@flyweight
class Let(val bindings: Map[Var, Term], val body: Term) extends Term {
  assert(bindings.nonEmpty, "Let needs to bind at least one variable")

  val sort = body.sort

  override lazy val toString = s"let ${bindings.map(p => s"${p._1} = ${p._2}")} in $body"
}

object Let extends ((Map[Var, Term], Term) => Term) {
  def apply(v: Var, t: Term, body: Term): Term = apply(Map(v -> t), body)
  def apply(vs: Seq[Var], ts: Seq[Term], body: Term): Term = apply(toMap(vs zip ts), body)

  def apply(bindings: Map[Var, Term], body: Term): Term = {
    if (bindings.isEmpty) body
    else new Let(bindings, body)
  }
}

/* Predefined terms */

object predef {
  val `?s` = Var(Identifier("s@$"), sorts.Snap) // with SnapshotTerm
  val `?r` = Var(Identifier("r"), sorts.Ref)

  val Zero = IntLiteral(0)
  val One = IntLiteral(1)
}

/* Convenience functions */

object perms {
  def IsNonNegative(p: Term): Term =
    Or(p === NoPerm(), IsPositive(p))
  /* All basic static simplifications should be covered by Equals,
   * IsPositive and or
   */

  def IsPositive(p: Term): Term = p match {
    case p: PermLiteral => if (p.literal > Rational.zero) True else False
    case _ => PermLess(NoPerm(), p)
  }

  def IsNonPositive(p: Term): Term = p match {
    case p: PermLiteral => if (p.literal <= Rational.zero) True else False
    case _ => Or(p === NoPerm(), PermLess(p, NoPerm()))
  }

  def BigPermSum(it: Iterable[Term], f: Term => Term = t => t): Term =
    viper.silicon.utils.mapReduceLeft(it, f, PermPlus, NoPerm())
}

/* Utility functions */

object utils {
  def consumeExactRead(fp: Term, constrainableARPs: InsertionOrderedSet[Var]): Boolean = fp match {
    case v: Var => !constrainableARPs.contains(v)
    case PermPlus(t0, t1) => consumeExactRead(t0, constrainableARPs) || consumeExactRead(t1, constrainableARPs)
    case PermMinus(t0, t1) => consumeExactRead(t0, constrainableARPs) || consumeExactRead(t1, constrainableARPs)
    case PermTimes(t0, t1) => consumeExactRead(t0, constrainableARPs) && consumeExactRead(t1, constrainableARPs)
    case IntPermTimes(_, t1) => consumeExactRead(t1, constrainableARPs)
    case PermIntDiv(t0, _) => consumeExactRead(t0, constrainableARPs)
    case PermPermDiv(t0, t1) => consumeExactRead(t0, constrainableARPs) && consumeExactRead(t1, constrainableARPs)
    case PermMin(t0 ,t1) => consumeExactRead(t0, constrainableARPs) || consumeExactRead(t1, constrainableARPs)
    case Ite(_, t0, t1) => consumeExactRead(t0, constrainableARPs) || consumeExactRead(t1, constrainableARPs)
    case _ => true
  }

  @scala.annotation.elidable(level = scala.annotation.elidable.ASSERTION)
  def assertSort(t: Term, desc: => String, s: Sort): Unit = {
    assert(t.sort == s, s"Expected $desc $t to be of sort $s, but found ${t.sort}.")
  }

  @scala.annotation.elidable(level = scala.annotation.elidable.ASSERTION)
  def assertSort(t: Term, desc: => String, xs: Seq[Sort]): Unit = {
    assert(xs.contains(t.sort), s"Expected $desc $t to be one of sorts $xs, but found ${t.sort}.")
  }

  @scala.annotation.elidable(level = scala.annotation.elidable.ASSERTION)
  def assertSort(t: Term, desc: => String, sortDesc: String, f: Sort => Boolean): Unit = {
    assert(f(t.sort), s"Expected $desc $t to be of sort $sortDesc, but found ${t.sort}.")
  }

  @scala.annotation.elidable(level = scala.annotation.elidable.ASSERTION)
  def assertSameSorts[S <: Sort with Product : ClassTag](t0: Term, t1: Term): Unit = {
    val clazz = implicitly[ClassTag[S]].runtimeClass

    assert(
      (t0.sort, t1.sort) match {
        case (s0: S, s1: S) if s0.productIterator.sameElements(s1.productIterator) => true
        case _ => false
      },
      s"Expected both operands to be of sort ${clazz.getSimpleName}(S1,S2,...), " +
        s"but found $t0 (${t0.sort}) and $t1 (${t1.sort})")
  }

  @scala.annotation.elidable(level = scala.annotation.elidable.ASSERTION)
  def assertExpectedSorts(applicable: Applicable, args: Seq[Term]): Unit = {
    assert(applicable.argSorts.length == args.length,
      s"Expected ${applicable.argSorts.length} arguments for ${applicable.id}, but got ${args.length}")

    for (i <- args.indices;
         s = applicable.argSorts(i);
         t = args(i)) {

      assert(s == t.sort,
        s"Expected $i-th argument of ${applicable.id} to be of sort $s, but got $t of sort ${t.sort}")
    }
  }

  /* Taken from http://stackoverflow.com/a/8569263.
 * Computes the cartesian product of `xs`.
 */
  def cartesianProduct[A](xs: Iterable[Iterable[A]]): Seq[Seq[A]] =
    xs.foldLeft(Seq(Seq.empty[A])){(x, y) => for (a <- x; b <- y) yield a :+ b}
}

object implicits {
  import scala.language.implicitConversions

  implicit def intToTerm(i: Int): IntLiteral = IntLiteral(i)
  implicit def boolToTerm(b: Boolean): BooleanLiteral = if (b) True else False
}<|MERGE_RESOLUTION|>--- conflicted
+++ resolved
@@ -466,28 +466,9 @@
                                      val body: Term,
                                      val triggers: Seq[Trigger],
                                      val name: String,
-<<<<<<< HEAD
-                                     val isGlobal: Boolean)
-  extends BooleanTerm {
-=======
                                      val isGlobal: Boolean,
                                      val weight: Option[Int])
-    extends BooleanTerm
-       with StructuralEquality {
-
-  val equalityDefiningMembers = q :: vars :: body :: triggers :: weight :: Nil
-
-  def copy(q: Quantifier = q,
-           vars: Seq[Var] = vars,
-           body: Term = body,
-           triggers: Seq[Trigger] = triggers,
-           name: String = name,
-           isGlobal: Boolean = isGlobal,
-           weight: Option[Int] = weight) = {
-
-    Quantification(q, vars, body, triggers, name, isGlobal, weight)
-  }
->>>>>>> 39a83e22
+    extends BooleanTerm {
 
   def instantiate(terms: Seq[Term]): Term = {
     assert(terms.length == vars.length,
@@ -507,13 +488,9 @@
 }
 
 object Quantification
-<<<<<<< HEAD
-  extends ((Quantifier, Seq[Var], Term, Seq[Trigger], String, Boolean) => Quantification) {
-=======
     extends ((Quantifier, Seq[Var], Term, Seq[Trigger], String, Boolean, Option[Int]) => Quantification) {
 
   private val qidCounter = new AtomicInteger()
->>>>>>> 39a83e22
 
   def apply(q: Quantifier, vars: Seq[Var], tBody: Term, triggers: Seq[Trigger]): Quantification =
     apply(q, vars, tBody, triggers, s"quant-${qidCounter.getAndIncrement()}")
@@ -523,8 +500,6 @@
 
     apply(q, vars, tBody, triggers, name, false)
   }
-<<<<<<< HEAD
-=======
 
   def apply(q: Quantifier, vars: Seq[Var], tBody: Term, triggers: Seq[Trigger], name: String, weight: Option[Int])
   : Quantification = {
@@ -570,7 +545,6 @@
 
     Some((q.q, q.vars, q.body, q.triggers, q.name, q.isGlobal, q.weight))
   }
->>>>>>> 39a83e22
 }
 
 /* Arithmetic expression terms */
