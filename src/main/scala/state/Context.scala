--- conflicted
+++ resolved
@@ -13,16 +13,10 @@
 import terms.{Var, Term}
 import supporters.SnapshotRecorder
 
-<<<<<<< HEAD
 case class DefaultContext[H <: Heap[H]]
                          (program: ast.Program,
-                          visited: List[ast.Member] = Nil, /* TODO: Use MultiSet[Member] instead of List[Member] */
-=======
-case class DefaultContext(program: ast.Program,
-
                           recordVisited: Boolean = false,
                           visited: List[ast.Predicate] = Nil, /* TODO: Use a multiset instead of a list */
->>>>>>> 2280ea08
                           branchConditions: Stack[Term] = Stack(),
                           constrainableARPs: Set[Term] = Set(),
                           quantifiedVariables: Stack[Var] = Nil,
@@ -77,30 +71,19 @@
    *       output.
    */
 
-<<<<<<< HEAD
   def merge(other: DefaultContext[H]): DefaultContext[H] = this match {
-    case DefaultContext(program1, visited1, branchConditions1, constrainableARPs1, quantifiedVariables1, retrying1,
-                        snapshotRecorder1, recordPossibleTriggers1, possibleTriggers1,
+    case DefaultContext(program1, recordVisited1, visited1, branchConditions1, constrainableARPs1, quantifiedVariables1,
+                        retrying1, snapshotRecorder1, recordPossibleTriggers1, possibleTriggers1,
                         reserveHeaps1, exhaleExt1, lhsHeap1, evalHeap1,
                         applyHeuristics1, heuristicsDepth1, triggerAction1,
                         recordConsumedChunks1, producedChunks1, consumedChunks1, letBoundVars1) =>
 
       other match {
-        case DefaultContext(`program1`, `visited1`, `branchConditions1`, `constrainableARPs1`, `quantifiedVariables1`,
-                            retrying2, snapshotRecorder2, `recordPossibleTriggers1`, possibleTriggers2,
-                            `reserveHeaps1`, `exhaleExt1`, `lhsHeap1`, `evalHeap1`,
+        case DefaultContext(`program1`, recordVisited2, `visited1`, `branchConditions1`, `constrainableARPs1`,
+                            `quantifiedVariables1`, retrying2, snapshotRecorder2, `recordPossibleTriggers1`,
+                            possibleTriggers2,
                             `applyHeuristics1`, `heuristicsDepth1`, `triggerAction1`,
                             `recordConsumedChunks1`, `producedChunks1`, `consumedChunks1`, `letBoundVars1`) =>
-=======
-  def merge(other: DefaultContext): DefaultContext = this match {
-    case DefaultContext(program1, recordVisited1, visited1, branchConditions1, constrainableARPs1, quantifiedVariables1,
-                        retrying1, snapshotRecorder1, recordPossibleTriggers1, possibleTriggers1) =>
-
-      other match {
-        case DefaultContext(`program1`, recordVisited2, `visited1`, `branchConditions1`, `constrainableARPs1`,
-                            `quantifiedVariables1`, retrying2, snapshotRecorder2, `recordPossibleTriggers1`,
-                            possibleTriggers2) =>
->>>>>>> 2280ea08
 
 //          val possibleTriggers3 = DefaultContext.conflictFreeUnionOrAbort(possibleTriggers1, possibleTriggers2)
           val possibleTriggers3 = possibleTriggers1 ++ possibleTriggers2
