/*
 * This Source Code Form is subject to the terms of the Mozilla Public
 * License, v. 2.0. If a copy of the MPL was not distributed with this
 * file, You can obtain one at http://mozilla.org/MPL/2.0/.
 */

package viper
package silicon
package state

import silver.ast
import interfaces.state.{Heap, Context, Mergeable}
import terms.{Var, Term}
import supporters.SnapshotRecorder

case class DefaultContext[H <: Heap[H]]
                         (program: ast.Program,
                          visited: List[ast.Member] = Nil, /* TODO: Use MultiSet[Member] instead of List[Member] */
                          branchConditions: Stack[Term] = Stack(),
                          constrainableARPs: Set[Term] = Set(),
                          quantifiedVariables: Stack[Var] = Nil,
                          retrying: Boolean = false,

                          additionalTriggers: List[Term] = Nil,
                          snapshotRecorder: Option[SnapshotRecorder] = None,
                          recordPossibleTriggers: Boolean = false,
                          possibleTriggers: Map[ast.Exp, Term] = Map(),

                          reserveHeaps: Stack[H] = Nil,
                          exhaleExt: Boolean = false,
                          lhsHeap: Option[H] = None, /* Used to interpret e in ApplyOld(e) */
                          evalHeap: Option[H] = None,

                          applyHeuristics: Boolean = false,
                          heuristicsDepth: Int = 0,
                          triggerAction: AnyRef = null,

                          recordEffects: Boolean = false,
                          producedChunks: Seq[(Stack[Term], DirectChunk)] = Nil,
                          consumedChunks: Stack[Seq[(Stack[Term], DirectChunk)]] = Nil,
                          letBoundVars: Seq[(ast.AbstractLocalVar, Term)] = Nil)
    extends Context[DefaultContext[H]] {

  def incCycleCounter(m: ast.Member) = copy(visited = m :: visited)

  def decCycleCounter(m: ast.Member) = {
    require(visited.contains(m))

    val (ms, others) = visited.partition(_ == m)
    copy(visited = ms.tail ::: others)
  }

  def cycles(m: ast.Member) = visited.count(_ == m)

  def setConstrainable(arps: Seq[Term], constrainable: Boolean) = {
    val newConstrainableARPs =
      if (constrainable) constrainableARPs ++ arps
      else constrainableARPs -- arps

    copy(constrainableARPs = newConstrainableARPs)
  }

  /* TODO: Instead of aborting right after detecting a mismatch, all mismatches
   *       should be detected first (and accumulated), and only afterwards an
   *       exception should be thrown. This would improve debugging because the
   *       list of accumulated mismatches can be used to generate better debug
   *       output.
   */

<<<<<<< HEAD
  def merge(other: DefaultContext[H]): DefaultContext[H] = this match {
    case DefaultContext(program1, visited1, branchConditions1, constrainableARPs1, quantifiedVariables1,
                        additionalTriggers1, snapshotRecorder1, recordPossibleTriggers1, possibleTriggers1,
                        reserveHeaps1, exhaleExt1, lhsHeap1, evalHeap1,
                        applyHeuristics1, heuristicsDepth1, triggerAction1,
                        recordConsumedChunks1, producedChunks1, consumedChunks1, letBoundVars1) =>

      other match {
        case DefaultContext(`program1`, `visited1`, `branchConditions1`, `constrainableARPs1`, `quantifiedVariables1`,
                            additionalTriggers2, snapshotRecorder2, `recordPossibleTriggers1`, possibleTriggers2,
                            `reserveHeaps1`, `exhaleExt1`, `lhsHeap1`, `evalHeap1`,
                            `applyHeuristics1`, `heuristicsDepth1`, `triggerAction1`,
                            `recordConsumedChunks1`, `producedChunks1`, `consumedChunks1`, `letBoundVars1`) =>
=======
  def merge(other: DefaultContext): DefaultContext = this match {
    case DefaultContext(program1, visited1, branchConditions1, constrainableARPs1, quantifiedVariables1, retrying1,
                        additionalTriggers1, snapshotRecorder1, recordPossibleTriggers1, possibleTriggers1) =>

      other match {
        case DefaultContext(`program1`, `visited1`, `branchConditions1`, `constrainableARPs1`, `quantifiedVariables1`,
                            retrying2, additionalTriggers2,
                            snapshotRecorder2, `recordPossibleTriggers1`, possibleTriggers2) =>
>>>>>>> df09ac73

          val additionalTriggers3 = additionalTriggers1 ++ additionalTriggers2
//          val possibleTriggers3 = DefaultContext.conflictFreeUnionOrAbort(possibleTriggers1, possibleTriggers2)
          val possibleTriggers3 = possibleTriggers1 ++ possibleTriggers2
          val snapshotRecorder3 = DefaultContext.merge(snapshotRecorder1, snapshotRecorder2)

          copy(retrying = retrying1 || retrying2,
               additionalTriggers = additionalTriggers3,
               snapshotRecorder = snapshotRecorder3,
               possibleTriggers = possibleTriggers3)

        case _ =>
          sys.error("Unexpected mismatch between contexts")
      }
  }

  override val toString = s"${this.getClass.getSimpleName}(...)"
}

object DefaultContext {
  def conflictFreeUnionOrAbort[K, V](m1: Map[K, V], m2: Map[K, V]): Map[K,V] =
    silicon.utils.conflictFreeUnion(m1, m2) match {
      case Right(m3) => m3
      case _ => sys.error("Unexpected mismatch between contexts")
    }

  def merge[M <: Mergeable[M]](candidate1: Option[M], candidate2: Option[M]): Option[M] =
    (candidate1, candidate2) match {
      case (Some(m1), Some(m2)) => Some(m1.merge(m2))
      case (None, None) => None
      case _ => sys.error("Unexpected mismatch between contexts")
    }
}<|MERGE_RESOLUTION|>--- conflicted
+++ resolved
@@ -67,9 +67,8 @@
    *       output.
    */
 
-<<<<<<< HEAD
   def merge(other: DefaultContext[H]): DefaultContext[H] = this match {
-    case DefaultContext(program1, visited1, branchConditions1, constrainableARPs1, quantifiedVariables1,
+    case DefaultContext(program1, visited1, branchConditions1, constrainableARPs1, quantifiedVariables1, retrying1,
                         additionalTriggers1, snapshotRecorder1, recordPossibleTriggers1, possibleTriggers1,
                         reserveHeaps1, exhaleExt1, lhsHeap1, evalHeap1,
                         applyHeuristics1, heuristicsDepth1, triggerAction1,
@@ -77,20 +76,10 @@
 
       other match {
         case DefaultContext(`program1`, `visited1`, `branchConditions1`, `constrainableARPs1`, `quantifiedVariables1`,
-                            additionalTriggers2, snapshotRecorder2, `recordPossibleTriggers1`, possibleTriggers2,
+                            retrying2, additionalTriggers2, snapshotRecorder2, `recordPossibleTriggers1`, possibleTriggers2,
                             `reserveHeaps1`, `exhaleExt1`, `lhsHeap1`, `evalHeap1`,
                             `applyHeuristics1`, `heuristicsDepth1`, `triggerAction1`,
                             `recordConsumedChunks1`, `producedChunks1`, `consumedChunks1`, `letBoundVars1`) =>
-=======
-  def merge(other: DefaultContext): DefaultContext = this match {
-    case DefaultContext(program1, visited1, branchConditions1, constrainableARPs1, quantifiedVariables1, retrying1,
-                        additionalTriggers1, snapshotRecorder1, recordPossibleTriggers1, possibleTriggers1) =>
-
-      other match {
-        case DefaultContext(`program1`, `visited1`, `branchConditions1`, `constrainableARPs1`, `quantifiedVariables1`,
-                            retrying2, additionalTriggers2,
-                            snapshotRecorder2, `recordPossibleTriggers1`, possibleTriggers2) =>
->>>>>>> df09ac73
 
           val additionalTriggers3 = additionalTriggers1 ++ additionalTriggers2
 //          val possibleTriggers3 = DefaultContext.conflictFreeUnionOrAbort(possibleTriggers1, possibleTriggers2)
