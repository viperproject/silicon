/*
 * This Source Code Form is subject to the terms of the Mozilla Public
 * License, v. 2.0. If a copy of the MPL was not distributed with this
 * file, You can obtain one at http://mozilla.org/MPL/2.0/.
 */

package viper
package silicon
package state

<<<<<<< HEAD
import interfaces.state.{Heap, Context, Mergeable}
import terms.{Var, Term}
=======
import silver.ast
import interfaces.state.{Context, Mergeable}
import terms.{Var, FApp, Term}
>>>>>>> deeb3e40
import theories.SnapshotRecorder

case class DefaultContext[H <: Heap[H]]
                         (program: ast.Program,
                          visited: List[ast.Member] = Nil, /* TODO: Use MultiSet[Member] instead of List[Member] */
                          constrainableARPs: Set[Term] = Set(),
                          quantifiedVariables: Stack[Var] = Nil,

                          additionalTriggers: List[Term] = Nil,
                          snapshotRecorder: Option[SnapshotRecorder] = None,
                          recordPossibleTriggers: Boolean = false,
<<<<<<< HEAD
                          possibleTriggers: Map[ast.Expression, Term] = Map(),

                          reserveHeaps: Stack[H] = Nil,
                          exhaleExt: Boolean = false,
                          lhsHeap: Option[H] = None, /* Used to interpret e in ApplyOld(e) */
                          evalHeap: Option[H] = None,

                          applyHeuristics: Boolean = false,
                          heuristicsDepth: Int = 0,
                          triggerAction: AnyRef = null,

                          recordEffects: Boolean = false,
                          producedChunks: Seq[(Stack[Term], DirectChunk)] = Nil,
                          consumedChunks: Stack[Seq[(Stack[Term], DirectChunk)]] = Nil,
                          letBoundVars: Seq[(ast.Variable, Term)] = Nil)

    extends Context[DefaultContext[H]] {
=======
                          possibleTriggers: Map[ast.Exp, Term] = Map())
    extends Context[DefaultContext] {
>>>>>>> deeb3e40

  def incCycleCounter(m: ast.Member) = copy(visited = m :: visited)

  def decCycleCounter(m: ast.Member) = {
    require(visited.contains(m))

    val (ms, others) = visited.partition(_ == m)
    copy(visited = ms.tail ::: others)
  }

  def cycles(m: ast.Member) = visited.count(_ == m)

  def setConstrainable(arps: Seq[Term], constrainable: Boolean) = {
    val newConstrainableARPs =
      if (constrainable) constrainableARPs ++ arps
      else constrainableARPs -- arps

    copy(constrainableARPs = newConstrainableARPs)
  }

  /* TODO: Instead of aborting right after detecting a mismatch, all mismatches
   *       should be detected first (and accumulated), and only afterwards an
   *       exception should be thrown. This would improve debugging because the
   *       list of accumulated mismatches can be used to generate better debug
   *       output.
   */

  def merge(other: DefaultContext[H]): DefaultContext[H] = this match {
    case DefaultContext(program1, visited1, constrainableARPs1, quantifiedVariables1,
                        additionalTriggers1, snapshotRecorder1, recordPossibleTriggers1, possibleTriggers1,
                        reserveHeaps1, exhaleExt1, lhsHeap1, evalHeap1,
                        applyHeuristics1, heuristicsDepth1, triggerAction1,
                        recordConsumedChunks1, producedChunks1, consumedChunks1, letBoundVars1) =>

      other match {
        case DefaultContext(`program1`, `visited1`, `constrainableARPs1`, `quantifiedVariables1`,
                            additionalTriggers2, snapshotRecorder2, `recordPossibleTriggers1`, possibleTriggers2,
                            `reserveHeaps1`, `exhaleExt1`, `lhsHeap1`, `evalHeap1`,
                            `applyHeuristics1`, `heuristicsDepth1`, `triggerAction1`,
                            `recordConsumedChunks1`, `producedChunks1`, `consumedChunks1`, `letBoundVars1`) =>

          val additionalTriggers3 = additionalTriggers1 ++ additionalTriggers2
//          val possibleTriggers3 = DefaultContext.conflictFreeUnionOrAbort(possibleTriggers1, possibleTriggers2)
          val possibleTriggers3 = possibleTriggers1 ++ possibleTriggers2
          val snapshotRecorder3 = DefaultContext.merge(snapshotRecorder1, snapshotRecorder2)

          copy(additionalTriggers = additionalTriggers3,
               snapshotRecorder = snapshotRecorder3,
               possibleTriggers = possibleTriggers3)

        case _ =>
          sys.error("Unexpected mismatch between contexts")
      }
  }

  override val toString = s"${this.getClass.getSimpleName}(...)"
}

object DefaultContext {
  def conflictFreeUnionOrAbort[K, V](m1: Map[K, V], m2: Map[K, V]): Map[K,V] =
    silicon.utils.conflictFreeUnion(m1, m2) match {
      case Right(m3) => m3
      case _ => sys.error("Unexpected mismatch between contexts")
    }

  def merge[M <: Mergeable[M]](candidate1: Option[M], candidate2: Option[M]): Option[M] =
    (candidate1, candidate2) match {
      case (Some(m1), Some(m2)) => Some(m1.merge(m2))
      case (None, None) => None
      case _ => sys.error("Unexpected mismatch between contexts")
    }
}<|MERGE_RESOLUTION|>--- conflicted
+++ resolved
@@ -8,14 +8,9 @@
 package silicon
 package state
 
-<<<<<<< HEAD
-import interfaces.state.{Heap, Context, Mergeable}
-import terms.{Var, Term}
-=======
 import silver.ast
 import interfaces.state.{Context, Mergeable}
 import terms.{Var, FApp, Term}
->>>>>>> deeb3e40
 import theories.SnapshotRecorder
 
 case class DefaultContext[H <: Heap[H]]
@@ -27,8 +22,7 @@
                           additionalTriggers: List[Term] = Nil,
                           snapshotRecorder: Option[SnapshotRecorder] = None,
                           recordPossibleTriggers: Boolean = false,
-<<<<<<< HEAD
-                          possibleTriggers: Map[ast.Expression, Term] = Map(),
+                          possibleTriggers: Map[ast.Exp, Term] = Map(),
 
                           reserveHeaps: Stack[H] = Nil,
                           exhaleExt: Boolean = false,
@@ -45,10 +39,6 @@
                           letBoundVars: Seq[(ast.Variable, Term)] = Nil)
 
     extends Context[DefaultContext[H]] {
-=======
-                          possibleTriggers: Map[ast.Exp, Term] = Map())
-    extends Context[DefaultContext] {
->>>>>>> deeb3e40
 
   def incCycleCounter(m: ast.Member) = copy(visited = m :: visited)
 
