--- conflicted
+++ resolved
@@ -80,14 +80,10 @@
                        /* ast.Field, ast.Predicate, or MagicWandIdentifier */
                        heapDependentTriggers: InsertionOrderedSet[Any] = InsertionOrderedSet.empty,
                        moreCompleteExhale: Boolean = false,
-<<<<<<< HEAD
-                       moreJoins: Boolean = false,
+                       moreJoins: JoinMode = JoinMode.Off,
                        loopPhaseStack: Stack[(LoopPhase, Int, SilverLoopHeadBlock)] = Stack(),
                        loopHeapStack: Stack[Heap] = Stack(),
                        loopReadVarStack: Stack[(Var, Boolean)] = Stack())
-=======
-                       moreJoins: JoinMode = JoinMode.Off)
->>>>>>> ad3593f7
     extends Mergeable[State] {
 
   assert(loopPhaseStack.length == loopHeapStack.length)
