// This Source Code Form is subject to the terms of the Mozilla Public
// License, v. 2.0. If a copy of the MPL was not distributed with this
// file, You can obtain one at http://mozilla.org/MPL/2.0/.
//
// Copyright (c) 2011-2019 ETH Zurich.

package viper.silicon.state

import viper.silicon.Config.JoinMode
import viper.silicon.Config.JoinMode.JoinMode
import viper.silver.ast
import viper.silver.cfg.silver.SilverCfg
import viper.silicon.common.Mergeable
import viper.silicon.common.collections.immutable.InsertionOrderedSet
import viper.silicon.decider.RecordedPathConditions
import viper.silicon.interfaces.state.GeneralChunk
import viper.silicon.state.State.OldHeaps
import viper.silicon.state.terms.{Term, Var}
import viper.silicon.interfaces.state.Chunk
import viper.silicon.state.terms.{And, Ite}
import viper.silicon.supporters.PredicateData
import viper.silicon.supporters.functions.{FunctionData, FunctionRecorder, NoopFunctionRecorder}
import viper.silicon.utils.ast.BigAnd
import viper.silicon.verifier.Verifier
import viper.silicon.{Map, Stack}
import viper.silver.utility.Sanitizer

final case class State(g: Store = Store(),
                       h: Heap = Heap(),
                       program: ast.Program,
                       currentMember: Option[ast.Member],
                       predicateData: Map[ast.Predicate, PredicateData],
                       functionData: Map[ast.Function, FunctionData],
                       oldHeaps: OldHeaps = Map.empty,

                       parallelizeBranches: Boolean = false,

                       recordVisited: Boolean = false,
                       visited: List[ast.Predicate] = Nil, /* TODO: Use a multiset instead of a list */

                       methodCfg: SilverCfg = null,
                       invariantContexts: Stack[Heap] = Stack.empty,

                       constrainableARPs: InsertionOrderedSet[Var] = InsertionOrderedSet.empty,
                       quantifiedVariables: Stack[(Var, Option[ast.AbstractLocalVar])] = Nil,
                       retrying: Boolean = false,
                       underJoin: Boolean = false,
                       functionRecorder: FunctionRecorder = NoopFunctionRecorder,
                       conservingSnapshotGeneration: Boolean = false,
                       recordPossibleTriggers: Boolean = false,
                       possibleTriggers: Map[ast.Exp, Term] = Map(),

                       triggerExp: Boolean = false,

                       partiallyConsumedHeap: Option[Heap] = None,
                       permissionScalingFactor: Term = terms.FullPerm,
                       permissionScalingFactorExp: Option[ast.Exp] = if (Verifier.config.enableDebugging()) Some(ast.FullPerm()()) else None,
                       isEvalInOld: Boolean = false,

                       reserveHeaps: Stack[Heap] = Nil,
                       reserveCfgs: Stack[SilverCfg] = Stack(),
                       conservedPcs: Stack[Vector[RecordedPathConditions]] = Stack(),
                       recordPcs: Boolean = false,
                       exhaleExt: Boolean = false,
                       isInPackage: Boolean = false,

                       ssCache: SsCache = Map.empty,
                       assertReadAccessOnly: Boolean = false,

                       qpFields: InsertionOrderedSet[ast.Field] = InsertionOrderedSet.empty,
                       qpPredicates: InsertionOrderedSet[ast.Predicate] = InsertionOrderedSet.empty,
                       qpMagicWands: InsertionOrderedSet[MagicWandIdentifier] = InsertionOrderedSet.empty,
                       permLocations: InsertionOrderedSet[ast.Location] = InsertionOrderedSet.empty,
                       smCache: SnapshotMapCache = SnapshotMapCache.empty,
                       pmCache: PmCache = Map.empty,
                       smDomainNeeded: Boolean = false,
                       qpTag: Option[Int] = None,
                       /* TODO: Isn't this data stable, i.e. fully known after a preprocessing step? If so, move it to the appropriate supporter. */
                       predicateSnapMap: Map[ast.Predicate, terms.Sort] = Map.empty,
                       predicateFormalVarMap: Map[ast.Predicate, Seq[terms.Var]] = Map.empty,
                       retryLevel: Int = 0,
                       /* ast.Field, ast.Predicate, or MagicWandIdentifier */
                       heapDependentTriggers: InsertionOrderedSet[Any] = InsertionOrderedSet.empty,
                       moreCompleteExhale: Boolean = false,
                       moreJoins: JoinMode = JoinMode.Off)
    extends Mergeable[State] {

  val isMethodVerification: Boolean = {
    // currentMember being None means we're verifying a CFG; this should behave like verifying a method.
    currentMember.isEmpty || currentMember.get.isInstanceOf[ast.Method]
  }

  val mayAssumeUpperBounds: Boolean = {
    currentMember.isEmpty || !currentMember.get.isInstanceOf[ast.Function] || Verifier.config.respectFunctionPrePermAmounts()
  }

  val isLastRetry: Boolean = retryLevel == 0

  def incCycleCounter(m: ast.Predicate) =
    if (recordVisited) copy(visited = m :: visited)
    else this

  def decCycleCounter(m: ast.Member) =
    if (recordVisited) {
      require(visited.contains(m))

      val (ms, others) = visited.partition(_ == m)
      copy(visited = ms.tail ::: others)
    }
  else
    this

  def cycles(m: ast.Member) = visited.count(_ == m)

  def setConstrainable(arps: Iterable[Var], constrainable: Boolean) = {
    val newConstrainableARPs =
      if (constrainable) constrainableARPs ++ arps
      else constrainableARPs -- arps

    copy(constrainableARPs = newConstrainableARPs)
  }

  def scalePermissionFactor(p: Term, exp: Option[ast.Exp]) =
    copy(permissionScalingFactor = terms.PermTimes(p, permissionScalingFactor),
      permissionScalingFactorExp = permissionScalingFactorExp.map(psf => ast.PermMul(exp.get, psf)(exp.get.pos, exp.get.info, exp.get.errT)))

  def merge(other: State): State =
    State.merge(this, other)

  def preserveAfterLocalEvaluation(post: State): State =
    State.preserveAfterLocalEvaluation(this, post)

  def functionRecorderQuantifiedVariables(): Seq[(Var, Option[ast.AbstractLocalVar])] =
    functionRecorder.data.fold(Seq.empty[(Var, Option[ast.AbstractLocalVar])])(d => d.arguments.zip(d.argumentExps))

  def relevantQuantifiedVariables(filterPredicate: Var => Boolean): Seq[(Var, Option[ast.AbstractLocalVar])] = (
       functionRecorderQuantifiedVariables()
    ++ quantifiedVariables.filter(x => filterPredicate(x._1))
  )

  def relevantQuantifiedVariables(occurringIn: Seq[Term]): Seq[(Var, Option[ast.AbstractLocalVar])] =
    relevantQuantifiedVariables(x => occurringIn.exists(_.contains(x)))


  def substituteVarsInExp(e : ast.Exp): ast.Exp = {
    val varMapping = g.expValues.map { case (localVar, finalExp) => localVar.name -> finalExp}
    Sanitizer.replaceFreeVariablesInExpression(e, varMapping.map(vm => vm._1 -> vm._2.get), Set())
  }

  lazy val relevantQuantifiedVariables: Seq[(Var, Option[ast.AbstractLocalVar])] =
    relevantQuantifiedVariables(_ => true)

  override val toString = s"${this.getClass.getSimpleName}(...)"
}

object State {
  type OldHeaps = Map[String, Heap]
  val OldHeaps = Map

  def merge(s1: State, s2: State): State = {
    s1 match {
      /* Decompose state s1 */
      case State(g1, h1, program, member,
                 predicateData,
                 functionData,
                 oldHeaps1,
                 parallelizeBranches1,
                 recordVisited1, visited1,
                 methodCfg1, invariantContexts1,
                 constrainableARPs1,
                 quantifiedVariables1,
                 retrying1,
                 underJoin1,
                 functionRecorder1,
                 conservingSnapshotGeneration1,
                 recordPossibleTriggers1, possibleTriggers1,
                 triggerExp1,
                 partiallyConsumedHeap1,
                 permissionScalingFactor1, permissionScalingFactorExp1, isEvalInOld,
<<<<<<< HEAD
                 reserveHeaps1, reserveCfgs1, conservedPcs1, recordPcs1, exhaleExt1,
                 ssCache1, hackIssue387DisablePermissionConsumption1,
                 qpFields1, qpPredicates1, qpMagicWands1, permResources1, smCache1, pmCache1, smDomainNeeded1, qpTag1,
=======
                 reserveHeaps1, reserveCfgs1, conservedPcs1, recordPcs1, exhaleExt1, isInPackage1,
                 ssCache1, assertReadAccessOnly1,
                 qpFields1, qpPredicates1, qpMagicWands1, permResources1, smCache1, pmCache1, smDomainNeeded1,
>>>>>>> 74722a8e
                 predicateSnapMap1, predicateFormalVarMap1, retryLevel, useHeapTriggers,
                 moreCompleteExhale, moreJoins) =>

        /* Decompose state s2: most values must match those of s1 */
        s2 match {
          case State(`g1`, `h1`,
                     `program`, `member`,
                     `predicateData`, `functionData`,
                     `oldHeaps1`,
                     `parallelizeBranches1`,
                     `recordVisited1`, `visited1`,
                     `methodCfg1`, `invariantContexts1`,
                     constrainableARPs2,
                     quantifiedVariables2,
                     `retrying1`,
                     `underJoin1`,
                     functionRecorder2,
                     `conservingSnapshotGeneration1`,
                     `recordPossibleTriggers1`, possibleTriggers2,
                     triggerExp2,
                     `partiallyConsumedHeap1`,
                     `permissionScalingFactor1`, `permissionScalingFactorExp1`, `isEvalInOld`,
<<<<<<< HEAD
                     `reserveHeaps1`, `reserveCfgs1`, conservedPcs2, `recordPcs1`, `exhaleExt1`,
                     ssCache2, `hackIssue387DisablePermissionConsumption1`,
                     `qpFields1`, `qpPredicates1`, `qpMagicWands1`, `permResources1`, smCache2, pmCache2, `smDomainNeeded1`, qpTag1,
=======
                     `reserveHeaps1`, `reserveCfgs1`, conservedPcs2, `recordPcs1`, `exhaleExt1`, `isInPackage1`,
                     ssCache2, `assertReadAccessOnly1`,
                     `qpFields1`, `qpPredicates1`, `qpMagicWands1`, `permResources1`, smCache2, pmCache2, `smDomainNeeded1`,
>>>>>>> 74722a8e
                     `predicateSnapMap1`, `predicateFormalVarMap1`, `retryLevel`, `useHeapTriggers`,
                     moreCompleteExhale2, `moreJoins`) =>

            val functionRecorder3 = functionRecorder1.merge(functionRecorder2)
            val triggerExp3 = triggerExp1 && triggerExp2
            val possibleTriggers3 = possibleTriggers1 ++ possibleTriggers2
            val constrainableARPs3 = constrainableARPs1 ++ constrainableARPs2
            val quantifiedVariables3 = (quantifiedVariables1 ++ quantifiedVariables2).distinct

            val smCache3 = smCache1.union(smCache2)
            val pmCache3 = pmCache1 ++ pmCache2

            val ssCache3 = ssCache1 ++ ssCache2
            val moreCompleteExhale3 = moreCompleteExhale || moreCompleteExhale2

            assert(conservedPcs1.length == conservedPcs2.length)
            val conservedPcs3 = conservedPcs1
              .zip(conservedPcs1)
              .map({ case (pcs1, pcs2) => (pcs1 ++ pcs2).distinct })

            s1.copy(functionRecorder = functionRecorder3,
                    possibleTriggers = possibleTriggers3,
                    triggerExp = triggerExp3,
                    constrainableARPs = constrainableARPs3,
                    quantifiedVariables = quantifiedVariables3,
                    ssCache = ssCache3,
                    smCache = smCache3,
                    pmCache = pmCache3,
                    moreCompleteExhale = moreCompleteExhale3,
                    conservedPcs = conservedPcs3)

          case _ =>
            val err = new StringBuilder()
            for (ix <- 0 until s1.productArity) {
              val e1 = s1.productElement(ix)
              val e2 = s2.productElement(ix)
              if (e1 != e2) {
                err ++= s"\n- Field index ${s1.productElementName(ix)} not equal."
              }
            }
            sys.error(s"State merging failed: unexpected mismatch between symbolic states: $err")
      }
    }
  }

  // Lists all fields which do not match in two states.
  private def generateStateMismatchErrorMessage(s1: State, s2: State): Nothing = {
    val err = new StringBuilder()
    for (ix <- 0 until s1.productArity) yield {
      val e1 = s1.productElement(ix)
      val e2 = s2.productElement(ix)
      if (e1 != e2) {
        err ++= s"\n\tField index ${s1.productElementName(ix)} not equal"
        err ++= s"\n\t\t state1: $e1"
        err ++= s"\n\t\t state2: $e2"

      }
    }
    sys.error(s"State merging failed: unexpected mismatch between symbolic states: $err")
  }

  // Merges two maps based on fOnce, if entry only exists in one map,
  // and fTwice if entry exists in both maps.
  // Used to merge the Store.
  private def mergeMaps[K, V, D](map1: Map[K, V], data1: D, map2: Map[K, V], data2: D)
                                (fOnce: (V, D) => Option[V])
                                (fTwice: (V, D, V, D) => Option[V])
                                : Map[K, V] = {

    map1.flatMap({ case (k, v1) =>
      (map2.get(k) match {
        case Some(v2) => fTwice(v1, data1, v2, data2)
        case None => fOnce(v1, data1)
      }).map(v => (k, v))
    }) ++ map2.flatMap({ case (k, v2) =>
      (map1.get(k) match {
        case Some(_) => None // Already considered in first case: Some(fTwice(v1, c1, v2, c2))
        case None => fOnce(v2, data2)
      }).map(v => (k, v))
    })
  }

  // Puts a collection of chunks under a condition.
  private def conditionalizeChunks(h: Iterable[Chunk], cond: Term, condExp: Option[ast.Exp]): Iterable[Chunk] = {
    h map (c => {
      c match {
        case c: GeneralChunk =>
          c.applyCondition(cond, condExp)
        case _ => sys.error("Chunk type not conditionalizable.")
      }
    })
  }

  // Puts a heap under a condition.
  private def conditionalizeHeap(h: Heap, cond: Term, condExp: Option[ast.Exp]): Heap = {
    Heap(conditionalizeChunks(h.values, cond, condExp))
  }

  // Merges two heaps together, by putting h1 under condition cond1,
  // and h2 under cond2.
  // Assumes that cond1 is the negation of cond2.
  def mergeHeap(h1: Heap, cond1: Term, cond1Exp: Option[ast.Exp], h2: Heap, cond2: Term, cond2Exp: Option[ast.Exp]): Heap = {
    val (unconditionalHeapChunks, h1HeapChunksToConditionalize) = h1.values.partition(c1 => h2.values.exists(_ == c1))
    val h2HeapChunksToConditionalize = h2.values.filter(c2 => !unconditionalHeapChunks.exists(_ == c2))
    val h1ConditionalizedHeapChunks = conditionalizeChunks(h1HeapChunksToConditionalize, cond1, cond1Exp)
    val h2ConditionalizedHeapChunks = conditionalizeChunks(h2HeapChunksToConditionalize, cond2, cond2Exp)
    Heap(unconditionalHeapChunks) + Heap(h1ConditionalizedHeapChunks) + Heap(h2ConditionalizedHeapChunks)
  }

  def merge(s1: State, pc1: RecordedPathConditions, s2: State, pc2: RecordedPathConditions): State = {
    s1 match {
      /* Decompose state s1 */
      case State(g1, h1, program, member,
      predicateData, functionData,
      oldHeaps1,
      parallelizeBranches1,
      recordVisited1, visited1,
      methodCfg1, invariantContexts1,
      constrainableARPs1,
      quantifiedVariables1,
      retrying1,
      underJoin1,
      functionRecorder1,
      conservingSnapshotGeneration1,
      recordPossibleTriggers1, possibleTriggers1,
      triggerExp1,
      partiallyConsumedHeap1,
      permissionScalingFactor1, permissionScalingFactorExp1, isEvalInOld,
<<<<<<< HEAD
      reserveHeaps1, reserveCfgs1, conservedPcs1, recordPcs1, exhaleExt1,
      ssCache1, hackIssue387DisablePermissionConsumption1,
      qpFields1, qpPredicates1, qpMagicWands1, permResources1, smCache1, pmCache1, smDomainNeeded1, qpTag1,
=======
      reserveHeaps1, reserveCfgs1, conservedPcs1, recordPcs1, exhaleExt1, isInPackage1,
      ssCache1, assertReadAccessOnly1,
      qpFields1, qpPredicates1, qpMagicWands1, permResources1, smCache1, pmCache1, smDomainNeeded1,
>>>>>>> 74722a8e
      predicateSnapMap1, predicateFormalVarMap1, retryLevel, useHeapTriggers,
      moreCompleteExhale, moreJoins) =>

        /* Decompose state s2: most values must match those of s1 */
        s2 match {
          case State(g2, h2, `program`, `member`,
          `predicateData`, `functionData`,
          oldHeaps2,
          `parallelizeBranches1`,
          `recordVisited1`, `visited1`,
          `methodCfg1`, invariantContexts2,
          constrainableARPs2,
          `quantifiedVariables1`,
          `retrying1`,
          `underJoin1`,
          functionRecorder2,
          `conservingSnapshotGeneration1`,
          `recordPossibleTriggers1`, possibleTriggers2,
          triggerExp2,
          partiallyConsumedHeap2,
          `permissionScalingFactor1`, `permissionScalingFactorExp1`, `isEvalInOld`,
<<<<<<< HEAD
          reserveHeaps2, `reserveCfgs1`, conservedPcs2, `recordPcs1`, `exhaleExt1`,
          ssCache2, `hackIssue387DisablePermissionConsumption1`,
          `qpFields1`, `qpPredicates1`, `qpMagicWands1`, `permResources1`, smCache2, pmCache2, smDomainNeeded2, qpTag1,
=======
          reserveHeaps2, `reserveCfgs1`, conservedPcs2, `recordPcs1`, `exhaleExt1`, `isInPackage1`,
          ssCache2, `assertReadAccessOnly1`,
          `qpFields1`, `qpPredicates1`, `qpMagicWands1`, `permResources1`, smCache2, pmCache2, smDomainNeeded2,
>>>>>>> 74722a8e
          `predicateSnapMap1`, `predicateFormalVarMap1`, `retryLevel`, `useHeapTriggers`,
          moreCompleteExhale2, `moreJoins`) =>

            val functionRecorder3 = functionRecorder1.merge(functionRecorder2)
            val triggerExp3 = triggerExp1 && triggerExp2
            val possibleTriggers3 = possibleTriggers1 ++ possibleTriggers2
            val constrainableARPs3 = constrainableARPs1 ++ constrainableARPs2

            val smDomainNeeded3 = smDomainNeeded1 || smDomainNeeded2

            val conditions1 = And(pc1.branchConditions)
            val withExp = Verifier.config.enableDebugging()
            val conditions1Exp = if (withExp) Some(BigAnd(pc1.branchConditionExps.map(_._2.get))) else None
            val conditions2 = And(pc2.branchConditions)
            val conditions2Exp = if (withExp) Some(BigAnd(pc2.branchConditionExps.map(_._2.get))) else None

            val mergeStore = (g1: Store, g2: Store) => {
              Store(mergeMaps(g1.values, (conditions1, conditions1Exp), g2.values, (conditions2, conditions2Exp))
              ((_, _) => {
                // If store entry is only on one branch, we can safely discard it.
                None
              })
              ((v1, cond1, v2, cond2) => {
                if (v1._1 == v2._1) {
                  // Trivial: Both entries are the same.
                  Some(v1)
                } else {
                  assert(v1._1.sort == v2._1.sort)
                  Some((Ite(cond1._1, v1._1, v2._1), cond1._2.map(c1 => ast.CondExp(c1, v1._2.get, v2._2.get)())))
                }
              }))
            }

            val g3 = mergeStore(g1, g2)

            val h3 = mergeHeap(h1, conditions1, conditions1Exp, h2, conditions2, conditions2Exp)

            val partiallyConsumedHeap3 = (partiallyConsumedHeap1, partiallyConsumedHeap2) match {
              case (None, None) => None
              case (Some(pch1), None) => Some(conditionalizeHeap(pch1, conditions1, conditions1Exp))
              case (None, Some(pch2)) => Some(conditionalizeHeap(pch2, conditions2, conditions2Exp))
              case (Some(pch1), Some(pch2)) => Some(mergeHeap(
                pch1, conditions1, conditions1Exp,
                pch2, conditions2, conditions2Exp,
              ))
            }

            val oldHeaps3 = Map.from(mergeMaps(oldHeaps1, (conditions1, conditions1Exp), oldHeaps2, (conditions2, conditions2Exp))
            ((_, _) => {
              None
            })
            ((heap1, cond1, heap2, cond2) => {
              Some(mergeHeap(heap1, cond1._1, cond1._2, heap2, cond2._1, cond2._2))
            }))

            assert(invariantContexts1.length == invariantContexts2.length)
            val invariantContexts3 = invariantContexts1
              .zip(invariantContexts2)
              .map({case (h1, h2) => mergeHeap(h1, conditions1, conditions1Exp, h2, conditions2, conditions2Exp)})

            assert(reserveHeaps1.length == reserveHeaps2.length)
            val reserveHeaps3 = reserveHeaps1
              .zip(reserveHeaps2)
              .map({case (h1, h2) => mergeHeap(h1, conditions1, conditions1Exp, h2, conditions2, conditions2Exp)})


            assert(conservedPcs1.length == conservedPcs2.length)
            val conservedPcs3 = conservedPcs1
              .zip(conservedPcs1)
              .map({case (pcs1, pcs2) => (pcs1 ++ pcs2).distinct})

            val ssCache3 = ssCache1 ++ ssCache2
            val smCache3 = smCache1.union(smCache2)
            val pmCache3 = pmCache1 ++ pmCache2

            val s3 = s1.copy(functionRecorder = functionRecorder3,
                             possibleTriggers = possibleTriggers3,
                             triggerExp = triggerExp3,
                             constrainableARPs = constrainableARPs3,
                             ssCache = ssCache3,
                             smCache = smCache3,
                             pmCache = pmCache3,
                             g = g3,
                             h = h3,
                             oldHeaps = oldHeaps3,
                             partiallyConsumedHeap = partiallyConsumedHeap3,
                             smDomainNeeded = smDomainNeeded3,
                             invariantContexts = invariantContexts3,
                             reserveHeaps = reserveHeaps3,
                             conservedPcs = conservedPcs3)

            s3

            // Optionally, we could also do a state consolidation after each
            // state merging, but this has shown to decrease performance a bit.
            //val s4 = verifier.stateConsolidator.consolidate(s3, verifier)
            //s4

          case _ => {
            println("Error at new merge function:")
            generateStateMismatchErrorMessage(s1, s2)
          }
        }
    }
  }

  def preserveAfterLocalEvaluation(pre: State, post: State): State = {
    pre.copy(functionRecorder = post.functionRecorder,
             possibleTriggers = post.possibleTriggers,
             smCache = post.smCache,
             constrainableARPs = post.constrainableARPs)
  }

  def conflictFreeUnionOrAbort[K, V](m1: Map[K, V], m2: Map[K, V]): Map[K,V] =
    viper.silicon.utils.conflictFreeUnion(m1, m2) match {
      case (m3, conflicts) if conflicts.isEmpty => m3
      case _ => sys.error("Unexpected mismatch between contexts")
    }

  def merge[M <: Mergeable[M]](candidate1: Option[M], candidate2: Option[M]): Option[M] =
    (candidate1, candidate2) match {
      case (Some(m1), Some(m2)) => Some(m1.merge(m2))
      case (None, None) => None
      case _ => sys.error("Unexpected mismatch between contexts")
    }
}<|MERGE_RESOLUTION|>--- conflicted
+++ resolved
@@ -177,15 +177,9 @@
                  triggerExp1,
                  partiallyConsumedHeap1,
                  permissionScalingFactor1, permissionScalingFactorExp1, isEvalInOld,
-<<<<<<< HEAD
-                 reserveHeaps1, reserveCfgs1, conservedPcs1, recordPcs1, exhaleExt1,
-                 ssCache1, hackIssue387DisablePermissionConsumption1,
-                 qpFields1, qpPredicates1, qpMagicWands1, permResources1, smCache1, pmCache1, smDomainNeeded1, qpTag1,
-=======
                  reserveHeaps1, reserveCfgs1, conservedPcs1, recordPcs1, exhaleExt1, isInPackage1,
                  ssCache1, assertReadAccessOnly1,
-                 qpFields1, qpPredicates1, qpMagicWands1, permResources1, smCache1, pmCache1, smDomainNeeded1,
->>>>>>> 74722a8e
+                 qpFields1, qpPredicates1, qpMagicWands1, permResources1, smCache1, pmCache1, smDomainNeeded1, qpTag1,
                  predicateSnapMap1, predicateFormalVarMap1, retryLevel, useHeapTriggers,
                  moreCompleteExhale, moreJoins) =>
 
@@ -208,15 +202,9 @@
                      triggerExp2,
                      `partiallyConsumedHeap1`,
                      `permissionScalingFactor1`, `permissionScalingFactorExp1`, `isEvalInOld`,
-<<<<<<< HEAD
-                     `reserveHeaps1`, `reserveCfgs1`, conservedPcs2, `recordPcs1`, `exhaleExt1`,
-                     ssCache2, `hackIssue387DisablePermissionConsumption1`,
+                     `reserveHeaps1`, `reserveCfgs1`, conservedPcs2, `recordPcs1`, `exhaleExt1`,`isInPackage1`,
+                     ssCache2, `assertReadAccessOnly1`,
                      `qpFields1`, `qpPredicates1`, `qpMagicWands1`, `permResources1`, smCache2, pmCache2, `smDomainNeeded1`, qpTag1,
-=======
-                     `reserveHeaps1`, `reserveCfgs1`, conservedPcs2, `recordPcs1`, `exhaleExt1`, `isInPackage1`,
-                     ssCache2, `assertReadAccessOnly1`,
-                     `qpFields1`, `qpPredicates1`, `qpMagicWands1`, `permResources1`, smCache2, pmCache2, `smDomainNeeded1`,
->>>>>>> 74722a8e
                      `predicateSnapMap1`, `predicateFormalVarMap1`, `retryLevel`, `useHeapTriggers`,
                      moreCompleteExhale2, `moreJoins`) =>
 
@@ -345,15 +333,9 @@
       triggerExp1,
       partiallyConsumedHeap1,
       permissionScalingFactor1, permissionScalingFactorExp1, isEvalInOld,
-<<<<<<< HEAD
-      reserveHeaps1, reserveCfgs1, conservedPcs1, recordPcs1, exhaleExt1,
-      ssCache1, hackIssue387DisablePermissionConsumption1,
-      qpFields1, qpPredicates1, qpMagicWands1, permResources1, smCache1, pmCache1, smDomainNeeded1, qpTag1,
-=======
       reserveHeaps1, reserveCfgs1, conservedPcs1, recordPcs1, exhaleExt1, isInPackage1,
       ssCache1, assertReadAccessOnly1,
-      qpFields1, qpPredicates1, qpMagicWands1, permResources1, smCache1, pmCache1, smDomainNeeded1,
->>>>>>> 74722a8e
+      qpFields1, qpPredicates1, qpMagicWands1, permResources1, smCache1, pmCache1, smDomainNeeded1, qpTag1,
       predicateSnapMap1, predicateFormalVarMap1, retryLevel, useHeapTriggers,
       moreCompleteExhale, moreJoins) =>
 
@@ -375,15 +357,9 @@
           triggerExp2,
           partiallyConsumedHeap2,
           `permissionScalingFactor1`, `permissionScalingFactorExp1`, `isEvalInOld`,
-<<<<<<< HEAD
-          reserveHeaps2, `reserveCfgs1`, conservedPcs2, `recordPcs1`, `exhaleExt1`,
-          ssCache2, `hackIssue387DisablePermissionConsumption1`,
+          reserveHeaps2, `reserveCfgs1`, conservedPcs2, `recordPcs1`, `exhaleExt1`,`isInPackage1`,
+          ssCache2, `assertReadAccessOnly1`,
           `qpFields1`, `qpPredicates1`, `qpMagicWands1`, `permResources1`, smCache2, pmCache2, smDomainNeeded2, qpTag1,
-=======
-          reserveHeaps2, `reserveCfgs1`, conservedPcs2, `recordPcs1`, `exhaleExt1`, `isInPackage1`,
-          ssCache2, `assertReadAccessOnly1`,
-          `qpFields1`, `qpPredicates1`, `qpMagicWands1`, `permResources1`, smCache2, pmCache2, smDomainNeeded2,
->>>>>>> 74722a8e
           `predicateSnapMap1`, `predicateFormalVarMap1`, `retryLevel`, `useHeapTriggers`,
           moreCompleteExhale2, `moreJoins`) =>
 
