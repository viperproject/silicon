// This Source Code Form is subject to the terms of the Mozilla Public
// License, v. 2.0. If a copy of the MPL was not distributed with this
// file, You can obtain one at http://mozilla.org/MPL/2.0/.
//
// Copyright (c) 2011-2019 ETH Zurich.

package viper.silicon.state

import viper.silver.ast
import viper.silver.cfg.silver.SilverCfg
import viper.silicon.common.Mergeable
import viper.silicon.common.collections.immutable.InsertionOrderedSet
import viper.silicon.decider.RecordedPathConditions
<<<<<<< HEAD
import viper.silicon.state.LoopPhases.LoopPhase
=======
import viper.silicon.interfaces.state.{Chunk, GeneralChunk}
>>>>>>> 118f5a66
import viper.silicon.state.State.OldHeaps
import viper.silicon.state.terms.{And, Ite, NoPerm, SeqAppend, Term, Var}
import viper.silicon.supporters.PredicateData
import viper.silicon.supporters.functions.{FunctionData, FunctionRecorder, NoopFunctionRecorder}
import viper.silicon.{Map, Stack}
import viper.silver.cfg.silver.SilverCfg.SilverLoopHeadBlock

object LoopPhases extends Enumeration {
  type LoopPhase = Value
  val Transferring, Assuming, Checking = Value
}

final case class State(g: Store = Store(),
                       h: Heap = Heap(),
                       program: ast.Program,
                       currentMember: Option[ast.Member],
                       predicateData: Map[ast.Predicate, PredicateData],
                       functionData: Map[ast.Function, FunctionData],
                       oldHeaps: OldHeaps = Map.empty,

                       parallelizeBranches: Boolean = false,

                       recordVisited: Boolean = false,
                       visited: List[ast.Predicate] = Nil, /* TODO: Use a multiset instead of a list */

                       methodCfg: SilverCfg = null,
                       invariantContexts: Stack[Heap] = Stack.empty,

                       constrainableARPs: InsertionOrderedSet[Var] = InsertionOrderedSet.empty,
                       quantifiedVariables: Stack[Var] = Nil,
                       retrying: Boolean = false,
                       underJoin: Boolean = false,
                       functionRecorder: FunctionRecorder = NoopFunctionRecorder,
                       conservingSnapshotGeneration: Boolean = false,
                       recordPossibleTriggers: Boolean = false,
                       possibleTriggers: Map[ast.Exp, Term] = Map(),

                       triggerExp: Boolean = false,

                       partiallyConsumedHeap: Option[Heap] = None,
                       consumedHeapParts: Option[Heap] = None,
                       permissionScalingFactor: Term = terms.FullPerm,

                       reserveHeaps: Stack[Heap] = Nil,
                       reserveCfgs: Stack[SilverCfg] = Stack(),
                       conservedPcs: Stack[Vector[RecordedPathConditions]] = Stack(),
                       recordPcs: Boolean = false,
                       exhaleExt: Boolean = false,

                       ssCache: SsCache = Map.empty,
                       hackIssue387DisablePermissionConsumption: Boolean = false,

                       qpFields: InsertionOrderedSet[ast.Field] = InsertionOrderedSet.empty,
                       qpPredicates: InsertionOrderedSet[ast.Predicate] = InsertionOrderedSet.empty,
                       qpMagicWands: InsertionOrderedSet[MagicWandIdentifier] = InsertionOrderedSet.empty,
                       smCache: SnapshotMapCache = SnapshotMapCache.empty,
                       pmCache: PmCache = Map.empty,
                       smDomainNeeded: Boolean = false,
                       /* TODO: Isn't this data stable, i.e. fully known after a preprocessing step? If so, move it to the appropriate supporter. */
                       predicateSnapMap: Map[ast.Predicate, terms.Sort] = Map.empty,
                       predicateFormalVarMap: Map[ast.Predicate, Seq[terms.Var]] = Map.empty,
                       retryLevel: Int = 0,
                       /* ast.Field, ast.Predicate, or MagicWandIdentifier */
                       heapDependentTriggers: InsertionOrderedSet[Any] = InsertionOrderedSet.empty,
                       moreCompleteExhale: Boolean = false,
<<<<<<< HEAD
                       loopPhaseStack: Stack[(LoopPhase, Int, SilverLoopHeadBlock)] = Stack(),
                       loopHeapStack: Stack[Heap] = Stack(),
                       loopReadVarStack: Stack[(Var, Boolean)] = Stack())
=======
                       moreJoins: Boolean = false)
>>>>>>> 118f5a66
    extends Mergeable[State] {

  assert(loopPhaseStack.length == loopHeapStack.length)

  val isMethodVerification: Boolean = {
    // currentMember being None means we're verifying a CFG; this should behave like verifying a method.
    currentMember.isEmpty || currentMember.get.isInstanceOf[ast.Method]
  }

  val isLastRetry: Boolean = retryLevel == 0

  def incCycleCounter(m: ast.Predicate) =
    if (recordVisited) copy(visited = m :: visited)
    else this

  def decCycleCounter(m: ast.Member) =
    if (recordVisited) {
      require(visited.contains(m))

      val (ms, others) = visited.partition(_ == m)
      copy(visited = ms.tail ::: others)
    }
  else
    this

  def cycles(m: ast.Member) = visited.count(_ == m)

  def setConstrainable(arps: Iterable[Var], constrainable: Boolean) = {
    val newConstrainableARPs =
      if (constrainable) constrainableARPs ++ arps
      else constrainableARPs -- arps

    copy(constrainableARPs = newConstrainableARPs)
  }

  def scalePermissionFactor(p: Term) =
    copy(permissionScalingFactor = terms.PermTimes(p, permissionScalingFactor))

  def merge(other: State): State =
    State.merge(this, other)

  def preserveAfterLocalEvaluation(post: State): State =
    State.preserveAfterLocalEvaluation(this, post)

  def functionRecorderQuantifiedVariables(): Seq[Var] =
    functionRecorder.data.fold(Seq.empty[Var])(_.arguments)

  def relevantQuantifiedVariables(filterPredicate: Var => Boolean): Seq[Var] = (
       functionRecorderQuantifiedVariables()
    ++ quantifiedVariables.filter(filterPredicate)
  )

  def relevantQuantifiedVariables(occurringIn: Seq[Term]): Seq[Var] =
    relevantQuantifiedVariables(x => occurringIn.exists(_.contains(x)))

  lazy val relevantQuantifiedVariables: Seq[Var] =
    relevantQuantifiedVariables(_ => true)

  override val toString = s"${this.getClass.getSimpleName}(...)"
}

object State {
  type OldHeaps = Map[String, Heap]
  val OldHeaps = Map

  def merge(s1: State, s2: State): State = {
    s1 match {
      /* Decompose state s1 */
      case State(g1, h1, program, member,
                 predicateData,
                 functionData,
                 oldHeaps1,
                 parallelizeBranches1,
                 recordVisited1, visited1,
                 methodCfg1, invariantContexts1,
                 constrainableARPs1,
                 quantifiedVariables1,
                 retrying1,
                 underJoin1,
                 functionRecorder1,
                 conservingSnapshotGeneration1,
                 recordPossibleTriggers1, possibleTriggers1,
                 triggerExp1,
                 partiallyConsumedHeap1,
                 consumedHeapParts1,
                 permissionScalingFactor1,
                 reserveHeaps1, reserveCfgs1, conservedPcs1, recordPcs1, exhaleExt1,
                 ssCache1, hackIssue387DisablePermissionConsumption1,
                 qpFields1, qpPredicates1, qpMagicWands1, smCache1, pmCache1, smDomainNeeded1,
                 predicateSnapMap1, predicateFormalVarMap1, retryLevel, useHeapTriggers,
<<<<<<< HEAD
                 moreCompleteExhale, loopPhase, loopHeaps, loopReadVars) =>
=======
                 moreCompleteExhale, moreJoins) =>
>>>>>>> 118f5a66

        /* Decompose state s2: most values must match those of s1 */
        s2 match {
          case State(`g1`, `h1`,
                     `program`, `member`,
                     `predicateData`, `functionData`,
                     `oldHeaps1`,
                     `parallelizeBranches1`,
                     `recordVisited1`, `visited1`,
                     `methodCfg1`, `invariantContexts1`,
                     constrainableARPs2,
                     quantifiedVariables2,
                     `retrying1`,
                     `underJoin1`,
                     functionRecorder2,
                     `conservingSnapshotGeneration1`,
                     `recordPossibleTriggers1`, possibleTriggers2,
                     triggerExp2,
                     `partiallyConsumedHeap1`,
                     consumedHeapParts2,
                     `permissionScalingFactor1`,
                     `reserveHeaps1`, `reserveCfgs1`, `conservedPcs1`, `recordPcs1`, `exhaleExt1`,
                     ssCache2, `hackIssue387DisablePermissionConsumption1`,
                     `qpFields1`, `qpPredicates1`, `qpMagicWands1`, smCache2, pmCache2, `smDomainNeeded1`,
                     `predicateSnapMap1`, `predicateFormalVarMap1`, `retryLevel`, `useHeapTriggers`,
<<<<<<< HEAD
                     moreCompleteExhale2, `loopPhase`, loopHeaps2, loopReadVars2) =>
=======
                     moreCompleteExhale2, `moreJoins`) =>
>>>>>>> 118f5a66

            val functionRecorder3 = functionRecorder1.merge(functionRecorder2)
            val triggerExp3 = triggerExp1 && triggerExp2
            val possibleTriggers3 = possibleTriggers1 ++ possibleTriggers2
            val constrainableARPs3 = constrainableARPs1 ++ constrainableARPs2
            val quantifiedVariables3 = (quantifiedVariables1 ++ quantifiedVariables2).distinct

            val smCache3 = smCache1.union(smCache2)
            val pmCache3 = pmCache1 ++ pmCache2

            val ssCache3 = ssCache1 ++ ssCache2
            val moreCompleteExhale3 = moreCompleteExhale || moreCompleteExhale2

            s1.copy(functionRecorder = functionRecorder3,
                    possibleTriggers = possibleTriggers3,
                    triggerExp = triggerExp3,
                    constrainableARPs = constrainableARPs3,
                    quantifiedVariables = quantifiedVariables3,
                    ssCache = ssCache3,
                    smCache = smCache3,
                    pmCache = pmCache3,
                    moreCompleteExhale = moreCompleteExhale3)

          case _ =>
            val err = new StringBuilder()
            for (ix <- 0 until s1.productArity) {
              val e1 = s1.productElement(ix)
              val e2 = s2.productElement(ix)
              if (e1 != e2) {
                err ++= s"\n- Field index ${s1.productElementName(ix)} not equal."
              }
            }
            sys.error(s"State merging failed: unexpected mismatch between symbolic states: $err")
      }
    }
  }

  // Lists all fields which do not match in two states.
  private def generateStateMismatchErrorMessage(s1: State, s2: State): Nothing = {
    val err = new StringBuilder()
    for (ix <- 0 until s1.productArity) yield {
      val e1 = s1.productElement(ix)
      val e2 = s2.productElement(ix)
      if (e1 != e2) {
        err ++= s"\n\tField index ${s1.productElementName(ix)} not equal"
        err ++= s"\n\t\t state1: $e1"
        err ++= s"\n\t\t state2: $e2"

      }
    }
    sys.error(s"State merging failed: unexpected mismatch between symbolic states: $err")
  }

  // Merges two maps based on fOnce, if entry only exists in one map,
  // and fTwice if entry exists in both maps.
  // Used to merge the Store.
  private def mergeMaps[K, V, D](map1: Map[K, V], data1: D, map2: Map[K, V], data2: D)
                                (fOnce: (V, D) => Option[V])
                                (fTwice: (V, D, V, D) => Option[V])
                                : Map[K, V] = {

    map1.flatMap({ case (k, v1) =>
      (map2.get(k) match {
        case Some(v2) => fTwice(v1, data1, v2, data2)
        case None => fOnce(v1, data1)
      }).map(v => (k, v))
    }) ++ map2.flatMap({ case (k, v2) =>
      (map1.get(k) match {
        case Some(_) => None // Already considered in first case: Some(fTwice(v1, c1, v2, c2))
        case None => fOnce(v2, data2)
      }).map(v => (k, v))
    })
  }

  // Puts a collection of chunks under a condition.
  private def conditionalizeChunks(h: Iterable[Chunk], cond: Term): Iterable[Chunk] = {
    h map (c => {
      c match {
        case c: GeneralChunk =>
          c.withPerm(Ite(cond, c.perm, NoPerm))
        case _ => sys.error("Chunk type not conditionalizable.")
      }
    })
  }

  // Puts a heap under a condition.
  private def conditionalizeHeap(h: Heap, cond: Term): Heap = {
    Heap(conditionalizeChunks(h.values, cond))
  }

  // Merges two heaps together, by putting h1 under condition cond1,
  // and h2 under cond2.
  // Assumes that cond1 is the negation of cond2.
  def mergeHeap(h1: Heap, cond1: Term, h2: Heap, cond2: Term): Heap = {
    val (unconditionalHeapChunks, h1HeapChunksToConditionalize) = h1.values.partition(c1 => h2.values.exists(_ == c1))
    val h2HeapChunksToConditionalize = h2.values.filter(c2 => !unconditionalHeapChunks.exists(_ == c2))
    val h1ConditionalizedHeapChunks = conditionalizeChunks(h1HeapChunksToConditionalize, cond1)
    val h2ConditionalizedHeapChunks = conditionalizeChunks(h2HeapChunksToConditionalize, cond2)
    Heap(unconditionalHeapChunks) + Heap(h1ConditionalizedHeapChunks) + Heap(h2ConditionalizedHeapChunks)
  }

  def merge(s1: State, pc1: RecordedPathConditions, s2: State, pc2: RecordedPathConditions): State = {
    s1 match {
      /* Decompose state s1 */
      case State(g1, h1, program, member,
      predicateData, functionData,
      oldHeaps1,
      parallelizeBranches1,
      recordVisited1, visited1,
      methodCfg1, invariantContexts1,
      constrainableARPs1,
      quantifiedVariables1,
      retrying1,
      underJoin1,
      functionRecorder1,
      conservingSnapshotGeneration1,
      recordPossibleTriggers1, possibleTriggers1,
      triggerExp1,
      partiallyConsumedHeap1,
      permissionScalingFactor1,
      reserveHeaps1, reserveCfgs1, conservedPcs1, recordPcs1, exhaleExt1,
      ssCache1, hackIssue387DisablePermissionConsumption1,
      qpFields1, qpPredicates1, qpMagicWands1, smCache1, pmCache1, smDomainNeeded1,
      predicateSnapMap1, predicateFormalVarMap1, retryLevel, useHeapTriggers,
      moreCompleteExhale, moreJoins) =>

        /* Decompose state s2: most values must match those of s1 */
        s2 match {
          case State(g2, h2, `program`, `member`,
          `predicateData`, `functionData`,
          oldHeaps2,
          `parallelizeBranches1`,
          `recordVisited1`, `visited1`,
          `methodCfg1`, invariantContexts2,
          constrainableARPs2,
          `quantifiedVariables1`,
          `retrying1`,
          `underJoin1`,
          functionRecorder2,
          `conservingSnapshotGeneration1`,
          `recordPossibleTriggers1`, possibleTriggers2,
          triggerExp2,
          partiallyConsumedHeap2,
          `permissionScalingFactor1`,
          reserveHeaps2, `reserveCfgs1`, conservedPcs2, `recordPcs1`, `exhaleExt1`,
          ssCache2, `hackIssue387DisablePermissionConsumption1`,
          `qpFields1`, `qpPredicates1`, `qpMagicWands1`, smCache2, pmCache2, smDomainNeeded2,
          `predicateSnapMap1`, `predicateFormalVarMap1`, `retryLevel`, `useHeapTriggers`,
          moreCompleteExhale2, `moreJoins`) =>

            val functionRecorder3 = functionRecorder1.merge(functionRecorder2)
            val triggerExp3 = triggerExp1 && triggerExp2
            val possibleTriggers3 = possibleTriggers1 ++ possibleTriggers2
            val constrainableARPs3 = constrainableARPs1 ++ constrainableARPs2

            val smDomainNeeded3 = smDomainNeeded1 || smDomainNeeded2

            val conditions1 = And(pc1.branchConditions)
            val conditions2 = And(pc2.branchConditions)

            val mergeStore = (g1: Store, g2: Store) => {
              Store(mergeMaps(g1.values, conditions1, g2.values, conditions2)
              ((_, _) => {
                // If store entry is only on one branch, we can safely discard it.
                None
              })
              ((v1, cond1, v2, cond2) => {
                if (v1 == v2) {
                  // Trivial: Both entries are the same.
                  Some(v1)
                } else {
                  assert(v1.sort == v2.sort)
                  Some(Ite(cond1, v1, v2))
                }
              }))
            }

            val g3 = mergeStore(g1, g2)

            val h3 = mergeHeap(h1, conditions1, h2, conditions2)

            val partiallyConsumedHeap3 = (partiallyConsumedHeap1, partiallyConsumedHeap2) match {
              case (None, None) => None
              case (Some(pch1), None) => Some(conditionalizeHeap(pch1, conditions1))
              case (None, Some(pch2)) => Some(conditionalizeHeap(pch2, conditions2))
              case (Some(pch1), Some(pch2)) => Some(mergeHeap(
                pch1, conditions1,
                pch2, conditions2
              ))
            }

            val oldHeaps3 = Map.from(mergeMaps(oldHeaps1, conditions1, oldHeaps2, conditions2)
            ((_, _) => {
              None
            })
            ((heap1, cond1, heap2, cond2) => {
              Some(mergeHeap(heap1, cond1, heap2, cond2))
            }))

            assert(invariantContexts1.length == invariantContexts2.length)
            val invariantContexts3 = invariantContexts1
              .zip(invariantContexts2)
              .map({case (h1, h2) => mergeHeap(h1, conditions1, h2, conditions2)})

            assert(reserveHeaps1.length == reserveHeaps2.length)
            val reserveHeaps3 = reserveHeaps1
              .zip(reserveHeaps2)
              .map({case (h1, h2) => mergeHeap(h1, conditions1, h2, conditions2)})


            assert(conservedPcs1.length == conservedPcs2.length)
            val conservedPcs3 = conservedPcs1
              .zip(conservedPcs1)
              .map({case (pcs1, pcs2) => (pcs1 ++ pcs2).distinct})

            val ssCache3 = ssCache1 ++ ssCache2
            val smCache3 = smCache1.union(smCache2)
            val pmCache3 = pmCache1 ++ pmCache2

            val s3 = s1.copy(functionRecorder = functionRecorder3,
                             possibleTriggers = possibleTriggers3,
                             triggerExp = triggerExp3,
                             constrainableARPs = constrainableARPs3,
                             ssCache = ssCache3,
                             smCache = smCache3,
                             pmCache = pmCache3,
                             g = g3,
                             h = h3,
                             oldHeaps = oldHeaps3,
                             partiallyConsumedHeap = partiallyConsumedHeap3,
                             smDomainNeeded = smDomainNeeded3,
                             invariantContexts = invariantContexts3,
                             reserveHeaps = reserveHeaps3,
                             conservedPcs = conservedPcs3)

            s3

            // Optionally, we could also do a state consolidation after each
            // state merging, but this has shown to decrease performance a bit.
            //val s4 = verifier.stateConsolidator.consolidate(s3, verifier)
            //s4

          case _ => {
            println("Error at new merge function:")
            generateStateMismatchErrorMessage(s1, s2)
          }
        }
    }
  }

  def preserveAfterLocalEvaluation(pre: State, post: State): State = {
    pre.copy(functionRecorder = post.functionRecorder,
             possibleTriggers = post.possibleTriggers,
             smCache = post.smCache,
             constrainableARPs = post.constrainableARPs)
  }

  def conflictFreeUnionOrAbort[K, V](m1: Map[K, V], m2: Map[K, V]): Map[K,V] =
    viper.silicon.utils.conflictFreeUnion(m1, m2) match {
      case (m3, conflicts) if conflicts.isEmpty => m3
      case _ => sys.error("Unexpected mismatch between contexts")
    }

  def merge[M <: Mergeable[M]](candidate1: Option[M], candidate2: Option[M]): Option[M] =
    (candidate1, candidate2) match {
      case (Some(m1), Some(m2)) => Some(m1.merge(m2))
      case (None, None) => None
      case _ => sys.error("Unexpected mismatch between contexts")
    }
}<|MERGE_RESOLUTION|>--- conflicted
+++ resolved
@@ -11,11 +11,8 @@
 import viper.silicon.common.Mergeable
 import viper.silicon.common.collections.immutable.InsertionOrderedSet
 import viper.silicon.decider.RecordedPathConditions
-<<<<<<< HEAD
 import viper.silicon.state.LoopPhases.LoopPhase
-=======
 import viper.silicon.interfaces.state.{Chunk, GeneralChunk}
->>>>>>> 118f5a66
 import viper.silicon.state.State.OldHeaps
 import viper.silicon.state.terms.{And, Ite, NoPerm, SeqAppend, Term, Var}
 import viper.silicon.supporters.PredicateData
@@ -81,13 +78,10 @@
                        /* ast.Field, ast.Predicate, or MagicWandIdentifier */
                        heapDependentTriggers: InsertionOrderedSet[Any] = InsertionOrderedSet.empty,
                        moreCompleteExhale: Boolean = false,
-<<<<<<< HEAD
+                       moreJoins: Boolean = false,
                        loopPhaseStack: Stack[(LoopPhase, Int, SilverLoopHeadBlock)] = Stack(),
                        loopHeapStack: Stack[Heap] = Stack(),
                        loopReadVarStack: Stack[(Var, Boolean)] = Stack())
-=======
-                       moreJoins: Boolean = false)
->>>>>>> 118f5a66
     extends Mergeable[State] {
 
   assert(loopPhaseStack.length == loopHeapStack.length)
@@ -178,11 +172,7 @@
                  ssCache1, hackIssue387DisablePermissionConsumption1,
                  qpFields1, qpPredicates1, qpMagicWands1, smCache1, pmCache1, smDomainNeeded1,
                  predicateSnapMap1, predicateFormalVarMap1, retryLevel, useHeapTriggers,
-<<<<<<< HEAD
-                 moreCompleteExhale, loopPhase, loopHeaps, loopReadVars) =>
-=======
-                 moreCompleteExhale, moreJoins) =>
->>>>>>> 118f5a66
+                 moreCompleteExhale, moreJoins, loopPhase, loopHeaps, loopReadVars) =>
 
         /* Decompose state s2: most values must match those of s1 */
         s2 match {
@@ -208,11 +198,7 @@
                      ssCache2, `hackIssue387DisablePermissionConsumption1`,
                      `qpFields1`, `qpPredicates1`, `qpMagicWands1`, smCache2, pmCache2, `smDomainNeeded1`,
                      `predicateSnapMap1`, `predicateFormalVarMap1`, `retryLevel`, `useHeapTriggers`,
-<<<<<<< HEAD
-                     moreCompleteExhale2, `loopPhase`, loopHeaps2, loopReadVars2) =>
-=======
-                     moreCompleteExhale2, `moreJoins`) =>
->>>>>>> 118f5a66
+                     moreCompleteExhale2, `moreJoins`, `loopPhase`, loopHeaps2, loopReadVars2) =>
 
             val functionRecorder3 = functionRecorder1.merge(functionRecorder2)
             val triggerExp3 = triggerExp1 && triggerExp2
@@ -332,12 +318,13 @@
       recordPossibleTriggers1, possibleTriggers1,
       triggerExp1,
       partiallyConsumedHeap1,
+      consumedHeapParts1,
       permissionScalingFactor1,
       reserveHeaps1, reserveCfgs1, conservedPcs1, recordPcs1, exhaleExt1,
       ssCache1, hackIssue387DisablePermissionConsumption1,
       qpFields1, qpPredicates1, qpMagicWands1, smCache1, pmCache1, smDomainNeeded1,
       predicateSnapMap1, predicateFormalVarMap1, retryLevel, useHeapTriggers,
-      moreCompleteExhale, moreJoins) =>
+      moreCompleteExhale, moreJoins, loopPhaseStack, loopHeapStack1, loopReadVarStack) =>
 
         /* Decompose state s2: most values must match those of s1 */
         s2 match {
@@ -356,12 +343,13 @@
           `recordPossibleTriggers1`, possibleTriggers2,
           triggerExp2,
           partiallyConsumedHeap2,
+          consumedHeapParts2,
           `permissionScalingFactor1`,
           reserveHeaps2, `reserveCfgs1`, conservedPcs2, `recordPcs1`, `exhaleExt1`,
           ssCache2, `hackIssue387DisablePermissionConsumption1`,
           `qpFields1`, `qpPredicates1`, `qpMagicWands1`, smCache2, pmCache2, smDomainNeeded2,
           `predicateSnapMap1`, `predicateFormalVarMap1`, `retryLevel`, `useHeapTriggers`,
-          moreCompleteExhale2, `moreJoins`) =>
+          moreCompleteExhale2, `moreJoins`, `loopPhaseStack`, loopHeapStack2, `loopReadVarStack`) =>
 
             val functionRecorder3 = functionRecorder1.merge(functionRecorder2)
             val triggerExp3 = triggerExp1 && triggerExp2
@@ -404,6 +392,21 @@
               ))
             }
 
+            val consumedHeapParts3 = (consumedHeapParts1, consumedHeapParts2) match {
+              case (None, None) => None
+              case (Some(chp1), None) => Some(conditionalizeHeap(chp1, conditions1))
+              case (None, Some(chp2)) => Some(conditionalizeHeap(chp2, conditions2))
+              case (Some(chp1), Some(chp2)) => Some(mergeHeap(
+                chp1, conditions1,
+                chp2, conditions2
+              ))
+            }
+
+            assert(loopHeapStack1.length == loopHeapStack2.length)
+            val loopHeapStack3 = loopHeapStack1
+              .zip(loopHeapStack2)
+              .map({ case (h1, h2) => mergeHeap(h1, conditions1, h2, conditions2) })
+
             val oldHeaps3 = Map.from(mergeMaps(oldHeaps1, conditions1, oldHeaps2, conditions2)
             ((_, _) => {
               None
@@ -443,6 +446,8 @@
                              h = h3,
                              oldHeaps = oldHeaps3,
                              partiallyConsumedHeap = partiallyConsumedHeap3,
+                             consumedHeapParts = consumedHeapParts3,
+                             loopHeapStack = loopHeapStack3,
                              smDomainNeeded = smDomainNeeded3,
                              invariantContexts = invariantContexts3,
                              reserveHeaps = reserveHeaps3,
