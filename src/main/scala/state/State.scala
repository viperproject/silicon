--- conflicted
+++ resolved
@@ -69,14 +69,10 @@
                        retryLevel: Int = 0,
                        /* ast.Field, ast.Predicate, or MagicWandIdentifier */
                        heapDependentTriggers: InsertionOrderedSet[Any] = InsertionOrderedSet.empty,
-<<<<<<< HEAD
                        isConsumingFunctionPre: Option[ast.Function] = None,
                        isProducingFunctionPre: Option[ast.Function] = None,
-                       moreCompleteExhale: Boolean = false)
-=======
                        moreCompleteExhale: Boolean = false,
                        moreJoins: Boolean = false)
->>>>>>> c64be112
     extends Mergeable[State] {
 
   val isMethodVerification: Boolean = {
@@ -164,12 +160,8 @@
                  ssCache1, hackIssue387DisablePermissionConsumption1,
                  qpFields1, qpPredicates1, qpMagicWands1, smCache1, pmCache1, smDomainNeeded1,
                  predicateSnapMap1, predicateFormalVarMap1, retryLevel, useHeapTriggers,
-<<<<<<< HEAD
                  isConsumingFunctionPre1, isProducingFunctionPre,
-                 moreCompleteExhale) =>
-=======
                  moreCompleteExhale, moreJoins) =>
->>>>>>> c64be112
 
         /* Decompose state s2: most values must match those of s1 */
         s2 match {
@@ -194,12 +186,8 @@
                      ssCache2, `hackIssue387DisablePermissionConsumption1`,
                      `qpFields1`, `qpPredicates1`, `qpMagicWands1`, smCache2, pmCache2, `smDomainNeeded1`,
                      `predicateSnapMap1`, `predicateFormalVarMap1`, `retryLevel`, `useHeapTriggers`,
-<<<<<<< HEAD
                      isConsumingFunctionPre2, `isProducingFunctionPre`,
-                     moreCompleteExhale2) =>
-=======
                      moreCompleteExhale2, `moreJoins`) =>
->>>>>>> c64be112
 
             val functionRecorder3 = functionRecorder1.merge(functionRecorder2)
             val triggerExp3 = triggerExp1 && triggerExp2
@@ -327,6 +315,7 @@
       ssCache1, hackIssue387DisablePermissionConsumption1,
       qpFields1, qpPredicates1, qpMagicWands1, smCache1, pmCache1, smDomainNeeded1,
       predicateSnapMap1, predicateFormalVarMap1, retryLevel, useHeapTriggers,
+      consFuncPre, prodFuncPre,
       moreCompleteExhale, moreJoins) =>
 
         /* Decompose state s2: most values must match those of s1 */
@@ -351,6 +340,7 @@
           ssCache2, `hackIssue387DisablePermissionConsumption1`,
           `qpFields1`, `qpPredicates1`, `qpMagicWands1`, smCache2, pmCache2, smDomainNeeded2,
           `predicateSnapMap1`, `predicateFormalVarMap1`, `retryLevel`, `useHeapTriggers`,
+          `consFuncPre`, `prodFuncPre`,
           moreCompleteExhale2, `moreJoins`) =>
 
             val functionRecorder3 = functionRecorder1.merge(functionRecorder2)
