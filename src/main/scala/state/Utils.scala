--- conflicted
+++ resolved
@@ -140,14 +140,10 @@
     case snd: Second => List(snd.t)
     case sw: SortWrapper => List(sw.t)
     case d: Distinct => d.ts.toList
-<<<<<<< HEAD
-    case q: Quantification => q.vars ++ List(q.tBody) ++ q.triggers.flatMap(_.ts)
+    case q: Quantification => q.vars ++ List(q.body) ++ q.triggers.flatMap(_.p)
     case mw: shapes.MagicWand => List(mw.left, mw.right)
     case a: shapes.Acc => a.args ++ List(a.perms)
     case si: shapes.Ite => List(si.p0, si.p1, si.p2)
-=======
-    case q: Quantification => q.vars ++ List(q.body) ++ q.triggers.flatMap(_.p)
->>>>>>> 3dfcf68a
   }
 
   /** @see [[viper.silver.ast.utility.Transformer.transform()]] */
@@ -162,13 +158,8 @@
     def goTriggers(trigger: Trigger) = Trigger(trigger.p map go)
 
     def recurse(term: Term): Term = term match {
-<<<<<<< HEAD
       case _: Var | _: Function | _: Literal | _: MagicWandChunkTerm => term
-      case q: Quantification => Quantification(q.q, q.vars map go, go(q.tBody), q.triggers map goTriggers)
-=======
-      case _: Var | _: Function | _: Literal => term
       case q: Quantification => Quantification(q.q, q.vars map go, go(q.body), q.triggers map goTriggers)
->>>>>>> 3dfcf68a
       case Plus(t0, t1) => Plus(go(t0), go(t1))
       case Minus(t0, t1) => Minus(go(t0), go(t1))
       case Times(t0, t1) => Times(go(t0), go(t1))
