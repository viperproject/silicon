package viper.silicon.state

import viper.silicon.rules.functionSupporter
import viper.silicon.state.terms.{And, App, Forall, HeapDepFun, Implies, Ite, Let, Literal, Not, Or, Quantification, Term, True}
import viper.silver.ast


/**
  * Given a term t, returns a new term tr(t) that expresses that all applications of heap-dependent functions are
  * well-defined (in particular, that the abstract functions that represent their preconditions hold).
  * In general, after checking that t is well-defined, it is sound to assume tr(t).
  *
  * I.e., given
  *   fun(e1, ..., en)
  * where fun is a heap-dependent function with a precondition, it returns
  *   tr(e1) && ... && tr(en) && fun%precondition(e1, ..., en)
  * where the tr(ei) terms express that all function applications in the argument terms are well-defined.
  *
  * For &&, ||, and ==>, the transformation takes into account short-circuit semantics:
  * If A && B is well-defined, that means that A is well-defined, and if A is true, then B is well-defined as well.
  * Thus, the transformation of A && B is tr(A) && (A ==> tr(B)).
  */
object FunctionPreconditionTransformer {
  def transform(t: Term, p: ast.Program, functionVerification: Boolean): Term = {
    val res = t match {
<<<<<<< HEAD
      case _:Literal => True()
      case And(ts) => And(transform(ts.head, p, functionVerification), Implies(ts.head, transform(And(ts.tail), p, functionVerification)))
      case Or(ts) => And(transform(ts.head, p, functionVerification), Implies(Not(ts.head), transform(Or(ts.tail), p, functionVerification)))
      case Implies(t0, t1) => And(transform(t0, p, functionVerification), Implies(t0, transform(t1, p, functionVerification)))
      case Ite(t, t1, t2) => And(transform(t, p, functionVerification), Ite(t, transform(t1, p, functionVerification), transform(t2, p, functionVerification)))
=======
      case _:Literal => True
      case And(ts) => And(transform(ts.head, p), Implies(ts.head, transform(And(ts.tail), p)))
      case Or(ts) => And(transform(ts.head, p), Implies(Not(ts.head), transform(Or(ts.tail), p)))
      case Implies(t0, t1) => And(transform(t0, p), Implies(t0, transform(t1, p)))
      case Ite(t, t1, t2) => And(transform(t, p), Ite(t, transform(t1, p), transform(t2, p)))
>>>>>>> 85fb45a7
      case Let(bindings, body) =>
        And(And(bindings.map(b => transform(b._2, p, functionVerification))), Let(bindings, transform(body, p, functionVerification)))
      case Quantification(_, vars, body, triggers, name, isGlobal, weight) =>
<<<<<<< HEAD
        val tBody = transform(body, p, functionVerification)
        if (tBody == True()) {
=======
        val tBody = transform(body, p)
        if (tBody == True) {
>>>>>>> 85fb45a7
          tBody
        } else {
          // We assume well-definedness for *all* possible values even for existential quantifiers
          // (since that is also what we check).
          Quantification(Forall, vars, tBody, triggers, name, isGlobal, weight)
        }
      case App(hdf@HeapDepFun(id, _, _), args)  =>
        val funcName = id match {
          case SuffixedIdentifier(prefix, _, _) => prefix.name
          case _ => id.name
        }
        if (functionVerification || !p.findFunction(funcName).isPure)
          And(args.map(transform(_, p, functionVerification)) :+ App(functionSupporter.preconditionVersion(hdf), args))
        else
          And(args.map(transform(_, p, functionVerification)))
      case other => And(other.subterms.map(transform(_, p, functionVerification)))
    }
    res
  }

}<|MERGE_RESOLUTION|>--- conflicted
+++ resolved
@@ -23,29 +23,17 @@
 object FunctionPreconditionTransformer {
   def transform(t: Term, p: ast.Program, functionVerification: Boolean): Term = {
     val res = t match {
-<<<<<<< HEAD
-      case _:Literal => True()
+
+      case _:Literal => True
       case And(ts) => And(transform(ts.head, p, functionVerification), Implies(ts.head, transform(And(ts.tail), p, functionVerification)))
       case Or(ts) => And(transform(ts.head, p, functionVerification), Implies(Not(ts.head), transform(Or(ts.tail), p, functionVerification)))
       case Implies(t0, t1) => And(transform(t0, p, functionVerification), Implies(t0, transform(t1, p, functionVerification)))
       case Ite(t, t1, t2) => And(transform(t, p, functionVerification), Ite(t, transform(t1, p, functionVerification), transform(t2, p, functionVerification)))
-=======
-      case _:Literal => True
-      case And(ts) => And(transform(ts.head, p), Implies(ts.head, transform(And(ts.tail), p)))
-      case Or(ts) => And(transform(ts.head, p), Implies(Not(ts.head), transform(Or(ts.tail), p)))
-      case Implies(t0, t1) => And(transform(t0, p), Implies(t0, transform(t1, p)))
-      case Ite(t, t1, t2) => And(transform(t, p), Ite(t, transform(t1, p), transform(t2, p)))
->>>>>>> 85fb45a7
       case Let(bindings, body) =>
         And(And(bindings.map(b => transform(b._2, p, functionVerification))), Let(bindings, transform(body, p, functionVerification)))
       case Quantification(_, vars, body, triggers, name, isGlobal, weight) =>
-<<<<<<< HEAD
         val tBody = transform(body, p, functionVerification)
-        if (tBody == True()) {
-=======
-        val tBody = transform(body, p)
         if (tBody == True) {
->>>>>>> 85fb45a7
           tBody
         } else {
           // We assume well-definedness for *all* possible values even for existential quantifiers
