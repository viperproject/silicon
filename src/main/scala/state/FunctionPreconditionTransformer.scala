--- conflicted
+++ resolved
@@ -29,15 +29,9 @@
       case Implies(t0, t1) => And(transform(t0, p, functionVerification), Implies(t0, transform(t1, p, functionVerification)))
       case Ite(t, t1, t2) => And(transform(t, p, functionVerification), Ite(t, transform(t1, p, functionVerification), transform(t2, p, functionVerification)))
       case Let(bindings, body) =>
-<<<<<<< HEAD
         And(And(bindings.map(b => transform(b._2, p, functionVerification))), Let(bindings, transform(body, p, functionVerification)))
-      case Quantification(_, vars, body, triggers, name, isGlobal) =>
+      case Quantification(_, vars, body, triggers, name, isGlobal, weight) =>
         val tBody = transform(body, p, functionVerification)
-=======
-        And(And(bindings.map(b => transform(b._2, p))), Let(bindings, transform(body, p)))
-      case Quantification(_, vars, body, triggers, name, isGlobal, weight) =>
-        val tBody = transform(body, p)
->>>>>>> bdc229d3
         if (tBody == True()) {
           tBody
         } else {
