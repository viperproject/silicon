--- conflicted
+++ resolved
@@ -51,13 +51,8 @@
     withPerm(PermMinus(perm, newPerm), newPermExp.map(npe => ast.PermSub(permExp.get, npe)()))
   override def permPlus(newPerm: Term, newPermExp: Option[ast.Exp]) =
     withPerm(PermPlus(perm, newPerm), newPermExp.map(npe => ast.PermAdd(permExp.get, npe)()))
-<<<<<<< HEAD
-  override def withPerm(newPerm: Term, newPermExp: Option[ast.Exp]) = BasicChunk(resourceID, id, args, argsExp, snap, newPerm, newPermExp, tag)
-  override def withSnap(newSnap: Term) = BasicChunk(resourceID, id, args, argsExp, newSnap, perm, permExp, tag)
-=======
-  override def withPerm(newPerm: Term, newPermExp: Option[ast.Exp]) = BasicChunk(resourceID, id, args, argsExp, snap, snapExp, newPerm, newPermExp)
-  override def withSnap(newSnap: Term, newSnapExp: Option[ast.Exp]) = BasicChunk(resourceID, id, args, argsExp, newSnap, newSnapExp, perm, permExp)
->>>>>>> 74722a8e
+  override def withPerm(newPerm: Term, newPermExp: Option[ast.Exp]) = BasicChunk(resourceID, id, args, argsExp, snap, snapExp, newPerm, newPermExp, tag)
+  override def withSnap(newSnap: Term, newSnapExp: Option[ast.Exp]) = BasicChunk(resourceID, id, args, argsExp, newSnap, newSnapExp, perm, permExp,tag)
 
   override lazy val toString = resourceID match {
     case FieldID => s"${args.head}.$id -> $snap # $perm"
@@ -71,8 +66,8 @@
   override def permMinus(perm: Term, permExp: Option[ast.Exp]): QuantifiedBasicChunk
   override def permPlus(perm: Term, permExp: Option[ast.Exp]): QuantifiedBasicChunk
   override def withSnapshotMap(snap: Term): QuantifiedBasicChunk
-  def singletonArguments: Seq[Seq[Term]]
-  def singletonArgumentExps: Seq[Seq[ast.Exp]]
+  def singletonArguments: Option[Seq[Term]]
+  def singletonArgumentExps: Option[Seq[ast.Exp]]
   def hints: Seq[Term]
 }
 
@@ -83,14 +78,13 @@
  */
 case class QuantifiedFieldChunk(id: BasicChunkIdentifier,
                                 fvf: Term,
-                                orgCondition: Term,
                                 condition: Term,
                                 conditionExp: Option[ast.Exp],
                                 permValue: Term,
                                 permValueExp: Option[ast.Exp],
                                 invs: Option[InverseFunctions],
-                                singletonRcvr: Seq[Seq[Term]],
-                                singletonRcvrExp: Seq[Seq[ast.Exp]],
+                                singletonRcvr: Option[Seq[Term]],
+                                singletonRcvrExp: Option[ast.Exp],
                                 tag: Option[Int],
                                 hints: Seq[Term] = Nil)
     extends QuantifiedBasicChunk {
@@ -106,9 +100,9 @@
   override val quantifiedVarExps = if (Verifier.config.enableDebugging()) Some(Seq(ast.LocalVarDecl(`?r`.id.name, ast.Ref)())) else None
 
   override def snapshotMap: Term = fvf
-  override def singletonArguments: Seq[Seq[Term]] = singletonRcvr
-
-  override def singletonArgumentExps: Seq[Seq[ast.Exp]] = singletonRcvrExp
+  override def singletonArguments: Option[Seq[Term]] = singletonRcvr.map(Seq(_))
+
+  override def singletonArgumentExps: Option[Seq[ast.Exp]] = singletonRcvrExp.map(Seq(_))
 
   def valueAt(rcvr: Term): Term = Lookup(id.name, fvf, rcvr)
 
@@ -142,8 +136,8 @@
                                     permValue: Term,
                                     permValueExp: Option[ast.Exp],
                                     invs: Option[InverseFunctions],
-                                    singletonArgs: Seq[Seq[Term]],
-                                    singletonArgExps: Seq[Seq[ast.Exp]],
+                                    singletonArgs: Option[Seq[Term]],
+                                    singletonArgExps: Option[Seq[ast.Exp]],
                                     tag: Option[Int],
                                     hints: Seq[Term] = Nil)
     extends QuantifiedBasicChunk {
@@ -156,8 +150,8 @@
   override val permExp = conditionExp.map(c => ast.CondExp(c, permValueExp.get, ast.NoPerm()())())
 
   override def snapshotMap: Term = psf
-  override def singletonArguments: Seq[Seq[Term]] = singletonArgs
-  override def singletonArgumentExps: Seq[Seq[ast.Exp]] = singletonArgExps
+  override def singletonArguments: Option[Seq[Term]] = singletonArgs
+  override def singletonArgumentExps: Option[Seq[ast.Exp]] = singletonArgExps
 
   override def valueAt(args: Seq[Term]) = PredicateLookup(id.name, psf, args)
 
@@ -183,8 +177,8 @@
                                     perm: Term,
                                     permExp: Option[ast.Exp],
                                     invs: Option[InverseFunctions],
-                                    singletonArgs: Seq[Seq[Term]],
-                                    singletonArgExps: Seq[Seq[ast.Exp]],
+                                    singletonArgs: Option[Seq[Term]],
+                                    singletonArgExps: Option[Seq[ast.Exp]],
                                     tag: Option[Int],
                                     hints: Seq[Term] = Nil)
     extends QuantifiedBasicChunk {
@@ -195,8 +189,8 @@
   override val resourceID = MagicWandID
 
   override def snapshotMap: Term = wsf
-  override def singletonArguments: Seq[Seq[Term]] = singletonArgs
-  override def singletonArgumentExps: Seq[Seq[ast.Exp]] = singletonArgExps
+  override def singletonArguments: Option[Seq[Term]] = singletonArgs
+  override def singletonArgumentExps: Option[Seq[ast.Exp]] = singletonArgExps
 
   override def valueAt(args: Seq[Term]) = PredicateLookup(id.toString, wsf, args)
 
@@ -253,18 +247,12 @@
     withPerm(PermPlus(perm, newPerm), newPermExp.map(npe => ast.PermAdd(permExp.get, npe)()))
   override def withPerm(newPerm: Term, newPermExp: Option[ast.Exp]) = MagicWandChunk(id, bindings, args, argsExp, snap, newPerm, newPermExp, tag)
 
-<<<<<<< HEAD
-  override def withSnap(newSnap: Term) = newSnap match {
-    case s: MagicWandSnapshot => MagicWandChunk(id, bindings, args, argsExp, s, perm, permExp, tag)
-    case _ => sys.error(s"MagicWand snapshot has to be of type MagicWandSnapshot but found ${newSnap.getClass}")
-=======
   override def withSnap(newSnap: Term, newSnapExp: Option[ast.Exp]) = {
     assert(newSnapExp.isEmpty)
     newSnap match {
-      case s: MagicWandSnapshot => MagicWandChunk(id, bindings, args, argsExp, s, perm, permExp)
+      case s: MagicWandSnapshot => MagicWandChunk(id, bindings, args, argsExp, s, perm, permExp, tag)
       case _ => sys.error(s"MagicWand snapshot has to be of type MagicWandSnapshot but found ${newSnap.getClass}")
     }
->>>>>>> 74722a8e
   }
 
   override lazy val toString = {
