/*
 * This Source Code Form is subject to the terms of the Mozilla Public
 * License, v. 2.0. If a copy of the MPL was not distributed with this
 * file, You can obtain one at http://mozilla.org/MPL/2.0/.
 */

package viper.silicon.state

import viper.silicon.interfaces.state._
import viper.silicon.resources._
import viper.silicon.rules.InverseFunctions
import viper.silicon.state.terms._
import viper.silicon.state.terms.predef.`?r`
import viper.silicon.verifier.Verifier
import viper.silver.ast

case class BasicChunkIdentifier(name: String) extends ChunkIdentifer {
  override def toString = name
}

case class BasicChunk(resourceID: BaseID,
                      id: BasicChunkIdentifier,
                      args: Seq[Term],
                      snap: Term,
                      perm: Term)
    extends DefaultChunk {

  require(perm.sort == sorts.Perm, s"Permissions $perm must be of sort Perm, but found ${perm.sort}")
  resourceID match {
    case FieldID() => require(snap.sort != sorts.Snap, s"A field chunk's value ($snap) is not expected to be of sort Snap")
    case PredicateID() => require(snap.sort == sorts.Snap, s"A predicate chunk's snapshot ($snap) is expected to be of sort Snap, but found ${snap.sort}")
    case _ =>
  }

  override def withPerm(newPerm: Term) = BasicChunk(resourceID, id, args, snap, newPerm)
  override def withSnap(newSnap: Term) = BasicChunk(resourceID, id, args, newSnap, perm)

  override lazy val toString = resourceID match {
    case FieldID() => s"${args.head}.$id -> $snap # $perm"
    case PredicateID() => s"$id($snap; ${args.mkString(",")}) # $perm"
    case _ => ""
  }
}

sealed trait QuantifiedChunk extends PermissionChunk {
  type Self <: QuantifiedChunk

  def name: String
  def snapshotMap: Term
  def singletonArguments: Option[Seq[Term]]
  def hints: Seq[Term]

  def valueAt(arguments: Seq[Term]): Term

  def duplicate(name: String = name,
                snapshotMap: Term = snapshotMap,
                perm: Term,
                singletonArguments: Option[Seq[Term]] = singletonArguments,
                hints: Seq[Term] = hints)
               : Self
}

/* TODO: Instead of using the singletonRcvr to differentiate between QP chunks that
 *       provide permissions to a single location and those providing permissions
 *       to potentially multiple locations, consider using regular, non-quantified
 *       chunks instead.
 */
case class QuantifiedFieldChunk(name: String,
                                fvf: Term,
                                perm: Term,
                                invs: Option[InverseFunctions],
                                initialCond: Option[Term],
                                singletonRcvr: Option[Term],
                                hints: Seq[Term] = Nil)
    extends QuantifiedChunk {

  assert(fvf.sort.isInstanceOf[terms.sorts.FieldValueFunction],
         s"Quantified chunk values must be of sort FieldValueFunction, but found value $fvf of sort ${fvf.sort}")

  assert(perm.sort == sorts.Perm, s"Permissions $perm must be of sort Perm, but found ${perm.sort}")

  type Self = QuantifiedFieldChunk

  def snapshotMap: Term = fvf
  def singletonArguments: Option[Seq[Term]] = singletonRcvr.map(Seq(_))

  def valueAt(rcvr: Term): Term = Lookup(name, fvf, rcvr)

  def valueAt(arguments: Seq[Term]): Term = {
    assert(arguments.length == 1)

    Lookup(name, fvf, arguments.head)
  }

  def +(perm: Term): QuantifiedFieldChunk = copy(perm = PermPlus(this.perm, perm))
  def -(perm: Term): QuantifiedFieldChunk = copy(perm = PermMinus(this.perm, perm))
  def \(perm: Term): QuantifiedFieldChunk = copy(perm = perm)

  override def toString = s"${terms.Forall} ${`?r`} :: ${`?r`}.$name -> $fvf # $perm"

  def duplicate(name: String,
                snapshotMap: Term,
                perm: Term,
                singletonArguments: Option[Seq[Term]],
                hints: Seq[Term])
               : Self = {

    copy(name, fvf, perm, invs, initialCond, singletonRcvr, hints)
  }
}

case class QuantifiedPredicateChunk(name: String,
                                    formalVars: Seq[Var],
                                    psf: Term,
                                    perm: Term,
                                    invs: Option[InverseFunctions],
                                    initialCond: Option[Term],
                                    singletonArgs: Option[Seq[Term]],
                                    hints: Seq[Term] = Nil)
    extends QuantifiedChunk {

  assert(psf.sort.isInstanceOf[terms.sorts.PredicateSnapFunction], s"Quantified predicate chunk values must be of sort PredicateSnapFunction ($psf), but found ${psf.sort}")
  assert(perm.sort == sorts.Perm, s"Permissions $perm must be of sort Perm, but found ${perm.sort}")

  type Self = QuantifiedPredicateChunk

  def snapshotMap: Term = psf
  def singletonArguments: Option[Seq[Term]] = singletonArgs

  def valueAt(args: Seq[Term]) = PredicateLookup(name, psf, args)

  def +(perm: Term): QuantifiedPredicateChunk = copy(perm = PermPlus(this.perm, perm))
  def -(perm: Term): QuantifiedPredicateChunk = copy(perm = PermMinus(this.perm, perm))
  def \(perm: Term): QuantifiedPredicateChunk = copy(perm = perm)

  override def toString = s"${terms.Forall}  ${formalVars.mkString(",")} :: $name(${formalVars.mkString(",")}) -> $psf # $perm"

  def duplicate(name: String,
                snapshotMap: Term,
                perm: Term,
                singletonArguments: Option[Seq[Term]],
                hints: Seq[Term])
               : Self = {

    copy(name, formalVars, psf, perm, invs, initialCond, singletonArgs, hints)
  }
}

case class MagicWandIdentifier(ghostFreeWand: ast.MagicWand) extends ChunkIdentifer {
  override def equals(obj: Any): Boolean = obj match {
    case w: MagicWandIdentifier => ghostFreeWand.structurallyMatches(w.ghostFreeWand, Verifier.program)
    case _ => false
  }
}

case class MagicWandChunk(id: MagicWandIdentifier,
                          bindings: Map[ast.AbstractLocalVar, Term],
<<<<<<< HEAD
                          args: Seq[Term])
    extends ResourceChunk {
  override val resourceID = MagicWandID()
=======
                          evaluatedTerms: Seq[Term],
                          snap: MagicWandSnapshot)
    extends Chunk {
>>>>>>> 0964c21b

  override lazy val toString: String = {
    val pos = id.ghostFreeWand.pos match {
      case rp: viper.silver.ast.HasLineColumn => s"${rp.line}:${rp.column}"
      case other => other.toString
    }

<<<<<<< HEAD
    s"wand@$pos[${args.mkString(",")}]"
=======
    s"wand@$pos[$snap; ${evaluatedTerms.mkString(",")}]"
>>>>>>> 0964c21b
  }
}<|MERGE_RESOLUTION|>--- conflicted
+++ resolved
@@ -155,15 +155,10 @@
 
 case class MagicWandChunk(id: MagicWandIdentifier,
                           bindings: Map[ast.AbstractLocalVar, Term],
-<<<<<<< HEAD
-                          args: Seq[Term])
+                          args: Seq[Term],
+                          snap: MagicWandSnapshot)
     extends ResourceChunk {
   override val resourceID = MagicWandID()
-=======
-                          evaluatedTerms: Seq[Term],
-                          snap: MagicWandSnapshot)
-    extends Chunk {
->>>>>>> 0964c21b
 
   override lazy val toString: String = {
     val pos = id.ghostFreeWand.pos match {
@@ -171,10 +166,6 @@
       case other => other.toString
     }
 
-<<<<<<< HEAD
-    s"wand@$pos[${args.mkString(",")}]"
-=======
-    s"wand@$pos[$snap; ${evaluatedTerms.mkString(",")}]"
->>>>>>> 0964c21b
+    s"wand@$pos[$snap; ${args.mkString(",")}]"
   }
 }