--- conflicted
+++ resolved
@@ -16,16 +16,11 @@
 import viper.silver.reporter.{InternalWarningMessage, Reporter}
 import viper.silver.verifier.{MapEntry, ModelEntry, ModelParser, ValueEntry, DefaultDependency => SilDefaultDependency, Model => ViperModel}
 
-import java.io.PrintWriter
 import java.nio.file.Path
 import scala.collection.mutable
 import com.microsoft.z3._
 import com.microsoft.z3.enumerations.Z3_param_kind
-<<<<<<< HEAD
-import viper.silicon.decider.Z3ProverAPI.{boolParams, doubleParams, intParams, oldVersionOnlyParams, stringParams}
-=======
 import viper.silicon.decider.Z3ProverAPI.oldVersionOnlyParams
->>>>>>> fc8a8c96
 import viper.silicon.reporting.ExternalToolError
 
 import scala.jdk.CollectionConverters.MapHasAsJava
@@ -53,11 +48,7 @@
   val boolParams = Map(
     "smt.delay_units" -> true,
     "smt.mbqi" -> false,
-<<<<<<< HEAD
-    // "pp.bv_literals" -> false,
-=======
     //"pp.bv_literals" -> false,  // This is part of z3config.smt2 but Z3 won't accept it via API.
->>>>>>> fc8a8c96
     "model.v2" -> true
   )
   val intParams = Map(
@@ -71,10 +62,7 @@
   val doubleParams: Map[String, Double] = Map(
     "smt.qi.eager_threshold" -> 100.0,
   )
-<<<<<<< HEAD
-=======
   val allParams = boolParams ++ intParams ++ stringParams ++ doubleParams
->>>>>>> fc8a8c96
   val oldVersionOnlyParams = Set("smt.arith.solver")
 }
 
@@ -97,7 +85,6 @@
   var proverPath: Path = _
   var lastReasonUnknown : String = _
   var lastModel : Model = _
-  var lastReasonUnknown: String = _
 
   var emittedPreambleString = mutable.Queue[String]()
   var preamblePhaseOver = false
@@ -125,25 +112,19 @@
     pushPopScopeDepth = 0
     lastTimeout = -1
     ctx = new Context(Z3ProverAPI.initialOptions.asJava)
-<<<<<<< HEAD
-    val useOldVersionParams = version() <= Version("4.8.7.0")
-=======
+
     val params = ctx.mkParams()
 
     // When setting parameters via API, we have to remove the smt. prefix
->>>>>>> fc8a8c96
     def removeSmtPrefix(s: String) = {
       if (s.startsWith("smt."))
         s.substring(4)
       else
         s
     }
-<<<<<<< HEAD
-    params = ctx.mkParams()
-=======
+
 
     val useOldVersionParams = version() <= Version("4.8.7.0")
->>>>>>> fc8a8c96
     Z3ProverAPI.boolParams.foreach{
       case (k, v) =>
         if (useOldVersionParams || !oldVersionOnlyParams.contains(k))
@@ -164,10 +145,7 @@
         if (useOldVersionParams || !oldVersionOnlyParams.contains(k))
           params.add(removeSmtPrefix(k), v)
     }
-<<<<<<< HEAD
-
-=======
->>>>>>> fc8a8c96
+
     val userProvidedArgs = Verifier.config.proverConfigArgs
     prover = ctx.mkSolver()
     val descrs = prover.getParameterDescriptions
@@ -189,10 +167,6 @@
           params.add(key, vl)
         case _ =>
           reporter.report(InternalWarningMessage("Z3 error: unknown parameter" + key))
-<<<<<<< HEAD
-
-=======
->>>>>>> fc8a8c96
       }
     }
     prover.setParameters(params)
@@ -328,7 +302,6 @@
     if (!result) {
       retrieveReasonUnknown()
       retrieveAndSaveModel()
-      retrieveReasonUnknown()
     }
 
     (result, endTime - startTime)
@@ -356,13 +329,9 @@
   }
 
   protected def retrieveReasonUnknown(): Unit = {
-<<<<<<< HEAD
-    lastReasonUnknown = prover.getReasonUnknown
-=======
     if (Verifier.config.reportReasonUnknown()) {
       lastReasonUnknown = prover.getReasonUnknown
     }
->>>>>>> fc8a8c96
   }
 
   protected def assertUsingSoftConstraints(goal: Term, timeout: Option[Int]): (Boolean, Long) = {
@@ -403,19 +372,10 @@
     if (!preamblePhaseOver) {
       preamblePhaseOver = true
 
-<<<<<<< HEAD
-      // Setting all options again, since otherwise some of them seem to get lost.
-      val standardOptionPrefix = Seq("(set-option :auto_config false)", "(set-option :type_check true)") ++
-        boolParams.map(bp => s"(set-option :${bp._1} ${bp._2})") ++
-        intParams.map(bp => s"(set-option :${bp._1} ${bp._2})") ++
-        doubleParams.map(bp => s"(set-option :${bp._1} ${bp._2})") ++
-        stringParams.map(bp => s"(set-option :${bp._1} ${bp._2})")
-=======
       // Setting all options again , since otherwise some of them seem to get lost.
       val standardOptionPrefix = Seq("(set-option :auto_config false)", "(set-option :type_check true)") ++
         Z3ProverAPI.allParams.map(bp => s"(set-option :${bp._1} ${bp._2})")
 
->>>>>>> fc8a8c96
       val customOptionPrefix = Verifier.config.proverConfigArgs.map(a => s"(set-option :${a._1} ${a._2})")
 
       val merged = (standardOptionPrefix ++ customOptionPrefix ++ emittedPreambleString).mkString("\n")
@@ -521,17 +481,9 @@
     lastModel != null
   }
 
-<<<<<<< HEAD
-  override def clearLastAssert(): Unit = {
-    lastModel = null
-    lastReasonUnknown = null
-=======
-  override def getReasonUnknown(): String = lastReasonUnknown
-
   override def clearLastAssert(): Unit = {
     lastReasonUnknown = null
     lastModel = null
->>>>>>> fc8a8c96
   }
 
   protected def setTimeout(timeout: Option[Int]): Unit = {
