// This Source Code Form is subject to the terms of the Mozilla Public
// License, v. 2.0. If a copy of the MPL was not distributed with this
// file, You can obtain one at http://mozilla.org/MPL/2.0/.
//
// Copyright (c) 2011-2021 ETH Zurich.

package viper.silicon.decider

import com.typesafe.scalalogging.LazyLogging
import viper.silicon.common.config.Version
import viper.silicon.interfaces.decider.{Prover, Result, Sat, Unknown, Unsat}
import viper.silicon.state.IdentifierFactory
import viper.silicon.state.terms.{App, Decl, Fun, FunctionDecl, Implies, MacroDecl, Sort, SortDecl, SortWrapperDecl, Term, sorts}
import viper.silicon.{Config, Map}
import viper.silicon.verifier.Verifier
import viper.silver.reporter.{ConfigurationConfirmation, InternalWarningMessage, Reporter}
import viper.silver.verifier.{MapEntry, ModelEntry, ModelParser, ValueEntry, DefaultDependency => SilDefaultDependency, Model => ViperModel}
import java.io.{BufferedReader, BufferedWriter, InputStreamReader, OutputStreamWriter, PrintWriter}
import java.nio.file.{Path, Paths}
import java.util.concurrent.TimeUnit

import scala.collection.mutable
import com.microsoft.z3._
import com.microsoft.z3.enumerations.Z3_ast_print_mode
import viper.silicon.interfaces.VerificationResult
import viper.silicon.reporting.ExternalToolError

import scala.collection.immutable.ListMap
import scala.jdk.CollectionConverters.MapHasAsJava
import scala.util.Random


object Z3ProverAPI {
  val name = "Z3-API"
  val minVersion = Version("4.8.6.0")
  val maxVersion = Some(Version("4.8.7.0")) /* X.Y.Z if that is the *last supported* version */

  // these are not actually used, but since there is a lot of code that expects command line parameters and a
  // config file, we just supply this information here (whose contents will then be ignored)
  val exeEnvironmentalVariable = "Z3_EXE"
  val dependencies = Seq(SilDefaultDependency("Z3", minVersion.version, "https://github.com/Z3Prover/z3"))
  val staticPreamble = "/z3config.smt2"
  val startUpArgs = Seq("-smt2", "-in")

  val randomizeSeedsSetting = "RANDOMIZE_SEEDS"

  // All options taken from z3config.smt2 and split up according to argument type and time when it has to be set.
  // I removed all options that (no longer?) exist, since those result in errors from Z3.
  val randomizeSeedsOptions = Seq("random_seed")
  val initialOptions = Map("auto_config" -> "false", "type_check" -> "true")
  val boolParams = Map(
    "smt.delay_units" -> true,
    "delay_units" -> true,
    "nnf.sk_hack" -> true,
    "smt.mbqi" -> false,
    "mbqi" -> false,
    "nlsat.randomize" -> true,
    "nlsat.shuffle_vars" -> false,
    "smt.arith.random_initial_value" -> true,
    "arith.random_initial_value" -> true,
    "bv.reflect" -> true,
  )
  val intParams = Map(
    "smt.restart_strategy" -> 0,
    "restart_strategy" -> 0,
    "smt.case_split" -> 3,
    "case_split" -> 3,
    "smt.delay_units_threshold" -> 16,
    "delay_units_threshold" -> 16,
    "smt.qi.max_multi_patterns" -> 1000,
    "qi.max_multi_patterns" -> 1000,
    "smt.phase_selection" -> 0,
    "phase_selection" -> 0,
    "sat.random_seed" -> 0,
    "nlsat.seed" -> 0,
    "random_seed" -> 0,
  )
  val stringParams = Map(
    //"smt.qi.cost" -> "(+ weight generation)", // cannot set this for some reason, but this is the default value anyway.
    "sat.phase" -> "caching"
  )
  val doubleParams = Map(
    "smt.restart_factor" -> 1.5,
    "restart_factor" -> 1.5,
    "smt.qi.eager_threshold" -> 100.0,
    "qi.eager_threshold" -> 100.0,
  )
}


class Z3ProverAPI(uniqueId: String,
                  termConverter: TermToZ3APIConverter,
                  identifierFactory: IdentifierFactory,
                  reporter: Reporter)
    extends Prover
      with LazyLogging
{

  /* protected */ var pushPopScopeDepth = 0
  protected var lastTimeout: Int = -1
  protected var logfileWriter: PrintWriter = _
  protected var prover: Solver = _
  protected var ctx: Context = _

  var proverPath: Path = _
  var lastModel : Model = _

  var emittedPreambleString = mutable.Queue[String]()
  var preamblePhaseOver = false
  var preambleAssumes = mutable.LinkedHashSet[BoolExpr]()
  val emittedSorts = mutable.LinkedHashSet[com.microsoft.z3.Sort]()
  val emittedSortSymbols = mutable.LinkedHashSet[Symbol]()
  val emittedFuncs = mutable.LinkedHashSet[FuncDecl]()
  val emittedFuncSymbols = mutable.Queue[Symbol]()

  // If true, we do not define macros on the Z3 level, but perform macro expansion ourselves on Silicon Terms.
  // Otherwise, we define a function on the Z3 level and axiomatize it according to the macro definition.
  // In terms of performance, I could not measure any substantial difference.
  val expandMacros = true



  def version(): Version = {
<<<<<<< HEAD
    val versString = com.microsoft.z3.Version.getFullVersion
    if (!versString.startsWith("Z3 "))
      Version(versString)
    else
      Version(versString.substring(3))
=======
    var versString = com.microsoft.z3.Version.getFullVersion
    if (versString.startsWith("Z3 "))
      versString = versString.substring(3)
    Version(versString)
>>>>>>> 768444ad
  }

  def start(): Unit = {
    pushPopScopeDepth = 0
    lastTimeout = -1
    logfileWriter = if (Verifier.config.disableTempDirectory()) null else viper.silver.utility.Common.PrintWriter(Verifier.config.proverLogFile(uniqueId).toFile)
    ctx = new Context(Z3ProverAPI.initialOptions.asJava)
    val params = ctx.mkParams()
    Z3ProverAPI.boolParams.foreach{
      case (k, v) => params.add(k, v)
    }
    Z3ProverAPI.intParams.foreach{
      case (k, v) => params.add(k, v)
    }
    Z3ProverAPI.doubleParams.foreach{
      case (k, v) => params.add(k, v)
    }
    Z3ProverAPI.stringParams.foreach{
      case (k, v) => params.add(k, v)
    }
    prover = ctx.mkSolver()
    prover.setParameters(params)
    termConverter.start()
    termConverter.ctx = ctx
    emittedPreambleString.clear()
    preamblePhaseOver = false
    emittedFuncs.clear()
    emittedSorts.clear()
    emittedFuncSymbols.clear()
    emittedSortSymbols.clear()
  }

  def reset(): Unit = {
    termConverter.reset()
    stop()
    start()
  }

  def stop(): Unit = {
    emittedPreambleString.clear()
    preamblePhaseOver = false
    emittedFuncs.clear()
    emittedSorts.clear()
    emittedFuncSymbols.clear()
    emittedSortSymbols.clear()
    prover = null
    lastModel = null
    if (ctx != null){
      ctx.close()
      ctx = null
    }
  }

  def push(n: Int = 1): Unit = {
    endPreamblePhase()
    pushPopScopeDepth += n
    if (n == 1) {
      // the normal case; we handle this without invoking a bunch of higher order functions
      prover.push()
    } else {
      // this might never actually happen
      (0 until n).foreach(_ => prover.push())
    }
  }

  def pop(n: Int = 1): Unit = {
    endPreamblePhase()
    prover.pop(n)
    pushPopScopeDepth -= n
  }

  def emit(content: String): Unit = {
    if (preamblePhaseOver) {
      sys.error("emitting phase over")
    }
    emittedPreambleString.append(content)
  }

  override def emit(contents: Iterable[String]): Unit = {
    if (preamblePhaseOver) {
      sys.error("emitting phase over")
    }
    emittedPreambleString.appendAll(contents)
  }

  override def emitSettings(contents: Iterable[String]): Unit = {
    // we ignore this, don't know any better solution atm.
    // our settings are defined in this class (see above).
    // except we check if someone gives us our custom randomization string, in which
    // case we'll directly set the options to randomize.
    val optionSetString = s"(set-option :${Z3ProverAPI.randomizeSeedsSetting}"
    if (contents.exists(s => s.startsWith(optionSetString))) {
      val params = ctx.mkParams()
      Z3ProverAPI.randomizeSeedsOptions.foreach(o => params.add(o, Random.nextInt(10000)))
      prover.setParameters(params)
    }
  }

  def assume(term: Term): Unit = {
    try {
      if (preamblePhaseOver)
        prover.add(termConverter.convert(term).asInstanceOf[BoolExpr])
      else
        preambleAssumes.add(termConverter.convert(term).asInstanceOf[BoolExpr])
    } catch {
      case e: Z3Exception => reporter.report(InternalWarningMessage("Z3 error: " + e.getMessage))
    }
  }
  def assert(goal: Term, timeout: Option[Int], error: Option[Boolean => VerificationResult] = None ): Boolean = {
    endPreamblePhase()
    setTimeout(timeout)

    try {
      val (result, _) = Verifier.config.assertionMode() match {
        case Config.AssertionMode.SoftConstraints => assertUsingSoftConstraints(goal)
        case Config.AssertionMode.PushPop => assertUsingPushPop(goal)
      }
      result
    } catch {
      case e: Z3Exception => throw ExternalToolError("Prover", "Z3 error: " + e.getMessage)
    }
  }

  protected def assertUsingPushPop(goal: Term): (Boolean, Long) = {
    endPreamblePhase()
    push()

    val negatedGoal = ctx.mkNot(termConverter.convert(goal).asInstanceOf[BoolExpr])
    prover.add(negatedGoal)
    val startTime = System.currentTimeMillis()
    val res = prover.check()
    val endTime = System.currentTimeMillis()
    val result = res == Status.UNSATISFIABLE
    pop()

    if (!result) {
      retrieveAndSaveModel()
    }

    (result, endTime - startTime)
  }

  def saturate(data: Option[Config.ProverStateSaturationTimeout]): Unit = {
    endPreamblePhase()
    data match {
      case Some(Config.ProverStateSaturationTimeout(timeout, comment)) => saturate(timeout, comment)
      case None => /* Don't do anything */
    }
  }

  def saturate(timeout: Int, comment: String): Unit = {
    endPreamblePhase()
    setTimeout(Some(timeout))
    prover.check()
  }

  protected def retrieveAndSaveModel(): Unit = {
    if (Verifier.config.counterexample.toOption.isDefined) {
      val model = prover.getModel
      lastModel = model
    }
  }

  protected def assertUsingSoftConstraints(goal: Term): (Boolean, Long) = {
    endPreamblePhase()
    val guard = fresh("grd", Nil, sorts.Bool)
    val guardApp = App(guard, Nil)
    val goalImplication = Implies(guardApp, goal)

    prover.add(termConverter.convertTerm(goalImplication).asInstanceOf[BoolExpr])

    val startTime = System.currentTimeMillis()
    val res = prover.check(termConverter.convertTerm(guardApp))
    val endTime = System.currentTimeMillis()
    val result = res == Status.UNSATISFIABLE
    if (!result) {
      retrieveAndSaveModel()
    }

    (result, endTime - startTime)
  }

  def check(timeout: Option[Int] = None): Result = {
    endPreamblePhase()
    setTimeout(timeout)

    val res = prover.check()

    res match {
      case Status.SATISFIABLE => Sat
      case Status.UNSATISFIABLE => Unsat
      case Status.UNKNOWN=> Unknown
    }
  }

  def endPreamblePhase(): Unit =  {
    if (!preamblePhaseOver) {
      preamblePhaseOver = true

      val merged = emittedPreambleString.mkString("\n")
      val parsed = ctx.parseSMTLIB2String(merged, emittedSortSymbols.toArray, emittedSorts.toArray, emittedFuncSymbols.toArray, emittedFuncs.toArray)
      prover.add(parsed: _*)
      prover.add(preambleAssumes.toSeq : _*)
      preambleAssumes.clear()
    }
  }

  def statistics(): Map[String, String] = {
    val statistics = prover.getStatistics
    val result = mutable.HashMap[String, String]()
    for (e <- statistics.getEntries()) {
      result.update(e.Key, e.getValueString)
    }
    ListMap.from(result)
  }

  def comment(str: String): Unit = {
    // ignore
  }

  def fresh(name: String, argSorts: Seq[Sort], resultSort: Sort): Fun = {
    val id = identifierFactory.fresh(name)
    val fun = Fun(id, argSorts, resultSort)
    val decl = FunctionDecl(fun)

    termConverter.convert(decl)

    fun
  }

  def declare(decl: Decl): Unit = {
    // We convert the declaration into a Z3-level declaration (which is automatically added to Z3's
    // current state) and record it in out collection(s) of emmitted declarations.
    // Special handling for macro declarations if expandMacros is true; in that case,
    // nothing is declared on the Z3 level, and we simply remember the definition ourselves.
    decl match {
      case SortDecl(s) =>
        val convertedSort = termConverter.convertSort(s)
        val convertedSortSymbol = termConverter.convertSortSymbol(s)
        if (convertedSortSymbol.isDefined) {
          emittedSortSymbols.add(convertedSortSymbol.get)
          emittedSorts.add(convertedSort)
        }
      case fd: FunctionDecl =>
        val converted = termConverter.convert(fd)
        if (!emittedFuncs.contains(converted)){
          emittedFuncs.add(converted)
          emittedFuncSymbols.append(termConverter.convertFuncSymbol(fd))
        }
      case MacroDecl(id, args, body) if expandMacros => termConverter.macros.update(id.name, (args, body))
      case md: MacroDecl if !expandMacros =>
        val (convertedFunc, axiom) = termConverter.convert(md)
        if (!emittedFuncs.contains(convertedFunc)){
          emittedFuncs.add(convertedFunc)
          emittedFuncSymbols.append(convertedFunc.getName)
        }
        if (preamblePhaseOver){
          prover.add(axiom)
        }else{
          preambleAssumes.add(axiom)
        }
      case swd: SortWrapperDecl =>
        val converted = termConverter.convert(swd)
        if (!emittedFuncs.contains(converted)){
          emittedFuncs.add(converted)
          emittedFuncSymbols.append(termConverter.convertSortWrapperSymbol(swd))
        }
    }
  }

  protected def logToFile(str: String): Unit = {
    if (logfileWriter != null) {
      logfileWriter.println(str)
    }
  }

  override def getModel(): ViperModel = {
    val entries = new mutable.HashMap[String, ModelEntry]()
    for (constDecl <- lastModel.getConstDecls){
      val constInterp = lastModel.getConstInterp(constDecl)
      val constName = constDecl.getName.toString
      val entry = fastparse.parse(constInterp.toString, ModelParser.value(_)).get.value
      entries.update(constName, entry)
    }
    for (funcDecl <- lastModel.getFuncDecls) {
      val funcInterp = lastModel.getFuncInterp(funcDecl)
      val options = new mutable.HashMap[Seq[ValueEntry], ValueEntry]()
      for (entry <- funcInterp.getEntries) {
        val args = entry.getArgs.map(arg => fastparse.parse(arg.toString, ModelParser.value(_)).get.value)
        val value = fastparse.parse(entry.getValue.toString, ModelParser.value(_)).get.value
        options.update(args.toIndexedSeq, value)
      }
      val els = fastparse.parse(funcInterp.getElse.toString, ModelParser.value(_)).get.value
      entries.update(funcDecl.getName.toString, MapEntry(options.toMap, els))
    }
    ViperModel(entries.toMap)
  }

  override def hasModel(): Boolean = {
    lastModel != null
  }

  override def isModelValid(): Boolean = {
    lastModel != null
  }

  override def clearLastModel(): Unit = lastModel = null

  protected def setTimeout(timeout: Option[Int]): Unit = {
    val effectiveTimeout = timeout.getOrElse(Verifier.config.proverTimeout)

    /* [2015-07-27 Malte] Setting the timeout unnecessarily often seems to
     * worsen performance, if only a bit. For the current test suite of
     * 199 Silver files, the total verification time increased from 60s
     * to 70s if 'set-option' is emitted every time.
     */
    if (lastTimeout != effectiveTimeout) {
      lastTimeout = effectiveTimeout

      if(Verifier.config.proverEnableResourceBounds) {
        ctx.updateParamValue("rlimit", (effectiveTimeout * Verifier.config.proverResourcesPerMillisecond).toString)
      } else {
        ctx.updateParamValue("timeout", effectiveTimeout.toString)
      }
    }
  }

  lazy val name: String = Z3ProverAPI.name

  lazy val minVersion: Version = Z3ProverAPI.minVersion

  lazy val maxVersion: Option[Version] = Z3ProverAPI.maxVersion

  lazy val staticPreamble: String = Z3ProverAPI.staticPreamble

  lazy val randomizeSeedsOptions: Seq[String] = {
    Seq(Z3ProverAPI.randomizeSeedsSetting)
  }
}<|MERGE_RESOLUTION|>--- conflicted
+++ resolved
@@ -121,18 +121,10 @@
 
 
   def version(): Version = {
-<<<<<<< HEAD
-    val versString = com.microsoft.z3.Version.getFullVersion
-    if (!versString.startsWith("Z3 "))
-      Version(versString)
-    else
-      Version(versString.substring(3))
-=======
     var versString = com.microsoft.z3.Version.getFullVersion
     if (versString.startsWith("Z3 "))
       versString = versString.substring(3)
     Version(versString)
->>>>>>> 768444ad
   }
 
   def start(): Unit = {
