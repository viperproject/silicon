--- conflicted
+++ resolved
@@ -40,7 +40,6 @@
   protected var output: PrintWriter = _
 
   var proverPath: Path = _
-  var lastReasonUnknown : String = _
   var lastModel : String = _
   var lastReasonUnknown : String = _
 
@@ -290,10 +289,6 @@
   }
 
   protected def retrieveReasonUnknown(): Unit = {
-<<<<<<< HEAD
-    writeLine("(get-info :reason-unknown)")
-    lastReasonUnknown = readLine()
-=======
     if (Verifier.config.reportReasonUnknown()) {
       writeLine("(get-info :reason-unknown)")
       var result = readLine()
@@ -301,7 +296,6 @@
         result = result.substring(18, result.length - 2)
       lastReasonUnknown = result
     }
->>>>>>> fc8a8c96
   }
 
   override def hasModel(): Boolean = {
@@ -496,12 +490,7 @@
   override def getReasonUnknown(): String = lastReasonUnknown
 
   override def clearLastAssert(): Unit = {
-<<<<<<< HEAD
-    lastModel = null
-    lastReasonUnknown = null
-=======
     lastReasonUnknown = null
     lastModel = null
->>>>>>> fc8a8c96
   }
 }