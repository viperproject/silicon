--- conflicted
+++ resolved
@@ -27,12 +27,9 @@
   def branchConditions: Stack[Term]
   def branchConditionExps: Stack[(ast.Exp, ast.Exp)]
   def assumptions: InsertionOrderedSet[Term]
-<<<<<<< HEAD
-
   def assumptionExps: InsertionOrderedSet[DebugExp]
-=======
   def definingAssumptions: InsertionOrderedSet[Term]
->>>>>>> 46a35ffb
+  def definingAssumptionExps: InsertionOrderedSet[DebugExp]
   def declarations: InsertionOrderedSet[Decl]
 
   def definitionsOnly: RecordedPathConditions
@@ -94,13 +91,12 @@
   private var _branchConditionExp: Option[(ast.Exp, ast.Exp)] = None
   private var _globalAssumptions: InsertionOrderedSet[Term] = InsertionOrderedSet.empty
   private var _nonGlobalAssumptions: InsertionOrderedSet[Term] = InsertionOrderedSet.empty
-<<<<<<< HEAD
   private var _globalAssumptionDebugExps: InsertionOrderedSet[DebugExp] = InsertionOrderedSet.empty
   private var _nonGlobalAssumptionDebugExps: InsertionOrderedSet[DebugExp] = InsertionOrderedSet.empty
-=======
   private var _globalDefiningAssumptions: InsertionOrderedSet[Term] = InsertionOrderedSet.empty
   private var _nonGlobalDefiningAssumptions: InsertionOrderedSet[Term] = InsertionOrderedSet.empty
->>>>>>> 46a35ffb
+  private var _globalDefiningAssumptionDebugExps: InsertionOrderedSet[DebugExp] = InsertionOrderedSet.empty
+  private var _nonGlobalDefiningAssumptionDebugExps: InsertionOrderedSet[DebugExp] = InsertionOrderedSet.empty
   private var _declarations: InsertionOrderedSet[Decl] = InsertionOrderedSet.empty
 
   def branchCondition: Option[Term] = _branchCondition
@@ -110,6 +106,8 @@
   def nonGlobalDefiningAssumptions: InsertionOrderedSet[Term] = _nonGlobalDefiningAssumptions
   def nonGlobalAssumptions: InsertionOrderedSet[Term] = _nonGlobalAssumptions
   def globalAssumptionDebugExps: InsertionOrderedSet[DebugExp] = _globalAssumptionDebugExps
+  def globalDefiningAssumptionDebugExps: InsertionOrderedSet[DebugExp] = _globalDefiningAssumptionDebugExps
+  def nonGlobalDefiningAssumptionDebugExps: InsertionOrderedSet[DebugExp] = _nonGlobalDefiningAssumptionDebugExps
   def nonGlobalAssumptionDebugExps: InsertionOrderedSet[DebugExp] = _nonGlobalAssumptionDebugExps ++ debugExpStack.flatten
   def declarations: InsertionOrderedSet[Decl] = _declarations
 
@@ -118,9 +116,7 @@
 
   def pathConditions: InsertionOrderedSet[Term] = assumptions ++ branchCondition
 
-<<<<<<< HEAD
   var debugExpStack : Stack[InsertionOrderedSet[DebugExp]] = Stack.empty
-=======
   def definitionsOnly(): PathConditionStackLayer = {
     val result = new PathConditionStackLayer
     result._globalAssumptions = _globalDefiningAssumptions
@@ -128,9 +124,12 @@
     result._nonGlobalAssumptions = _nonGlobalDefiningAssumptions
     result._nonGlobalDefiningAssumptions = _nonGlobalDefiningAssumptions
     result._declarations = _declarations
+    result._globalAssumptionDebugExps = _globalDefiningAssumptionDebugExps
+    result._globalDefiningAssumptionDebugExps = _globalDefiningAssumptionDebugExps
+    result._nonGlobalAssumptionDebugExps = _nonGlobalDefiningAssumptionDebugExps
+    result._nonGlobalDefiningAssumptionDebugExps = _nonGlobalDefiningAssumptionDebugExps
     result
   }
->>>>>>> 46a35ffb
 
   def branchCondition_=(condition: Term): Unit = {
     assert(_branchCondition.isEmpty,
@@ -161,7 +160,6 @@
       _nonGlobalAssumptions += assumption
   }
 
-<<<<<<< HEAD
   def addNonGlobalDebugExp(debugExp : DebugExp): Unit = {
     _nonGlobalAssumptionDebugExps += debugExp
   }
@@ -204,7 +202,9 @@
         val d = debugExpStack.head + e
         debugExpStack = d +: debugExpStack.tail
       }
-=======
+    }
+  }
+
   def addDefinition(assumption: Term): Unit = {
     assert(
       !assumption.isInstanceOf[And],
@@ -216,7 +216,6 @@
     } else {
       _nonGlobalAssumptions += assumption
       _nonGlobalDefiningAssumptions += assumption
->>>>>>> 46a35ffb
     }
   }
 
@@ -250,13 +249,13 @@
   protected def assumptions(layers: Stack[PathConditionStackLayer]): InsertionOrderedSet[Term] =
     InsertionOrderedSet(layers.flatMap(_.assumptions)) // Note: Performance?
 
-<<<<<<< HEAD
   protected def assumptionExps(layers: Stack[PathConditionStackLayer]): InsertionOrderedSet[DebugExp] =
     InsertionOrderedSet(layers.flatMap(_.assumptionDebugExps)) // Note: Performance?
-=======
   protected def definingAssumptions(layers: Stack[PathConditionStackLayer]): InsertionOrderedSet[Term] =
     InsertionOrderedSet(layers.flatMap(_.globalDefiningAssumptions) ++ layers.flatMap(_.nonGlobalDefiningAssumptions)) // Note: Performance?
->>>>>>> 46a35ffb
+
+  protected def definingAssumptionExps(layers: Stack[PathConditionStackLayer]): InsertionOrderedSet[DebugExp] =
+    InsertionOrderedSet(layers.flatMap(_.globalDefiningAssumptionDebugExps) ++ layers.flatMap(_.nonGlobalDefiningAssumptionDebugExps))
 
   protected def declarations(layers: Stack[PathConditionStackLayer]): InsertionOrderedSet[Decl] =
     InsertionOrderedSet(layers.flatMap(_.declarations)) // Note: Performance?
@@ -401,11 +400,9 @@
   val branchConditions: Stack[Term] = branchConditions(from)
   val branchConditionExps: Stack[(ast.Exp, ast.Exp)] = branchConditionExps(from)
   val assumptions: InsertionOrderedSet[Term] = assumptions(from)
-<<<<<<< HEAD
   val assumptionExps: InsertionOrderedSet[DebugExp] = assumptionExps(from)
-=======
   val definingAssumptions: InsertionOrderedSet[Term] = definingAssumptions(from)
->>>>>>> 46a35ffb
+  val definingAssumptionExps: InsertionOrderedSet[DebugExp] = definingAssumptionExps(from)
   val declarations: InsertionOrderedSet[Decl] = declarations(from)
 
   def contains(assumption: Term): Boolean = contains(from, assumption)
@@ -566,6 +563,8 @@
 
   def assumptionExps: InsertionOrderedSet[DebugExp] = InsertionOrderedSet(layers.flatMap(_.assumptionDebugExps))
 
+  override def definingAssumptionExps: InsertionOrderedSet[DebugExp] = InsertionOrderedSet(layers.flatMap(_.globalDefiningAssumptionDebugExps) ++ layers.flatMap(_.nonGlobalDefiningAssumptionDebugExps))
+
   def declarations: InsertionOrderedSet[Decl] =
     InsertionOrderedSet(layers.flatMap(_.declarations)) // Note: Performance?
 
