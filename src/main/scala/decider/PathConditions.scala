// This Source Code Form is subject to the terms of the Mozilla Public
// License, v. 2.0. If a copy of the MPL was not distributed with this
// file, You can obtain one at http://mozilla.org/MPL/2.0/.
//
// Copyright (c) 2011-2019 ETH Zurich.

package viper.silicon.decider

import viper.silicon.common.collections.immutable.InsertionOrderedSet
import viper.silicon.Stack
import viper.silicon.state.terms._
import viper.silicon.utils.Counter
import viper.silver.ast
/*
 * Interfaces
 */

/* TODO: 'contains' functionality currently not needed. If removed, 'allAssumptions' could
 *       probably removed as well.
 *       Benchmark runtime difference!
 */

trait RecordedPathConditions {
  def branchConditions: Stack[Term]
  def branchConditionExps: Stack[Option[ast.Exp]]
  def assumptions: InsertionOrderedSet[Term]
  def declarations: InsertionOrderedSet[Decl]

  def contains(assumption: Term): Boolean

  def conditionalized: Seq[Term]

  def quantified(quantifier: Quantifier,
                 qvars: Seq[Var],
                 triggers: Seq[Trigger],
                 name: String,
                 isGlobal: Boolean,
                 ignore: Term /* TODO: Hack, implement properly */)
                : (Seq[Term], Seq[Quantification])
}

trait PathConditionStack extends RecordedPathConditions {
  def setCurrentBranchCondition(condition: Term, conditionExp: Option[ast.Exp]): Unit
  def add(assumption: Term): Unit
  def add(declaration: Decl): Unit
  def pushScope(): Unit
  def popScope(): Unit
  def mark(): Mark
  def after(mark: Mark): RecordedPathConditions
  def isEmpty: Boolean
  def duplicate(): PathConditionStack
    /* Public method 'clone' impossible, see https://issues.scala-lang.org/browse/SI-6760 */
}

/*
 * Implementations (mostly mutable!)
 */

private class PathConditionStackLayer
    extends Cloneable {

  private var _branchCondition: Option[Term] = None
  private var _branchConditionExp: Option[Option[ast.Exp]] = None
  private var _globalAssumptions: InsertionOrderedSet[Term] = InsertionOrderedSet.empty
  private var _nonGlobalAssumptions: InsertionOrderedSet[Term] = InsertionOrderedSet.empty
  private var _declarations: InsertionOrderedSet[Decl] = InsertionOrderedSet.empty

  def branchCondition: Option[Term] = _branchCondition
  def branchConditionExp: Option[Option[ast.Exp]] = _branchConditionExp
  def globalAssumptions: InsertionOrderedSet[Term] = _globalAssumptions
  def nonGlobalAssumptions: InsertionOrderedSet[Term] = _nonGlobalAssumptions
  def declarations: InsertionOrderedSet[Decl] = _declarations

  def assumptions: InsertionOrderedSet[Term] = globalAssumptions ++ nonGlobalAssumptions
  def pathConditions: InsertionOrderedSet[Term] = assumptions ++ branchCondition

  def branchCondition_=(condition: Term): Unit = {
    assert(_branchCondition.isEmpty,
             s"Branch condition is already set (to ${_branchCondition.get}), "
           + s"won't override (with $condition).")

    _branchCondition = Some(condition)
  }

  def branchConditionExp_=(condition: Option[ast.Exp]): Unit = {
    assert(_branchConditionExp.isEmpty,
      s"Branch condition is already set (to ${_branchConditionExp.get}), "
        + s"won't override (with $condition).")

    _branchConditionExp = Some(condition)
  }

  def add(assumption: Term): Unit = {
    assert(
      !assumption.isInstanceOf[And],
      s"Unexpectedly found a conjunction (should have been split): $assumption")

    /* TODO: Don't record branch conditions as assumptions */

    if (PathConditions.isGlobal(assumption))
      _globalAssumptions += assumption
    else
      _nonGlobalAssumptions += assumption
  }

  def add(declaration: Decl): Unit = _declarations += declaration

  def contains(pathCondition: Term): Boolean = {
    assert(
      !pathCondition.isInstanceOf[And],
      s"Unexpectedly found a conjunction (should have been split): $pathCondition")

    if (PathConditions.isGlobal(pathCondition))
      /* Assumption: globals are never used as branch conditions */
      _globalAssumptions.contains(pathCondition)
    else
      _nonGlobalAssumptions.contains(pathCondition) || _branchCondition.contains(pathCondition)
  }

  override def clone(): AnyRef = {
    /* Attention: the original and its clone must not share any mutable data! */
    super.clone()
  }
}

private trait LayeredPathConditionStackLike {
  protected def branchConditions(layers: Stack[PathConditionStackLayer]): Stack[Term] =
    layers.flatMap(_.branchCondition)

  protected def branchConditionExps(layers: Stack[PathConditionStackLayer]): Stack[Option[ast.Exp]] =
    layers.flatMap(_.branchConditionExp)

  protected def assumptions(layers: Stack[PathConditionStackLayer]): InsertionOrderedSet[Term] =
    InsertionOrderedSet(layers.flatMap(_.assumptions)) // Note: Performance?

  protected def declarations(layers: Stack[PathConditionStackLayer]): InsertionOrderedSet[Decl] =
    InsertionOrderedSet(layers.flatMap(_.declarations)) // Note: Performance?

  protected def contains(layers: Stack[PathConditionStackLayer], assumption: Term): Boolean =
    layers exists (_.contains(assumption))

  protected def conditionalized(layers: Stack[PathConditionStackLayer]): Seq[Term] = {
    var unconditionalTerms = Vector.empty[Term]
    var conditionalTerms = Vector.empty[Term]
    var implicationLHS: Term = True()

    for (layer <- layers.reverseIterator) {
      unconditionalTerms ++= layer.globalAssumptions

<<<<<<< HEAD
      layer.branchCondition foreach { condition =>
         implicationLHS = And(implicationLHS, condition)
=======
      layer.branchCondition match {
        case Some(condition) =>
          implicationLHS = And(implicationLHS, condition)
        case None =>
>>>>>>> a650dd31
      }

      conditionalTerms :+=
        Implies(implicationLHS, And(layer.nonGlobalAssumptions))
    }

    val result = unconditionalTerms ++ conditionalTerms
//    println(s"UNCONDITIONAL: ${unconditionalTerms}")
//    println(s"CONDITIONAL: ${conditionalTerms}")
    result
  }

  protected def quantified(layers: Stack[PathConditionStackLayer],
                           quantifier: Quantifier,
                           qvars: Seq[Var],
                           triggers: Seq[Trigger],
                           name: String,
                           isGlobal: Boolean,
                           ignore: Term)
                          : (Seq[Term], Seq[Quantification]) = {

    var globals = Vector.empty[Term]
    var nonGlobals = Vector.empty[Quantification]

    val ignores = ignore.topLevelConjuncts

    for (layer <- layers) {
      globals ++= layer.globalAssumptions

      nonGlobals :+=
        Quantification(
          quantifier,
          qvars,
          And(layer.nonGlobalAssumptions -- ignores),
          triggers,
          name,
          isGlobal)
    }

    (globals, nonGlobals)
  }
}

private class DefaultRecordedPathConditions(from: Stack[PathConditionStackLayer])
    extends LayeredPathConditionStackLike
       with RecordedPathConditions {

  val branchConditions: Stack[Term] = branchConditions(from)
  val branchConditionExps: Stack[Option[ast.Exp]] = branchConditionExps(from)
  val assumptions: InsertionOrderedSet[Term] = assumptions(from)
  val declarations: InsertionOrderedSet[Decl] = declarations(from)

  def contains(assumption: Term): Boolean = contains(from, assumption)

  val conditionalized: Seq[Term] = conditionalized(from)

  def quantified(quantifier: Quantifier,
                 qvars: Seq[Var],
                 triggers: Seq[Trigger],
                 name: String,
                 isGlobal: Boolean,
                 ignore: Term)
                : (Seq[Term], Seq[Quantification]) = {

    quantified(from, quantifier, qvars, triggers, name, isGlobal, ignore)
  }
}

private[decider] class LayeredPathConditionStack
    extends LayeredPathConditionStackLike
       with PathConditionStack
       with Cloneable {

  private var layers: Stack[PathConditionStackLayer] = Stack.empty
  private var markToLength: Map[Mark, Int] = Map.empty
  private var scopeMarks: List[Mark] = List.empty
  private var markCounter = new Counter(0)

  /* Set of assumptions across all layers. Maintained separately to improve performance. */
  private var allAssumptions = InsertionOrderedSet.empty[Term]

  pushScope() /* Create an initial layer on the stack */

  def setCurrentBranchCondition(condition: Term, conditionExp: Option[ast.Exp]): Unit = {
    /* TODO: Split condition into top-level conjuncts as well? */

    layers.head.branchCondition = condition
    layers.head.branchConditionExp = conditionExp
  }

  def add(assumption: Term): Unit = {
    /* TODO: Would be cleaner to not add assumptions that are already set as branch conditions */

    val tlcs = assumption.topLevelConjuncts

    tlcs foreach layers.head.add
    allAssumptions ++= tlcs
  }

  def add(declaration: Decl): Unit = {
    layers.head.add(declaration)
  }

  def pushScope(): Unit = {
    val scopeMark = pushLayer()
    scopeMarks = scopeMark :: scopeMarks
  }

  def popScope(): Unit = {
    val scopeMark = scopeMarks.head
    scopeMarks = scopeMarks.tail

    popLayersAndRemoveMark(scopeMark)
  }

  private def pushLayer(): Mark = {
    val mark = markCounter.next()

    markToLength += (mark -> layers.length)
    layers = new PathConditionStackLayer() +: layers

    mark
  }

  private def popLayersAndRemoveMark(mark: Mark): Unit = {
    val targetLength = markToLength(mark)
    val dropLength = layers.length - targetLength

    markToLength = markToLength - mark

//    /* Remove marks pointing to popped layers (including mark itself) */
//    markToLength = markToLength filter (_._2 < targetLength)
//      /* TODO: Performance? Do lazily, e.g. when isEmpty is called? */

    var i = 0
    layers =
      layers.dropWhile(layer => {
        i += 1
        allAssumptions --= layer.assumptions
        i < dropLength
        /* If i < dropLength is false, the current - and last-to-drop - layer won't be
         * dropped, but its assumptions have already been removed from allAssumptions.
         * Subsequently taking the tail of the remaining layers results in also
         * dropping the last layer that needs to be dropped.
         */
      }).tail
  }

  def branchConditions: Stack[Term] = layers.flatMap(_.branchCondition)

  override def branchConditionExps: Stack[Option[ast.Exp]] = layers.flatMap(_.branchConditionExp)

  def assumptions: InsertionOrderedSet[Term] = allAssumptions

  def declarations: InsertionOrderedSet[Decl] =
    InsertionOrderedSet(layers.flatMap(_.declarations)) // Note: Performance?

  def contains(assumption: Term): Boolean = allAssumptions.contains(assumption)

  def conditionalized: Seq[Term] = conditionalized(layers)

  def quantified(quantifier: Quantifier,
                 qvars: Seq[Var],
                 triggers: Seq[Trigger],
                 name: String,
                 isGlobal: Boolean,
                 ignore: Term)
                : (Seq[Term], Seq[Quantification]) = {

    quantified(layers, quantifier, qvars, triggers, name, isGlobal, ignore)
  }

  def mark(): Mark = pushLayer()

  def after(mark: Mark): RecordedPathConditions = {
    val afterLength = layers.length - markToLength(mark)
    val afterLayers = layers.take(afterLength)

    new DefaultRecordedPathConditions(afterLayers)
  }

  def isEmpty: Boolean = (
       layers.forall(_.branchCondition.isEmpty)
    && allAssumptions.isEmpty
    && (markToLength.keySet -- scopeMarks).isEmpty)

  override def duplicate(): LayeredPathConditionStack = {
    /* Attention: The original and its clone must not share any mutable data! */

    val clonedStack = new LayeredPathConditionStack

    /* Sharing immutable data is safe */
    clonedStack.allAssumptions = allAssumptions
    clonedStack.markToLength = markToLength
    clonedStack.scopeMarks = scopeMarks

    /* Mutable data is cloned */
    clonedStack.markCounter = markCounter.clone()
    clonedStack.layers = layers map (_.clone().asInstanceOf[PathConditionStackLayer])

    clonedStack
  }

  override def toString: String =  {
    val sb = new StringBuilder(s"${this.getClass.getSimpleName}:\n")
    val sep = s" ${"-" * 10}\n"

    sb.append(sep)

    sb.append(s"  height: ${layers.length}\n")
    sb.append(s"  allAssumptions:\n")
    for (assumption <- allAssumptions) {
      sb.append(s"    $assumption\n")
    }

    sb.append(sep)

    for (layer <- layers) {
      sb.append(s"  branch condition: ${layer.branchCondition}\n")
      sb.append( "  assumptions:\n")
      for (assumption <- layer.assumptions) {
        sb.append(s"    $assumption\n")
      }
    }

    sb.append(sep)

    val marks = markToLength.keySet -- scopeMarks
    sb.append("  marks:\n")
    marks foreach (m => {
      sb.append(s"    $m -> ${markToLength(m)} (${scopeMarks.contains(m)})\n")
    })

    sb.result()
  }
}

private object PathConditions {
  def isGlobal(assumption: Term): Boolean = {
    assumption match {
      case quantification: Quantification => quantification.isGlobal
      case _: IsReadPermVar => true
      case _ => false
    }
  }
}<|MERGE_RESOLUTION|>--- conflicted
+++ resolved
@@ -147,15 +147,10 @@
     for (layer <- layers.reverseIterator) {
       unconditionalTerms ++= layer.globalAssumptions
 
-<<<<<<< HEAD
-      layer.branchCondition foreach { condition =>
-         implicationLHS = And(implicationLHS, condition)
-=======
       layer.branchCondition match {
         case Some(condition) =>
           implicationLHS = And(implicationLHS, condition)
         case None =>
->>>>>>> a650dd31
       }
 
       conditionalTerms :+=
