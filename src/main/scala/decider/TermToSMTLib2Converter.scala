// This Source Code Form is subject to the terms of the Mozilla Public
// License, v. 2.0. If a copy of the MPL was not distributed with this
// file, You can obtain one at http://mozilla.org/MPL/2.0/.
//
// Copyright (c) 2011-2019 ETH Zurich.

package viper.silicon.decider

import scala.collection.mutable
import viper.silver.ast.pretty.FastPrettyPrinterBase
import viper.silver.components.StatefulComponent
import viper.silicon.interfaces.decider.TermConverter
import viper.silicon.state.{Identifier, MagicWandIdentifier, SimpleIdentifier, SortBasedIdentifier, SuffixedIdentifier}
import viper.silicon.state.terms._
import viper.silicon.state.terms.sorts.{HeapSort, PredHeapSort, PredMaskSort}
import viper.silver.ast

class TermToSMTLib2Converter 
    extends FastPrettyPrinterBase
       with TermConverter[String, String, String]
       with StatefulComponent {

  override val defaultIndent = 2
  override val defaultWidth = 80

  lazy val uninitialized: Cont = value("<not initialized>")

  private var sanitizedNamesCache: mutable.Map[String, String] = _

  private val nameSanitizer = new SmtlibNameSanitizer

  def convert(s: Sort): String = {
    super.pretty(defaultWidth, render(s))
  }

  def convertSanitized(s: Sort): String = {
    super.pretty(defaultWidth, doRender(s, true))
  }

  protected def render(sort: Sort) = doRender(sort, false)

  protected def doRender(sort: Sort, alwaysSanitize: Boolean = false): Cont = sort match {
    case sorts.Int => "Int"
    case sorts.Bool => "Bool"
    case sorts.Perm => "$Perm"
    case sorts.Snap => "$Snap"
    case sorts.Ref => "$Ref"
    case sorts.Map(keySort, valueSort) => text("Map") <> "<" <> doRender(keySort, true) <> "~_" <> doRender(valueSort, true) <> ">"
    case sorts.Seq(elementSort) => text("Seq<") <> doRender(elementSort, true) <> ">"
    case sorts.Set(elementSort) => text("Set<") <> doRender(elementSort, true) <> ">"
    case sorts.Multiset(elementSort) => text("Multiset<") <> doRender(elementSort, true) <> ">"
    case sorts.HeapSort(valueSort) => text("$Hp<") <> doRender(valueSort, true) <> ">"
    case sorts.PredHeapSort => text("$Hp<$Pred>")
    case sorts.PredMaskSort => text("$Hp<$PredMask>")
    case sorts.UserSort(id) => render(id)
    case sorts.SMTSort(id) => if (alwaysSanitize) render(id) else id.name

    case sorts.Unit =>
      /* Sort Unit corresponds to Scala's Unit type and is used, e.g., as the
       * domain sort of nullary functions.
       */
      ""

    case sorts.FieldValueFunction(_, fieldName) => text("$FVF<") <> text(fieldName) <> ">"
    case sorts.PredicateSnapFunction(_, predName) => text("$PSF<") <> text(predName) <> ">"

    case sorts.FieldPermFunction() => text("$FPM")
    case sorts.PredicatePermFunction() => text("$PPM")
  }

  def convert(d: Decl): String = {
    super.pretty(defaultWidth, render(d))
  }

  protected def render(decl: Decl): Cont = decl match {
    case SortDecl(sort: Sort) =>
      parens(text("declare-sort") <+> render(sort) <+> text("0"))

    case FunctionDecl(fun: Function) =>
      val idDoc = render(fun.id)
      val argSortsDoc = fun.argSorts.map(render)
      val resultSortDoc = render(fun.resultSort)

      if (argSortsDoc.isEmpty)
        parens(text("declare-const") <+> idDoc <+> resultSortDoc)
      else
        parens(text("declare-fun") <+> idDoc <+> parens(ssep(argSortsDoc.to(collection.immutable.Seq), space)) <+> resultSortDoc)

    case swd @ SortWrapperDecl(from, to) =>
//      val id = Identifier(sortWrapperName(from, to))
      val id = swd.id
      val fct = FunctionDecl(Fun(id, from, to))

      render(fct)

    case MacroDecl(id, args, body) =>
      val idDoc = render(id)
      val argDocs = (args map (v => parens(text(render(v.id)) <+> render(v.sort)))).to(collection.immutable.Seq)
      val bodySortDoc = render(body.sort)
      val bodyDoc = render(body)

      parens(text("define-fun") <+> idDoc <+> parens(ssep(argDocs, space)) <+> bodySortDoc <> nest(defaultIndent, line <> bodyDoc))
  }

  def convert(t: Term): String = {
    super.pretty(defaultWidth, render(t))
  }

  private def renderHeapType(s: Sort) = s match {
    case HeapSort(valueSort) => doRender(valueSort, true)
    case PredHeapSort => text("$Pred")
    case PredMaskSort => text("$PredMask")
  }

  protected def render(term: Term): Cont = term match {
    case lit: Literal => render(lit)

    case Ite(t0, t1, t2) =>
      renderNAryOp("ite", t0, t1, t2)

    case x: Var =>
      render(x.id)

    case fapp: Application[_] =>
      fapp.applicable match {
        case _: SMTFun => renderSMTApp(fapp.applicable.id.name, fapp.args, fapp.sort)
        case _ => renderApp(fapp.applicable.id.name, fapp.args, fapp.sort)
      }


    /* Handle quantifiers that have at most one trigger set */
    case Quantification(quant, vars, body, triggers, name, _, weight) =>
      val docBody = render(body)

      if (vars.nonEmpty) {
        val docVars = ssep((vars map (v => parens(text(render(v.id)) <+> render(v.sort)))).to(collection.immutable.Seq), space)
        val docQuant = render(quant)

        // Render only triggers with non-empty terms since cvc5 breaks on
        // empty patterns (i.e. :pattern ()).
        val renderedTriggerTerms = triggers.collect {
            case trigger if trigger.p.nonEmpty => ssep((trigger.p map render).to(collection.immutable.Seq), space)
          }

        val docTriggers =
          if (renderedTriggerTerms.isEmpty)
            nil
          else
            ssep(renderedTriggerTerms.map(d => text(":pattern") <+> parens(d)).to(collection.immutable.Seq), line)

        val docQid: Cont =
          if (name.isEmpty) nil
          else s":qid |$name|"

        val docWeight = weight match {
          case Some(value) => line <> text(":weight") <+> value.toString
          case None => nil
        }

        // Omit annotation for empty name and triggers since cvc5 fails
        // for annotations containing zero attributes (Z3 simply ignores it).
        if (name.isEmpty && triggers.isEmpty)
          parens(docQuant <+> parens(docVars) <+> nest(defaultIndent, line <> docBody <> docWeight))
        else
          parens(docQuant <+> parens(docVars) <+> parens(text("!") <> nest(defaultIndent, line <> docBody <> line <> docTriggers <> line <> docQid <> docWeight)))
      } else {
        // TODO: This seems like a hack.
        //       It would be better to avoid creating quantifications with no variables in the first place.
        text(s"; WARNING: Got invalid quantifier: $term") <@> docBody
      }

    /* Booleans */

    case uop: Not => renderUnaryOp("not", uop)
    case pn: PermNegation => renderUnaryOp("-", pn)
    case And(ts) => renderNAryOp("and", ts: _*)
    case Or(ts) => renderNAryOp("or", ts: _*)
    case bop: Implies => renderBinaryOp("=>", bop)
    case bop: Iff =>  {
        val implication1 = Implies(bop.p0, bop.p1)
        val implication2 = Implies(bop.p1, bop.p0)
        val iff = And(Seq(implication1, implication2))
        render(iff)
    }
    case bop: BuiltinEquals => renderBinaryOp("=", bop)

    case bop: CustomEquals => bop.p0.sort match {
      case _: sorts.Seq => renderBinaryOp("Seq_equal", bop)
      case _: sorts.Set => renderApp("Set_equal", Seq(bop.p0, bop.p1), bop.sort)
      case _: sorts.Multiset => renderApp("Multiset_equal", Seq(bop.p0, bop.p1), bop.sort)
      case _: sorts.Map => renderApp("Map_equal", Seq(bop.p0, bop.p1), bop.sort)
      case sort => sys.error(s"Don't know how to translate equality between symbols $sort-typed terms")
    }

    /* Arithmetic */

    case bop: Minus => renderBinaryOp("-", bop)
    case bop: Plus => renderBinaryOp("+", bop)
    case bop: Times => renderBinaryOp("*", bop)
    case bop: Div => renderBinaryOp("div", bop)
    case bop: Mod => renderBinaryOp("mod", bop)

    /* Arithmetic comparisons */

    case bop: Less => renderBinaryOp("<", bop)
    case bop: AtMost => renderBinaryOp("<=", bop)
    case bop: AtLeast => renderBinaryOp(">=", bop)
    case bop: Greater => renderBinaryOp(">", bop)

    /* Permissions */

    case FullPerm => "$Perm.Write"
    case NoPerm => "$Perm.No"
    case FractionPermLiteral(r) => renderBinaryOp("/", renderAsReal(IntLiteral(r.numerator)), renderAsReal(IntLiteral(r.denominator)))
    case FractionPerm(n, d) => renderBinaryOp("/", renderAsReal(n), renderAsReal(d))
    case PermLess(t0, t1) => renderBinaryOp("<", render(t0), render(t1))
    case PermAtMost(t0, t1) => renderBinaryOp("<=", render(t0), render(t1))
    case PermPlus(t0, t1) => renderBinaryOp("+", renderAsReal(t0), renderAsReal(t1))
    case PermMinus(t0, t1) => renderBinaryOp("-", renderAsReal(t0), renderAsReal(t1))
    case PermTimes(t0, t1) => renderBinaryOp("*", renderAsReal(t0), renderAsReal(t1))
    case IntPermTimes(t0, t1) => renderBinaryOp("*", renderAsReal(t0), renderAsReal(t1))
    case PermIntDiv(t0, t1) => renderBinaryOp("/", renderAsReal(t0), renderAsReal(t1))
    case PermPermDiv(t0, t1) => renderBinaryOp("/", renderAsReal(t0), renderAsReal(t1))
    case PermMin(t0, t1) => renderBinaryOp("$Perm.min", render(t0), render(t1))
    case IsValidPermVar(v) => parens(text("$Perm.isValidVar") <+> render(v))
    case IsReadPermVar(v) => parens(text("$Perm.isReadVar") <+> render(v))

    /* Sequences */

    case SeqRanged(t0, t1) => renderBinaryOp("Seq_range", render(t0), render(t1))
    case SeqSingleton(t0) => parens(text("Seq_singleton") <+> render(t0))
    case bop: SeqAppend => renderBinaryOp("Seq_append", bop)
    case uop: SeqLength => renderUnaryOp("Seq_length", uop)
    case bop: SeqAt => renderBinaryOp("Seq_index", bop)
    case bop: SeqTake => renderBinaryOp("Seq_take", bop)
    case bop: SeqDrop => renderBinaryOp("Seq_drop", bop)
    case bop: SeqIn => renderBinaryOp("Seq_contains", bop)
    case SeqUpdate(t0, t1, t2) => renderNAryOp("Seq_update", t0, t1, t2)

    /* Sets */

    case uop: SingletonSet => renderApp("Set_singleton", Seq(uop.p), uop.sort)
    case bop: SetAdd => renderApp("Set_unionone", Seq(bop.p0, bop.p1), bop.sort)
    case uop: SetCardinality => renderApp("Set_card", Seq(uop.p), uop.sort)
    case bop: SetDifference => renderApp("Set_difference", Seq(bop.p0, bop.p1), bop.sort)
    case bop: SetIntersection => renderApp("Set_intersection", Seq(bop.p0, bop.p1), bop.sort)
    case bop: SetUnion => renderApp("Set_union", Seq(bop.p0, bop.p1), bop.sort)
    case bop: SetIn => renderApp("Set_in", Seq(bop.p0, bop.p1), bop.sort)
    case bop: SetSubset => renderApp("Set_subset", Seq(bop.p0, bop.p1), bop.sort)
    case bop: SetDisjoint => renderApp("Set_disjoint", Seq(bop.p0, bop.p1), bop.sort)

    /* Multisets */

    case uop: SingletonMultiset => renderApp("Multiset_singleton", Seq(uop.p), uop.sort)
    case bop: MultisetAdd => renderApp("Multiset_unionone", Seq(bop.p0, bop.p1), bop.sort)
    case uop: MultisetCardinality => renderApp("Multiset_card", Seq(uop.p), uop.sort)
    case bop: MultisetDifference => renderApp("Multiset_difference", Seq(bop.p0, bop.p1), bop.sort)
    case bop: MultisetIntersection => renderApp("Multiset_intersection", Seq(bop.p0, bop.p1), bop.sort)
    case bop: MultisetUnion => renderApp("Multiset_union", Seq(bop.p0, bop.p1), bop.sort)
    case bop: MultisetSubset => renderApp("Multiset_subset", Seq(bop.p0, bop.p1), bop.sort)
    case bop: MultisetCount => renderApp("Multiset_count", Seq(bop.p0, bop.p1), bop.sort)

    /* Maps */

    case m: MapCardinality => renderApp("Map_card", Seq(m.p), m.sort)
    case m: MapDomain => renderApp("Map_domain", Seq(m.p), m.sort)
    case m: MapRange => renderApp("Map_values", Seq(m.p), m.sort)
    case m: MapLookup => renderApp("Map_apply", Seq(m.p0, m.p1), m.sort)
    case m: MapUpdate => renderApp("Map_update", Seq(m.base, m.key, m.value), m.sort)

    /* Quantified Permissions */

    case Domain(id, fvf) => parens(text("$FVF.domain_") <> id <+> render(fvf))

    case Lookup(field, fvf, at) => //fvf.sort match {
//      case _: sorts.PartialFieldValueFunction =>
        parens(text("$FVF.lookup_") <> field <+> render(fvf) <+> render(at))
//      case _: sorts.TotalFieldValueFunction =>
//        render(Apply(fvf, Seq(at)))
//        parens("$FVF.lookup_" <> field <+> render(fvf) <+> render(at))
//      case _ =>
//        sys.error(s"Unexpected sort '${fvf.sort}' of field value function '$fvf' in lookup term '$term'")
//    }

    case FieldTrigger(field, fvf, at) => parens(text("$FVF.loc_") <> field <+> (fvf.sort match {
      case sorts.FieldValueFunction(_, _) => render(Lookup(field, fvf, at)) <+> render(at)
      case _ => render(fvf) <+> render(at)
    }))

    case PermLookup(field, pm, at) => parens(text("$FVF.perm_") <> field <+> render(pm) <+> render(at))

    case HeapLookup(heap, at) =>
      parens(text("$Hp.get_") <> renderHeapType(heap.sort) <+> render(heap) <+> render(at))

    case HeapUpdate(heap, at, value) =>
      parens(text("$Hp.update_") <> renderHeapType(heap.sort) <+> render(heap) <+> render(at) <+> render(value))

    case HeapSingleton(at, value, r) =>
      parens(text("$Hp.singleton_") <> renderHeapType(term.sort) <+> render(at) <+> render(value))

    case IdenticalOnKnownLocations(oldHeap, newHeap, mask) =>
      parens(text("$Hp.identicalOnKnown_") <> renderHeapType(newHeap.sort) <+> render(oldHeap) <+> render(newHeap) <+> render(mask))

    case DummyHeap(sort) =>
      text("$Hp.default_") <> renderHeapType(sort)

    case MergeSingle(heap, mask, location, value) =>
      parens(text("$Hp.merge_single_") <> renderHeapType(heap.sort) <+> render(heap) <+> render(mask) <+> render(location) <+> render(value))

    case MaskEq(m1, m2) =>
      parens(text("$Hp.maskEq") <+> render(m1) <+> render(m2))

    case MaskSum(m1, m2) =>
      parens(text("$Hp.maskSum") <+> render(m1) <+> render(m2))

    case MaskDiff(m1, m2) =>
      parens(text("$Hp.maskDiff") <+> render(m1) <+> render(m2))

    case MaskAdd(m, at, value) =>
      parens(text("$Hp.maskAdd") <+> render(m) <+> render(at) <+> render(value))

    case MergeHeaps(h1, m1, h2, m2) =>
      parens(text("$Hp.merge_") <> renderHeapType(h1.sort) <+> render(h1) <+> render(m1) <+> render(h2) <+> render(m2))

    case HeapsOverlap(h1, m1, h2, m2) =>
      parens(text("$Hp.overlap_") <> renderHeapType(h1.sort) <+> render(h1) <+> render(m1) <+> render(h2) <+> render(m2))


    case SnapToHeap(snap, resource, _) =>
      parens(text("$SortWrappers.$SnapTo$Heap<") <> (resource match {
        case f: ast.Field => f.name
        case p: ast.Predicate => p.name
        case _: MagicWandIdentifier => "WAND"
      }) <> ">" <+> render(snap))

    case HeapToSnap(heap, mask, resource) =>
      parens(text("$SortWrappers.$Heap<") <> (resource match {
        case f: ast.Field => f.name
        case p: ast.Predicate => p.name
        case _: MagicWandIdentifier => "WAND"
      }) <> ">To$Snap" <+> render(heap) <+> render(mask))

    case PredicateDomain(id, psf) => parens(text("$PSF.domain_") <> id <+> render(psf))

    case PredicateLookup(id, psf, args) =>
      val snap: Term = toSnapTree(args)

      parens(text("$PSF.lookup_") <> id <+> render(psf) <+> render(snap))

    case PredicateTrigger(id, psf, args) =>
      val snap: Term = toSnapTree(args)

      parens(text("$PSF.loc_") <> id <+> render(PredicateLookup(id, psf, args)) <+> render(snap))

    case PredicatePermLookup(predname, pm, args) =>
      val snap: Term = toSnapTree(args)

      parens(text("$PSF.perm_") <> predname <+> render(pm) <+> render(snap))

    /* Other terms */

    case First(t) => parens(text("$Snap.first") <+> render(t))
    case Second(t) => parens(text("$Snap.second") <+> render(t))

    case bop: Combine =>
      renderBinaryOp("$Snap.combine", bop)

    case SortWrapper(t, to) =>
      parens(text(render(SortWrapperId(t.sort, to))) <+> render(t))

    case Distinct(symbols) =>
      parens(text("distinct") <+> ssep((symbols.toSeq map (s => render(s.id): Cont)).to(collection.immutable.Seq), space))

    case Let(bindings, body) =>
      val docBindings = ssep((bindings.toSeq map (p => parens(render(p._1) <+> render(p._2)))).to(collection.immutable.Seq), space)
      parens(text("let") <+> parens(docBindings) <+> render(body))

    case _: MagicWandChunkTerm
       | _: Quantification =>
      sys.error(s"Unexpected term $term cannot be translated to SMTLib code")
  }

  @inline
  protected def renderUnaryOp(op: String, t: UnaryOp[Term]): Cont =
    parens(text(op) <> nest(defaultIndent, group(line <> render(t.p))))

  @inline
  protected def renderUnaryOp(op: String, doc: Cont): Cont =
    parens(text(op) <> nest(defaultIndent, group(line <> doc)))

  @inline
  protected def renderBinaryOp(op: String, t: BinaryOp[Term]): Cont =
    parens(text(op) <> nest(defaultIndent, group(line <> render(t.p0) <> line <> render(t.p1))))

  @inline
  protected def renderBinaryOp(op: String, left: Cont, right: Cont): Cont =
    parens(text(op) <> nest(defaultIndent, group(line <> left <> line <> right)))

  @inline
  protected def renderNAryOp(op: String, terms: Term*): Cont =
    parens(text(op) <> nest(defaultIndent, group(line <> ssep((terms map render).to(collection.immutable.Seq), line))))

  @inline
  protected def renderApp(functionName: String, args: Seq[Term], outSort: Sort): Cont = {
    val docAppNoParens =
      text(sanitize(functionName)) <+> ssep((args map render).to(collection.immutable.Seq), space)

    if (args.nonEmpty)
      parens(docAppNoParens)
    else
      parens(text("as") <+> docAppNoParens <+> render(outSort))
  }

  @inline
  protected def renderSMTApp(functionName: String, args: Seq[Term], outSort: Sort) = {
    val docAppNoParens =
      text(functionName) <+> ssep((args map render).to(collection.immutable.Seq), space)

    if (args.nonEmpty)
      parens(docAppNoParens)
    else
      parens(text("as") <+> docAppNoParens <+> render(outSort))
  }

  protected def render(q: Quantifier): Cont = q match {
    case Forall => "forall"
    case Exists => "exists"
  }

  protected def render(literal: Literal): Cont = literal match {
    case IntLiteral(n) =>
      if (n >= 0) n.toString()
      else parens(text("- 0") <+> value(-n))

    case Unit => "$Snap.unit"
<<<<<<< HEAD
    case True() => "true"
    case False() => "false"
    case Null() => "$Ref.null"
    case ZeroMask() => "$Hp.zeroMask"
    case PredZeroMask() => "$Hp.zeroPredMask"
=======
    case True => "true"
    case False => "false"
    case Null => "$Ref.null"
>>>>>>> 3ff003aa
    case _: SeqNil => renderApp("Seq_empty", Seq(), literal.sort)
    case _: EmptySet => renderApp("Set_empty", Seq(), literal.sort)
    case _: EmptyMultiset => renderApp("Multiset_empty", Seq(), literal.sort)
    case _: EmptyMap => renderApp("Map_empty", Seq(), literal.sort)
  }

  protected def renderAsReal(t: Term): Cont =
    if (t.sort == sorts.Int)
      parens(text("to_real") <+> render(t))
    else
      render(t)

  def render(id: Identifier, sanitizeIdentifier: Boolean = true): String = {
    val repr: String = id match {
      case SimpleIdentifier(name) => name
      case SuffixedIdentifier(prefix, separator, suffix) => s"${render(prefix, false)}$separator$suffix"
      case SortBasedIdentifier(template, sorts) => template.format(sorts.map(convert): _*)
    }

    if (sanitizeIdentifier) sanitize(repr)
    else repr
  }

  private def sanitize(str: String): String = {
    val sanitizedName = sanitizedNamesCache.getOrElseUpdate(str, nameSanitizer.sanitize(str))

    sanitizedName
  }

  def start(): Unit = {
    sanitizedNamesCache = mutable.Map.empty
  }

  def reset(): Unit = {
    sanitizedNamesCache.clear()
  }

  def stop(): Unit = {
    if (sanitizedNamesCache != null) sanitizedNamesCache.clear()
  }
}<|MERGE_RESOLUTION|>--- conflicted
+++ resolved
@@ -433,17 +433,11 @@
       else parens(text("- 0") <+> value(-n))
 
     case Unit => "$Snap.unit"
-<<<<<<< HEAD
-    case True() => "true"
-    case False() => "false"
-    case Null() => "$Ref.null"
-    case ZeroMask() => "$Hp.zeroMask"
-    case PredZeroMask() => "$Hp.zeroPredMask"
-=======
+    case ZeroMask => "$Hp.zeroMask"
+    case PredZeroMask => "$Hp.zeroPredMask"
     case True => "true"
     case False => "false"
     case Null => "$Ref.null"
->>>>>>> 3ff003aa
     case _: SeqNil => renderApp("Seq_empty", Seq(), literal.sort)
     case _: EmptySet => renderApp("Set_empty", Seq(), literal.sort)
     case _: EmptyMultiset => renderApp("Multiset_empty", Seq(), literal.sort)
