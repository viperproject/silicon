// This Source Code Form is subject to the terms of the Mozilla Public
// License, v. 2.0. If a copy of the MPL was not distributed with this
// file, You can obtain one at http://mozilla.org/MPL/2.0/.
//
// Copyright (c) 2011-2019 ETH Zurich.

package viper.silicon.decider

import com.typesafe.scalalogging.Logger
import viper.silicon.debugger.DebugExp
import viper.silicon._
import viper.silicon.common.collections.immutable.InsertionOrderedSet
import viper.silicon.interfaces._
import viper.silicon.interfaces.decider._
import viper.silicon.logger.records.data.{DeciderAssertRecord, DeciderAssumeRecord, ProverAssertRecord}
import viper.silicon.state._
import viper.silicon.state.terms.{Term, _}
import viper.silicon.utils.ast.{extractPTypeFromExp, simplifyVariableName}
import viper.silicon.verifier.{Verifier, VerifierComponent}
import viper.silver.ast
import viper.silver.ast.LocalVarWithVersion
import viper.silver.components.StatefulComponent
import viper.silver.parser.{PPrimitiv, PType}
import viper.silver.reporter.{ConfigurationConfirmation, InternalWarningMessage}
import viper.silver.verifier.{DependencyNotFoundError, Model}

import scala.collection.immutable.HashSet
<<<<<<< HEAD
import scala.reflect.{ClassTag, classTag}
=======
import scala.collection.mutable
>>>>>>> 46a35ffb

/*
 * Interfaces
 */

trait Decider {
  def functionDecls: Set[FunctionDecl]

  def macroDecls: Vector[MacroDecl]
  def prover: Prover
  def setProverOptions(options: Map[String, String]): Unit
  def getProverOptions(): Map[String, String]
  def resetProverOptions(): Unit

  def pcs: PathConditionStack

  def debugVariableTypes: Map[String, PType]

  def pushScope(): Unit
  def popScope(): Unit

  def checkSmoke(isAssert: Boolean = false): Boolean

  def setCurrentBranchCondition(t: Term, te: (ast.Exp, ast.Exp)): Unit
  def setPathConditionMark(): Mark

<<<<<<< HEAD
  def finishDebugSubExp(description : String): Unit

  def startDebugSubExp(): Unit

  def assume(t: Term, e: ast.Exp, finalExp: ast.Exp): Unit
  def assume(t: Term, debugExp: DebugExp): Unit
  def assume(assumptions: Iterable[(Term, DebugExp)]): Unit
  def assume(assumptions: InsertionOrderedSet[(Term, DebugExp)], enforceAssumption: Boolean = false): Unit
  def assume(terms: Iterable[Term], debugExp: DebugExp, enforceAssumption: Boolean): Unit
  def assume(terms: Iterable[Term], debugExp: DebugExp, enforceAssumption: Boolean, overwriteTerm: Boolean): Unit
=======
  def assume(t: Term): Unit
  def assumeDefinition(t: Term): Unit
  def assume(ts: InsertionOrderedSet[Term], enforceAssumption: Boolean = false, isDefinition: Boolean = false): Unit
  def assume(ts: Iterable[Term]): Unit
>>>>>>> 46a35ffb

  def check(t: Term, timeout: Int): Boolean

  /* TODO: Consider changing assert such that
   *         1. It passes State and Operations to the continuation
   *         2. The implementation reacts to a failing assertion by e.g. a state consolidation
   */
  def assert(t: Term, timeout: Option[Int] = None)(Q:  Boolean => VerificationResult): VerificationResult

  def fresh(id: String, sort: Sort, ptype: PType): Var
  def fresh(id: String, argSorts: Seq[Sort], resultSort: Sort): Function
  def freshMacro(id: String, formalArgs: Seq[Var], body: Term): MacroDecl

  def fresh(sort: Sort, pType: PType): Var
  def fresh(v: ast.AbstractLocalVar): (Var, ast.LocalVarWithVersion)
  def freshARP(id: String = "$k"): (Var, Term)
  def appliedFresh(id: String, sort: Sort, appliedArgs: Seq[Term]): App

  def generateModel(): Unit
  def getModel(): Model
  def clearModel(): Unit
  def hasModel(): Boolean
  def isModelValid(): Boolean

/* [BRANCH-PARALLELISATION] */
  // HashSets lead to non-deterministic order, but branch parallelization leads to highly non-deterministic prover
  // states anyway (and Scala does not seem to have efficient order-preserving sets). ListSets are significantly
  // slower, so this tradeoff seems worth it.
  def freshFunctions: Set[FunctionDecl]
  def freshMacros: Vector[MacroDecl]
  def declareAndRecordAsFreshFunctions(functions: Set[FunctionDecl], toStack: Boolean): Unit
  def declareAndRecordAsFreshMacros(functions: Seq[MacroDecl], toStack: Boolean): Unit
  def pushSymbolStack(): Unit
  def popSymbolStack(): (Set[FunctionDecl], Seq[MacroDecl])
  def setPcs(other: PathConditionStack): Unit

  def statistics(): Map[String, String]
}

/*
 * Implementations
 */

trait DefaultDeciderProvider extends VerifierComponent { this: Verifier =>
  def logger: Logger
  def symbolConverter: SymbolConverter
  def termConverter: TermToSMTLib2Converter
    /* TODO: Bad design: this decider chooses which prover to instantiate,
     *       but relies on another component to provide a suitable TermConverter
     */
  def identifierFactory: IdentifierFactory

  object decider extends Decider with StatefulComponent {
    private var _prover: Prover = _
    private var pathConditions: PathConditionStack = _

    private var _declaredFreshFunctions: Set[FunctionDecl] = _ /* [BRANCH-PARALLELISATION] */
    private var _declaredFreshMacros: Vector[MacroDecl] = _

    private var _freshFunctionStack: Stack[mutable.HashSet[FunctionDecl]] = _
    private var _freshMacroStack: Stack[mutable.ListBuffer[MacroDecl]] = _

    private var _proverOptions: Map[String, String] = Map.empty
    private var _proverResetOptions: Map[String, String] = Map.empty

    def functionDecls: Set[FunctionDecl] = _freshFunctions
    def macroDecls: Vector[MacroDecl] = _freshMacros

    def prover: Prover = _prover

    def pcs: PathConditionStack = pathConditions

    var debugVariableTypes : Map[String, PType] = Map.empty

    def setPcs(other: PathConditionStack) = {
      /* [BRANCH-PARALLELISATION] */
      pathConditions = other
      while (prover.pushPopScopeDepth > 1){
        prover.pop()
      }
      // TODO: Change interface to make the cast unnecessary?
      val layeredStack = other.asInstanceOf[LayeredPathConditionStack]
      layeredStack.layers.reverse.foreach(l => {
        l.assumptions foreach prover.assume
        prover.push(timeout = Verifier.config.pushTimeout.toOption)
      })
    }

    private def getProver(prover: String): Prover = prover match {
      case Z3ProverStdIO.name => new Z3ProverStdIO(uniqueId, termConverter, identifierFactory, reporter)
      case Cvc5ProverStdIO.name => new Cvc5ProverStdIO(uniqueId, termConverter, identifierFactory, reporter)
      case Z3ProverAPI.name => new Z3ProverAPI(uniqueId, new TermToZ3APIConverter(), identifierFactory, reporter, triggerGenerator)
      case prover =>
        val msg1 = s"Unknown prover '$prover' provided. Defaulting to ${Z3ProverStdIO.name}."
        logger warn msg1
        getProver(Z3ProverStdIO.name)
    }

    private def createProver(): Option[DependencyNotFoundError] = {
      _prover = getProver(Verifier.config.prover())

      _prover.start() /* Cannot query prover version otherwise */

      val proverVersion = _prover.version()
      // One can pass some options. This allows to check whether they have been received.

      val path = prover match {
        case pio: ProverStdIO => pio.proverPath
        case _ => "No Path"
      }
      val msg = s"Using ${_prover.name} $proverVersion located at ${path}"
      reporter report ConfigurationConfirmation(msg)
      logger debug msg

      if (proverVersion < _prover.minVersion) {
        val msg1 = s"Expected at least ${_prover.name} version ${_prover.minVersion.version}, but found $proverVersion"
        reporter report InternalWarningMessage(msg1)
        logger warn msg1
      }

      if (_prover.maxVersion.fold(false)(_ < proverVersion)) {
        val msg1 = s"Silicon might not work with ${_prover.name} version $proverVersion, consider using ${_prover.maxVersion.get}"
        reporter report InternalWarningMessage(msg1)
        logger warn msg1
      }

      None
    }

    override def setProverOptions(options: Map[String, String]): Unit = {
      _proverOptions = _proverOptions ++ options
      val resetOptions = _proverOptions.map { case (k, v) => (k, _prover.setOption(k, v)) }
      _proverResetOptions = resetOptions ++ _proverResetOptions
    }

    override def getProverOptions(): Map[String, String] = _proverOptions

    override def resetProverOptions(): Unit = {
      _proverResetOptions.foreach { case (k, v) => _prover.setOption(k, v) }
      _proverResetOptions = Map.empty
      _proverOptions = Map.empty
    }

    /* Life cycle */

    def start(): Unit = {
      pathConditions = new LayeredPathConditionStack()
      _declaredFreshFunctions = if (Verifier.config.parallelizeBranches()) HashSet.empty else InsertionOrderedSet.empty /* [BRANCH-PARALLELISATION] */
      _declaredFreshMacros = Vector.empty
      _freshMacroStack = Stack.empty
      _freshFunctionStack = Stack.empty
      createProver()
    }

    def reset(): Unit = {
      _prover.reset()
      pathConditions = new LayeredPathConditionStack()
      _declaredFreshFunctions = if (Verifier.config.parallelizeBranches()) HashSet.empty else InsertionOrderedSet.empty /* [BRANCH-PARALLELISATION] */
      _declaredFreshMacros = Vector.empty
      _freshMacroStack = Stack.empty
      _freshFunctionStack = Stack.empty
      _proverOptions = Map.empty
    }

    def stop(): Unit = {
      if (_prover != null) _prover.stop()
    }

    /* Assumption scope handling */

    def pushScope(): Unit = {
      //val commentRecord = new CommentRecord("push", null, null)
      //val sepIdentifier = symbExLog.openScope(commentRecord)
      pathConditions.pushScope()
      _prover.push(timeout = Verifier.config.pushTimeout.toOption)
      //symbExLog.closeScope(sepIdentifier)
    }

    def popScope(): Unit = {
      //val commentRecord = new CommentRecord("pop", null, null)
      //val sepIdentifier = symbExLog.openScope(commentRecord)
      _prover.pop()
      pathConditions.popScope()
      //symbExLog.closeScope(sepIdentifier)
    }

    def setCurrentBranchCondition(t: Term, te: (ast.Exp, ast.Exp)): Unit = {
      pathConditions.setCurrentBranchCondition(t, te)
      assume(t, te._1, te._2)
    }

    def setPathConditionMark(): Mark = pathConditions.mark()

    /* Assuming facts */

    def startDebugSubExp(): Unit = {
      if(Verifier.config.enableDebugging()) {
        pathConditions.startDebugSubExp()
      }
    }

    def finishDebugSubExp(description: String): Unit = {
      if(Verifier.config.enableDebugging()) {
        pathConditions.finishDebugSubExp(description)
      }
    }

<<<<<<< HEAD
    def addDebugExp(e: DebugExp): Unit = {
      if(Verifier.config.enableDebugging()) {
        pathConditions.addDebugExp(e)
      }
    }

    def assume(t: Term, e : ast.Exp, finalExp : ast.Exp): Unit = {
      assume(InsertionOrderedSet(Seq((t, DebugExp.createInstance(e, finalExp)))), false)
    }

    def assume(t: Term, debugExp: DebugExp): Unit = {
      assume(InsertionOrderedSet(Seq((t, debugExp))), false)
    }

    def assume(assumptions: Iterable[(Term, DebugExp)]): Unit =
      assume(InsertionOrderedSet(assumptions), false)

    def assume(assumptions: InsertionOrderedSet[(Term, DebugExp)], enforceAssumption: Boolean = false): Unit = {
      val filteredAssumptions =
        if (enforceAssumption) assumptions
        else assumptions filterNot (a => isKnownToBeTrue(a._1))


      if (Verifier.config.enableDebugging()) {
        filteredAssumptions foreach (a => addDebugExp(a._2.withTerm(a._1)))
      }

      if (filteredAssumptions.nonEmpty) assumeWithoutSmokeChecks(filteredAssumptions map (_._1))
    }

    def assume(terms: Iterable[Term], debugExp: DebugExp, enforceAssumption: Boolean): Unit = {
      assume(terms, debugExp, enforceAssumption, overwriteTerm = true)
    }

    def assume(terms: Iterable[Term], debugExp: DebugExp, enforceAssumption: Boolean, overwriteTerm: Boolean): Unit = {
=======
    override def assumeDefinition(t: Term): Unit =
      assume(InsertionOrderedSet(Seq(t)), false, true)

    def assume(terms: Iterable[Term]): Unit =
      assume(InsertionOrderedSet(terms), false)

    def assume(terms: InsertionOrderedSet[Term], enforceAssumption: Boolean = false, isDefinition: Boolean = false): Unit = {
>>>>>>> 46a35ffb
      val filteredTerms =
        if (enforceAssumption) terms
        else terms filterNot isKnownToBeTrue

<<<<<<< HEAD
      if (Verifier.config.enableDebugging() && filteredTerms.nonEmpty) {
        addDebugExp(if(overwriteTerm) debugExp.withTerm(And(filteredTerms)) else debugExp)
      }

      if (filteredTerms.nonEmpty) assumeWithoutSmokeChecks(InsertionOrderedSet(filteredTerms))
    }

    private def assumeWithoutSmokeChecks(terms: InsertionOrderedSet[Term]): Unit = {
=======
      if (filteredTerms.nonEmpty) assumeWithoutSmokeChecks(filteredTerms, isDefinition)
    }

    private def assumeWithoutSmokeChecks(terms: InsertionOrderedSet[Term], isDefinition: Boolean = false) = {
>>>>>>> 46a35ffb
      val assumeRecord = new DeciderAssumeRecord(terms)
      val sepIdentifier = symbExLog.openScope(assumeRecord)

      /* Add terms to Silicon-managed path conditions */
      if (isDefinition) {
        terms foreach pathConditions.addDefinition
      } else {
        terms foreach pathConditions.add
      }

      /* Add terms to the prover's assumptions */
      terms foreach prover.assume

      symbExLog.closeScope(sepIdentifier)
      None
    }

    /* Asserting facts */

    def checkSmoke(isAssert: Boolean = false): Boolean = {
      val timeout = if (isAssert) Verifier.config.assertTimeout.toOption else Verifier.config.checkTimeout.toOption
      prover.check(timeout) == Unsat
    }

    def check(t: Term, timeout: Int): Boolean = deciderAssert(t, Some(timeout))

    def assert(t: Term, timeout: Option[Int] = Verifier.config.assertTimeout.toOption)
              (Q: Boolean => VerificationResult)
              : VerificationResult = {

      val success = deciderAssert(t, timeout)

      // If the SMT query was not successful, store it (possibly "overwriting"
      // any previously saved query), otherwise discard any query we had saved
      // previously (it did not cause a verification failure) and ignore the
      // current one, because it cannot cause a verification error.
      if (success)
        symbExLog.discardSMTQuery()
      else
        symbExLog.setSMTQuery(t)

      Q(success)
    }

    private def deciderAssert(t: Term, timeout: Option[Int]) = {
      val assertRecord = new DeciderAssertRecord(t, timeout)
      val sepIdentifier = symbExLog.openScope(assertRecord)

      val asserted = isKnownToBeTrue(t)
      val result = asserted || proverAssert(t, timeout)

      symbExLog.closeScope(sepIdentifier)
      result
    }

    private def isKnownToBeTrue(t: Term) = t match {
      case True => true
  //    case eq: BuiltinEquals => eq.p0 == eq.p1 /* WARNING: Blocking trivial equalities might hinder axiom triggering. */
      case _ if pcs.assumptions contains t => true
      case q: Quantification if q.body == True => true
      case _ => false
    }

    private def proverAssert(t: Term, timeout: Option[Int]) = {
      val assertRecord = new ProverAssertRecord(t, timeout)
      val sepIdentifier = symbExLog.openScope(assertRecord)

      val result = prover.assert(t, timeout)

      symbExLog.whenEnabled {
        assertRecord.statistics = Some(symbExLog.deltaStatistics(prover.statistics()))
      }

      symbExLog.closeScope(sepIdentifier)

      result
    }

    /* Fresh symbols */

    def fresh(id: String, argSorts: Seq[Sort], resultSort: Sort): Function =
      prover_fresh[Fun](id, argSorts, resultSort, false)

<<<<<<< HEAD
    def fresh(id: String, sort: Sort, pType: PType): Var = {
      val term = prover_fresh[Var](id, Nil, sort)
      if(Verifier.config.enableDebugging()) debugVariableTypes += (term.id.name -> pType)
      term
    }

    def fresh(s: Sort, pType: PType): Var = {
      val term = prover_fresh[Var]("$t", Nil, s)
      if(Verifier.config.enableDebugging()) debugVariableTypes += (term.id.name -> pType)
      term
    }

    def fresh(v: ast.AbstractLocalVar): (Var, ast.LocalVarWithVersion) = {
      val term = fresh(v.name, symbolConverter.toSort(v.typ), extractPTypeFromExp(v))
      (term, LocalVarWithVersion(simplifyVariableName(term.id.name), v.typ)(v.pos, v.info, v.errT))
    }
=======
    def fresh(id: String, sort: Sort): Var = prover_fresh[Var](id, Nil, sort, false)

    def fresh(s: Sort): Var = prover_fresh[Var]("$t", Nil, s, false)

    def fresh(v: ast.AbstractLocalVar): Var =
      prover_fresh[Var](v.name, Nil, symbolConverter.toSort(v.typ), false)
>>>>>>> 46a35ffb

    def freshARP(id: String = "$k"): (Var, Term) = {
      val permVar = prover_fresh[Var](id, Nil, sorts.Perm, true)
      val permVarConstraints = IsReadPermVar(permVar)
      if(Verifier.config.enableDebugging()) debugVariableTypes += (permVar.id.name -> PPrimitiv("Perm")())
      (permVar, permVarConstraints)
    }

    def freshMacro(id: String, formalArgs: Seq[Var], body: Term): MacroDecl = {
      val name = identifierFactory.fresh(id)
      val macroDecl = MacroDecl(name, formalArgs, body)

      prover.declare(macroDecl)

      _declaredFreshMacros = _declaredFreshMacros :+ macroDecl /* [BRANCH-PARALLELISATION] */
      _freshMacroStack.foreach(l => l.append(macroDecl))

      macroDecl
    }

    def appliedFresh(id: String, sort: Sort, appliedArgs: Seq[Term]): App = {
      val appliedSorts = appliedArgs.map(_.sort)
      val func = fresh(id, appliedSorts, sort)

      App(func, appliedArgs)
    }

    private def prover_fresh[F <: Function : ClassTag]
                            (id: String, argSorts: Seq[Sort], resultSort: Sort, isARP: Boolean)
                            : F = {
//      context.bookkeeper.freshSymbols += 1

      val proverFun = prover.fresh(id, argSorts, resultSort)

      val destClass = classTag[F].runtimeClass

      val fun: F =
        if (proverFun.getClass == destClass)
          proverFun.asInstanceOf[F]
        else
          destClass match {
            case c if c == classOf[Var] =>
              Predef.assert(proverFun.argSorts.isEmpty)
              Var(proverFun.id, proverFun.resultSort, isARP).asInstanceOf[F]
            case c if c == classOf[Fun] => proverFun.asInstanceOf[F]
            case c if c == classOf[DomainFun] =>
              DomainFun(proverFun.id, proverFun.argSorts, proverFun.resultSort).asInstanceOf[F]
            case c if c == classOf[HeapDepFun] =>
              HeapDepFun(proverFun.id, proverFun.argSorts, proverFun.resultSort).asInstanceOf[F]
          }

      val decl = FunctionDecl(fun)
      _declaredFreshFunctions = _declaredFreshFunctions + decl /* [BRANCH-PARALLELISATION] */
      _freshFunctionStack.foreach(s => s.add(decl))

      fun
    }


/* [BRANCH-PARALLELISATION] */
    def freshFunctions: Set[FunctionDecl] = _declaredFreshFunctions
    def freshMacros: Vector[MacroDecl] = _declaredFreshMacros

    def declareAndRecordAsFreshFunctions(functions: Set[FunctionDecl], toSymbolStack: Boolean): Unit = {
      if (!toSymbolStack) {
        for (f <- functions) {
          if (!_declaredFreshFunctions.contains(f))
            prover.declare(f)

          _declaredFreshFunctions = _declaredFreshFunctions + f
        }
      } else {
        for (f <- functions) {
          if (!_declaredFreshFunctions.contains(f))
            prover.declare(f)

          _declaredFreshFunctions = _declaredFreshFunctions + f
          _freshFunctionStack.foreach(s => s.add(f))
        }
      }
    }

    def declareAndRecordAsFreshMacros(macros: Seq[MacroDecl], toStack: Boolean): Unit = {
      if (!toStack) {
        for (m <- macros) {
          if (!_declaredFreshMacros.contains(m)) {
            prover.declare(m)
            _declaredFreshMacros = _declaredFreshMacros.appended(m)
          }
        }
      } else {
        for (m <- macros) {
          if (!_declaredFreshMacros.contains(m)) {
            prover.declare(m)
            _declaredFreshMacros = _declaredFreshMacros.appended(m)
          }
          _freshMacroStack.foreach(l => l.append(m))
        }
      }
    }

    def pushSymbolStack(): Unit = {
      _freshFunctionStack = _freshFunctionStack.prepended(mutable.HashSet())
      _freshMacroStack = _freshMacroStack.prepended(mutable.ListBuffer())
    }

    def popSymbolStack(): (Set[FunctionDecl], Seq[MacroDecl]) = {
      val funcDecls = _freshFunctionStack.head.toSet
      _freshFunctionStack = _freshFunctionStack.tail
      val macroDecls = _freshMacroStack.head.toSeq
      _freshMacroStack = _freshMacroStack.tail
      (funcDecls, macroDecls)
    }

    /* Misc */

    def statistics(): Map[String, String] = prover.statistics()

    override def generateModel(): Unit = proverAssert(False, Verifier.config.assertTimeout.toOption)

    override def getModel(): Model = prover.getModel()

    override def hasModel(): Boolean = prover.hasModel()

    override def isModelValid(): Boolean = prover.isModelValid()

    override def clearModel(): Unit = prover.clearLastAssert()
  }
}<|MERGE_RESOLUTION|>--- conflicted
+++ resolved
@@ -18,18 +18,15 @@
 import viper.silicon.utils.ast.{extractPTypeFromExp, simplifyVariableName}
 import viper.silicon.verifier.{Verifier, VerifierComponent}
 import viper.silver.ast
-import viper.silver.ast.LocalVarWithVersion
+import viper.silver.ast.{LocalVarWithVersion, NoPosition}
 import viper.silver.components.StatefulComponent
-import viper.silver.parser.{PPrimitiv, PType}
+import viper.silver.parser.{PKw, PPrimitiv, PReserved, PType}
 import viper.silver.reporter.{ConfigurationConfirmation, InternalWarningMessage}
 import viper.silver.verifier.{DependencyNotFoundError, Model}
 
 import scala.collection.immutable.HashSet
-<<<<<<< HEAD
 import scala.reflect.{ClassTag, classTag}
-=======
 import scala.collection.mutable
->>>>>>> 46a35ffb
 
 /*
  * Interfaces
@@ -56,23 +53,16 @@
   def setCurrentBranchCondition(t: Term, te: (ast.Exp, ast.Exp)): Unit
   def setPathConditionMark(): Mark
 
-<<<<<<< HEAD
   def finishDebugSubExp(description : String): Unit
 
   def startDebugSubExp(): Unit
 
   def assume(t: Term, e: ast.Exp, finalExp: ast.Exp): Unit
   def assume(t: Term, debugExp: DebugExp): Unit
+  def assumeDefinition(t: Term, debugExp: DebugExp): Unit
   def assume(assumptions: Iterable[(Term, DebugExp)]): Unit
-  def assume(assumptions: InsertionOrderedSet[(Term, DebugExp)], enforceAssumption: Boolean = false): Unit
+  def assume(assumptions: InsertionOrderedSet[(Term, DebugExp)], enforceAssumption: Boolean = false, isDefinition: Boolean = false): Unit
   def assume(terms: Iterable[Term], debugExp: DebugExp, enforceAssumption: Boolean): Unit
-  def assume(terms: Iterable[Term], debugExp: DebugExp, enforceAssumption: Boolean, overwriteTerm: Boolean): Unit
-=======
-  def assume(t: Term): Unit
-  def assumeDefinition(t: Term): Unit
-  def assume(ts: InsertionOrderedSet[Term], enforceAssumption: Boolean = false, isDefinition: Boolean = false): Unit
-  def assume(ts: Iterable[Term]): Unit
->>>>>>> 46a35ffb
 
   def check(t: Term, timeout: Int): Boolean
 
@@ -138,8 +128,8 @@
     private var _proverOptions: Map[String, String] = Map.empty
     private var _proverResetOptions: Map[String, String] = Map.empty
 
-    def functionDecls: Set[FunctionDecl] = _freshFunctions
-    def macroDecls: Vector[MacroDecl] = _freshMacros
+    def functionDecls: Set[FunctionDecl] = _declaredFreshFunctions
+    def macroDecls: Vector[MacroDecl] = _declaredFreshMacros
 
     def prover: Prover = _prover
 
@@ -280,7 +270,6 @@
       }
     }
 
-<<<<<<< HEAD
     def addDebugExp(e: DebugExp): Unit = {
       if(Verifier.config.enableDebugging()) {
         pathConditions.addDebugExp(e)
@@ -295,10 +284,14 @@
       assume(InsertionOrderedSet(Seq((t, debugExp))), false)
     }
 
+    def assumeDefinition(t: Term, debugExp: DebugExp): Unit = {
+      assume(InsertionOrderedSet(Seq((t, debugExp))), enforceAssumption=false, isDefinition=true)
+    }
+
     def assume(assumptions: Iterable[(Term, DebugExp)]): Unit =
       assume(InsertionOrderedSet(assumptions), false)
 
-    def assume(assumptions: InsertionOrderedSet[(Term, DebugExp)], enforceAssumption: Boolean = false): Unit = {
+    def assume(assumptions: InsertionOrderedSet[(Term, DebugExp)], enforceAssumption: Boolean = false, isDefinition: Boolean = false): Unit = {
       val filteredAssumptions =
         if (enforceAssumption) assumptions
         else assumptions filterNot (a => isKnownToBeTrue(a._1))
@@ -308,42 +301,22 @@
         filteredAssumptions foreach (a => addDebugExp(a._2.withTerm(a._1)))
       }
 
-      if (filteredAssumptions.nonEmpty) assumeWithoutSmokeChecks(filteredAssumptions map (_._1))
+      if (filteredAssumptions.nonEmpty) assumeWithoutSmokeChecks(filteredAssumptions map (_._1), isDefinition=isDefinition)
     }
 
     def assume(terms: Iterable[Term], debugExp: DebugExp, enforceAssumption: Boolean): Unit = {
-      assume(terms, debugExp, enforceAssumption, overwriteTerm = true)
-    }
-
-    def assume(terms: Iterable[Term], debugExp: DebugExp, enforceAssumption: Boolean, overwriteTerm: Boolean): Unit = {
-=======
-    override def assumeDefinition(t: Term): Unit =
-      assume(InsertionOrderedSet(Seq(t)), false, true)
-
-    def assume(terms: Iterable[Term]): Unit =
-      assume(InsertionOrderedSet(terms), false)
-
-    def assume(terms: InsertionOrderedSet[Term], enforceAssumption: Boolean = false, isDefinition: Boolean = false): Unit = {
->>>>>>> 46a35ffb
       val filteredTerms =
         if (enforceAssumption) terms
         else terms filterNot isKnownToBeTrue
 
-<<<<<<< HEAD
       if (Verifier.config.enableDebugging() && filteredTerms.nonEmpty) {
-        addDebugExp(if(overwriteTerm) debugExp.withTerm(And(filteredTerms)) else debugExp)
+        addDebugExp(debugExp.withTerm(And(filteredTerms)))
       }
 
       if (filteredTerms.nonEmpty) assumeWithoutSmokeChecks(InsertionOrderedSet(filteredTerms))
     }
 
-    private def assumeWithoutSmokeChecks(terms: InsertionOrderedSet[Term]): Unit = {
-=======
-      if (filteredTerms.nonEmpty) assumeWithoutSmokeChecks(filteredTerms, isDefinition)
-    }
-
     private def assumeWithoutSmokeChecks(terms: InsertionOrderedSet[Term], isDefinition: Boolean = false) = {
->>>>>>> 46a35ffb
       val assumeRecord = new DeciderAssumeRecord(terms)
       val sepIdentifier = symbExLog.openScope(assumeRecord)
 
@@ -427,15 +400,14 @@
     def fresh(id: String, argSorts: Seq[Sort], resultSort: Sort): Function =
       prover_fresh[Fun](id, argSorts, resultSort, false)
 
-<<<<<<< HEAD
     def fresh(id: String, sort: Sort, pType: PType): Var = {
-      val term = prover_fresh[Var](id, Nil, sort)
+      val term = prover_fresh[Var](id, Nil, sort, false)
       if(Verifier.config.enableDebugging()) debugVariableTypes += (term.id.name -> pType)
       term
     }
 
     def fresh(s: Sort, pType: PType): Var = {
-      val term = prover_fresh[Var]("$t", Nil, s)
+      val term = prover_fresh[Var]("$t", Nil, s, false)
       if(Verifier.config.enableDebugging()) debugVariableTypes += (term.id.name -> pType)
       term
     }
@@ -444,19 +416,11 @@
       val term = fresh(v.name, symbolConverter.toSort(v.typ), extractPTypeFromExp(v))
       (term, LocalVarWithVersion(simplifyVariableName(term.id.name), v.typ)(v.pos, v.info, v.errT))
     }
-=======
-    def fresh(id: String, sort: Sort): Var = prover_fresh[Var](id, Nil, sort, false)
-
-    def fresh(s: Sort): Var = prover_fresh[Var]("$t", Nil, s, false)
-
-    def fresh(v: ast.AbstractLocalVar): Var =
-      prover_fresh[Var](v.name, Nil, symbolConverter.toSort(v.typ), false)
->>>>>>> 46a35ffb
 
     def freshARP(id: String = "$k"): (Var, Term) = {
       val permVar = prover_fresh[Var](id, Nil, sorts.Perm, true)
       val permVarConstraints = IsReadPermVar(permVar)
-      if(Verifier.config.enableDebugging()) debugVariableTypes += (permVar.id.name -> PPrimitiv("Perm")())
+      if(Verifier.config.enableDebugging()) debugVariableTypes += (permVar.id.name -> PPrimitiv(PReserved(PKw.Perm)((NoPosition, NoPosition)))())
       (permVar, permVarConstraints)
     }
 
