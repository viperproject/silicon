--- conflicted
+++ resolved
@@ -339,15 +339,6 @@
               HeapDepFun(proverFun.id, proverFun.argSorts, proverFun.resultSort).asInstanceOf[F]
           }
 
-<<<<<<< HEAD
-      resultSort match {
-        case _: sorts.FieldValueFunction => quantifiedChunkSupporter.injectFVF(fun.asInstanceOf[Var])
-        case _: sorts.PredicateSnapFunction => quantifiedPredicateChunkSupporter.injectPSF(fun.asInstanceOf[Var])
-        case _ => /* Nothing special to do */
-      }
-
-=======
->>>>>>> 143518b9
       fun
     }
 
