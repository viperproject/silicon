--- conflicted
+++ resolved
@@ -127,20 +127,10 @@
     }
   }
 
-<<<<<<< HEAD
-	def checkSmoke() = prover.check() == Unsat
-
-//  lazy val paLog =
-//    common.io.PrintWriter(new java.io.File(config.tempDirectory(), "perm-asserts.txt"))
-//
-//  lazy val proverAssertionTimingsLog =
-//    common.io.PrintWriter(new java.io.File(config.tempDirectory(), "z3timings.txt"))
-=======
   def reset() {
     z3.reset()
     pathConditions = pathConditions.empty
   }
->>>>>>> 42faf7c7
 
   def stop() {
     if (z3 != null) z3.stop()
@@ -361,12 +351,6 @@
 	private def findChunkLiterally[CH <: Chunk: NotNothing](chunks: Iterable[CH], id: ChunkIdentifier) =
 		chunks find (ch => ch.args == id.args)
 
-<<<<<<< HEAD
-//  lazy val fcwpLog =
-//    common.io.PrintWriter(new java.io.File(config.tempDirectory(), "findChunkWithProver.txt"))
-
-=======
->>>>>>> 42faf7c7
   /**
     * Tries to find out if we know that for some chunk the receiver is the receiver we are looking for
     */
@@ -374,10 +358,6 @@
                                  (σ: S, chunks: Iterable[CH], id: ChunkIdentifier)
                                  : Option[CH] = {
 
-<<<<<<< HEAD
-
-=======
->>>>>>> 42faf7c7
 //    fcwpLog.println(id)
 		val chunk = chunks find (ch => check(σ, BigAnd(ch.args zip id.args map (x => x._1 === x._2))))
 
