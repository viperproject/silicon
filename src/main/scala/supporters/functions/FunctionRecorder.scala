// This Source Code Form is subject to the terms of the Mozilla Public
// License, v. 2.0. If a copy of the MPL was not distributed with this
// file, You can obtain one at http://mozilla.org/MPL/2.0/.
//
// Copyright (c) 2011-2019 ETH Zurich.

package viper.silicon.supporters.functions

import viper.silver.ast
import viper.silicon.common.Mergeable
import viper.silicon.common.collections.immutable.InsertionOrderedSet
import viper.silicon.rules.{InverseFunctions, SnapshotMapDefinition}
import viper.silicon.{Map, Stack}
import viper.silicon.state.terms._
import viper.silver.ast.AbstractLocalVar

// TODO: FunctionRecorder records Function, Var, etc., which are later on turned into corresponding
//       declarations (e.g. FunctionDecl), see FunctionData's field freshSymbolsAcrossAllPhases.
//       Only macros are already recorded as MacroDecls — this should be the case for Functions,
//       etc. as well.
trait FunctionRecorder extends Mergeable[FunctionRecorder] {
<<<<<<< HEAD
  def arguments: Option[Seq[(Var, Option[ast.AbstractLocalVar])]]
  private[functions] def locToSnaps: Map[ast.LocationAccess, InsertionOrderedSet[(Stack[Term], Term)]]
  def locToSnap: Map[ast.LocationAccess, Term]
  private[functions] def fappToSnaps: Map[ast.FuncApp, InsertionOrderedSet[(Stack[Term], Term)]]
  def fappToSnap: Map[ast.FuncApp, Term]
=======
  def data: Option[FunctionData]
  private[functions] def locToSnaps: Map[(ast.LocationAccess, Seq[ExpContext]), InsertionOrderedSet[(Stack[Term], Term)]]
  def locToSnap: Map[(ast.LocationAccess, Seq[ExpContext]), Term]
  private[functions] def fappToSnaps: Map[(ast.FuncApp, Seq[ExpContext]), InsertionOrderedSet[(Stack[Term], Term)]]
  def fappToSnap: Map[(ast.FuncApp, Seq[ExpContext]), Term]
>>>>>>> 74722a8e
  def freshFvfsAndDomains: InsertionOrderedSet[SnapshotMapDefinition]
  def freshFieldInvs: InsertionOrderedSet[InverseFunctions]
  def freshConstrainedVars: InsertionOrderedSet[(Var, Term)]
  def freshConstraints: InsertionOrderedSet[Term]
  def freshSnapshots: InsertionOrderedSet[Function]
  def freshPathSymbols: InsertionOrderedSet[Function]
  def freshMacros: InsertionOrderedSet[MacroDecl]
  def recordSnapshot(loc: ast.LocationAccess, guards: Stack[Term], snap: Term): FunctionRecorder
  def recordSnapshot(fapp: ast.FuncApp, guards: Stack[Term], snap: Term): FunctionRecorder
  def recordFvfAndDomain(fvfDef: SnapshotMapDefinition): FunctionRecorder
  def recordFieldInv(inv: InverseFunctions): FunctionRecorder
  def recordConstrainedVar(v: Var, constraint: Term): FunctionRecorder
  def recordConstraint(constraint: Term): FunctionRecorder
  def recordFreshSnapshot(snap: Function): FunctionRecorder
  def recordPathSymbol(symbol: Function): FunctionRecorder
  def recordFreshMacro(decl: MacroDecl): FunctionRecorder
  def depth: Int
  def changeDepthBy(delta: Int): FunctionRecorder
  def enterLet(l: ast.Let): FunctionRecorder
  def leaveLet(l: ast.Let): FunctionRecorder
  def enterQuantifiedExp(q: ast.QuantifiedExp): FunctionRecorder
  def leaveQuantifiedExp(q: ast.QuantifiedExp): FunctionRecorder
}

<<<<<<< HEAD
case class ActualFunctionRecorder(private val _data: Either[FunctionData, (ast.Predicate, Seq[Var])],
                                  private[functions] val locToSnaps: Map[ast.LocationAccess, InsertionOrderedSet[(Stack[Term], Term)]] = Map(),
                                  private[functions] val fappToSnaps: Map[ast.FuncApp, InsertionOrderedSet[(Stack[Term], Term)]] = Map(),
=======
trait ExpContext
case class LetContext(l: ast.Let) extends ExpContext
case class QuantifierContext(q: ast.QuantifiedExp) extends ExpContext

case class ActualFunctionRecorder(private val _data: FunctionData,
                                  private[functions] val locToSnaps: Map[(ast.LocationAccess, Seq[ExpContext]), InsertionOrderedSet[(Stack[Term], Term)]] = Map(),
                                  private[functions] val fappToSnaps: Map[(ast.FuncApp, Seq[ExpContext]), InsertionOrderedSet[(Stack[Term], Term)]] = Map(),
>>>>>>> 74722a8e
                                  freshFvfsAndDomains: InsertionOrderedSet[SnapshotMapDefinition] = InsertionOrderedSet(),
                                  freshFieldInvs: InsertionOrderedSet[InverseFunctions] = InsertionOrderedSet(),
                                  freshConstrainedVars: InsertionOrderedSet[(Var, Term)] = InsertionOrderedSet(),
                                  freshConstraints: InsertionOrderedSet[Term] = InsertionOrderedSet(),
                                  freshSnapshots: InsertionOrderedSet[Function] = InsertionOrderedSet(),
                                  freshPathSymbols: InsertionOrderedSet[Function] = InsertionOrderedSet(),
                                  freshMacros: InsertionOrderedSet[MacroDecl] = InsertionOrderedSet(),
                                  depth: Int = 0,
                                  private val _context: Seq[ExpContext] = Seq())
    extends FunctionRecorder {

  /* Depth is intended to reflect how often a nested function application or unfolding expression
   * has been entered, where entered means, that a function application's precondition is consumed
   * or that an unfolded preciate's body is produced (and similar for applying a magic wand).
   * On depth 0, mappings from heap-dependent expressions to snapshots need to be recorded, but not
   * on higher levels, since expressions encountered do not (directly) occur in the function for
   * whose axiomatisation we currently record information.
   * On depths 0 and 1, newly declared symbols, e.g. summarising snapshot maps, need to be recorded
   * because both may occur in the snapshots to which heap-dependent expressions are mapped. Symbols
   * declared on higher depths, however cannot occur in these snapshots, and therefore don't need to
   * be recorded.
   *
   * Consider the following members:
   *
   *   function f()
   *     ...
   *   { ... unfolding P() in g() ... }
   *
   *   function g()
   *     ...
   *     requires ... unfolding Q() in h() ...
   *
   *   predicate P()
   *   { ... unfolding Q() in h() ... }
   *
   * When recording data for axiomatising f(), the production of P's body happens on depth 1, as
   * does the consumption of g's precondition, whereas the same happens for Q and g on depth 2.
   * A snapshot introduced by P/g may occur in any snapshot to which heap-dependent expressions
   * from f's body (or contract) are mapped.
   * However, any snapshot introduced by Q/h cannot occur in a snapshot that is used to axiomatise
   * f: for h, that is because these function applications are not part of f; for Q, that is because
   * snapshots introduced by unfolding Q can only occur in heap-dependent expressions from the
   * unfolding's in-clause, which, as argued before, are not part of f.
   */

  override def arguments: Option[Stack[(Var, Option[AbstractLocalVar])]] = _data match {
    case Left(fd) => Some(fd.arguments.zip(fd.argumentExps))
    case Right((_, args)) => Some(args.map((_, None)))
  }

  private def exprToSnap[E <: ast.Exp]
                        (recordings: Map[(E, Seq[ExpContext]), InsertionOrderedSet[(Stack[Term], Term)]])
                        : Map[(E, Seq[ExpContext]), Term] = {

    recordings.map { case (expr, guardsToSnap) =>
      expr -> toTerm(guardsToSnap, None)
    }
  }

  private def toTerm(snaps: InsertionOrderedSet[(Stack[Term], Term)], alternative: Option[Term]): Term = {
    assert(snaps.nonEmpty)
    if (snaps.size == 1) {
      alternative match {
        case Some(alt) => Ite(And(snaps.head._1.toSet), snaps.head._2, alt)
        case None => snaps.head._2
      }
    } else {
      if (snaps.head._1.isEmpty) {
        snaps.head._2
      } else {
        val firstBranch = snaps.head._1.head
        val grouped = snaps.groupBy(sn => {
          if (sn._1.nonEmpty && sn._1.head == firstBranch)
            1 // starting with firstBranch
          else if (sn._1.nonEmpty && sn._1.head == Not(firstBranch))
            2 // starting with Not(firstBranch)
          else
            3 // starting with other condition
        })

        def dropFirst(part: InsertionOrderedSet[(Stack[Term], Term)]): InsertionOrderedSet[(Stack[Term], Term)] = {
          part.map(sn => (sn._1.tail, sn._2))
        }

        val newAlt = if (grouped.contains(3)) Some(toTerm(grouped(3), alternative)) else alternative
        if (grouped.contains(1) && grouped.contains(2)) {
          val left = toTerm(dropFirst(grouped(1)), newAlt)
          val right = toTerm(dropFirst(grouped(2)), newAlt)
          Ite(firstBranch, left, right)
        } else {
          if (grouped.contains(1)) {
            newAlt match {
              case Some(actAlt) => Ite(firstBranch, toTerm(dropFirst(grouped(1)), newAlt), actAlt)
              case None => toTerm(dropFirst(grouped(1)), newAlt)
            }
          } else {
            newAlt match {
              case Some(actAlt) => Ite(Not(firstBranch), toTerm(dropFirst(grouped(2)), newAlt), actAlt)
              case None => toTerm(dropFirst(grouped(2)), newAlt)
            }
          }
        }
      }
    }
  }

  def locToSnap: Map[(ast.LocationAccess, Seq[ExpContext]), Term] = exprToSnap(locToSnaps)
  def fappToSnap: Map[(ast.FuncApp, Seq[ExpContext]), Term] = exprToSnap(fappToSnaps)

  private def recordExpressionSnapshot[E <: ast.Exp]
                                      (loc: E,
                                       guards: Stack[Term],
                                       snap: Term,
                                       recordings: Map[(E, Seq[ExpContext]), InsertionOrderedSet[(Stack[Term], Term)]])
                                      : Option[Map[(E, Seq[ExpContext]), InsertionOrderedSet[(Stack[Term], Term)]]] = {

    if (depth == 0) {
      val guardsToSnaps = recordings.getOrElse((loc, _context), InsertionOrderedSet()) + (guards -> snap)

      Some(recordings + ((loc, _context) -> guardsToSnaps))
    } else {
      None
    }
  }

  def recordSnapshot(loc: ast.LocationAccess, guards: Stack[Term], snap: Term)
                    : ActualFunctionRecorder = {

    recordExpressionSnapshot(loc, guards, snap, locToSnaps)
      .fold(this)(updatedLocToSnaps => copy(locToSnaps = updatedLocToSnaps))
  }

  def recordSnapshot(fapp: ast.FuncApp, guards: Stack[Term], snap: Term)
                    : ActualFunctionRecorder = {

    recordExpressionSnapshot(fapp, guards, snap, fappToSnaps)
      .fold(this)(updatedFAppToSnaps => copy(fappToSnaps = updatedFAppToSnaps))
  }

  def recordFvfAndDomain(fvfDef: SnapshotMapDefinition): ActualFunctionRecorder =
    if (depth <= 2) copy(freshFvfsAndDomains = freshFvfsAndDomains + fvfDef)
    else this

  def recordFieldInv(inv: InverseFunctions): ActualFunctionRecorder =
    if (depth <= 2) copy(freshFieldInvs = freshFieldInvs + inv)
    else this

  def recordConstrainedVar(arp: Var, constraint: Term): ActualFunctionRecorder =
    if (depth <= 2) copy(freshConstrainedVars = freshConstrainedVars + ((arp, constraint)))
    else this

  def recordConstraint(constraint: Term): ActualFunctionRecorder =
    if (depth <= 2) copy(freshConstraints = freshConstraints + constraint)
    else this

  def recordFreshSnapshot(snap: Function): ActualFunctionRecorder =
    if (depth <= 3) copy(freshSnapshots = freshSnapshots + snap)
    else this

  def recordPathSymbol(symbol: Function): ActualFunctionRecorder =
    if (depth <= 2) copy(freshPathSymbols = freshPathSymbols + symbol)
    else this

  def recordFreshMacro(decl: MacroDecl): FunctionRecorder =
    if (depth <= 1) copy(freshMacros = freshMacros + decl)
    else this

  def changeDepthBy(delta: Int): ActualFunctionRecorder =
    copy(depth = depth + delta)

  def enterLet(l: ast.Let): FunctionRecorder = {
    copy(_context = _context :+ LetContext(l))
  }

  def leaveLet(l: ast.Let): FunctionRecorder = {
    assert(_context.nonEmpty && (_context.last match {
      case LetContext(`l`) => true
      case _ => false
    }))
    copy(_context = _context.init)
  }

  def enterQuantifiedExp(q: ast.QuantifiedExp): FunctionRecorder = {
    copy(_context = _context :+ QuantifierContext(q))
  }

  def leaveQuantifiedExp(q: ast.QuantifiedExp): FunctionRecorder = {
    assert(_context.nonEmpty && (_context.last match {
      case QuantifierContext(`q`) => true
      case _ => false
    }))
    copy(_context = _context.init)
  }

  def merge(other: FunctionRecorder): ActualFunctionRecorder = {
    if (depth > 1) return this

    assert(other.getClass == this.getClass)

    var lts = locToSnaps
    var fts = fappToSnaps

    if (depth == 0) {
      lts =
        other.locToSnaps.foldLeft(locToSnaps){case (accLts, (loc, guardsToSnaps)) =>
          val guardsToSnaps1 = accLts.getOrElse(loc, InsertionOrderedSet()) ++ guardsToSnaps
          accLts + (loc -> guardsToSnaps1)
        }

      fts =
        other.fappToSnaps.foldLeft(fappToSnaps){case (accFts, (fapp, guardsToSnaps)) =>
          val guardsToSnaps1 = accFts.getOrElse(fapp, InsertionOrderedSet()) ++ guardsToSnaps
          accFts + (fapp -> guardsToSnaps1)
        }
    }

    val fvfs = freshFvfsAndDomains ++ other.freshFvfsAndDomains
    val fieldInvs = freshFieldInvs ++ other.freshFieldInvs
    val arps = freshConstrainedVars ++ other.freshConstrainedVars
    val constraints = freshConstraints ++ other.freshConstraints
    val snaps = freshSnapshots ++ other.freshSnapshots
    val symbols = freshPathSymbols ++ other.freshPathSymbols
    val macros = freshMacros ++ other.freshMacros

    copy(locToSnaps = lts,
         fappToSnaps = fts,
         freshFvfsAndDomains = fvfs,
         freshFieldInvs = fieldInvs,
         freshConstrainedVars = arps,
         freshConstraints = constraints,
         freshSnapshots = snaps,
         freshPathSymbols = symbols,
         freshMacros = macros)
  }

  override lazy val toString: String = {
    val ltsStrs = locToSnaps map {case (k, v) => s"$k  |==>  $v"}
    val ftsStrs = fappToSnap map {case (k, v) => s"$k  |==>  $v"}

    s"""SnapshotRecorder(
        |  locToSnaps:
        |    ${ltsStrs.mkString("\n    ")}
        |  fappToSnap:
        |    ${ftsStrs.mkString("\n    ")}
        |  ...
        |)
     """.stripMargin
  }
}

case object NoopFunctionRecorder extends FunctionRecorder {
<<<<<<< HEAD
  def arguments: Option[Seq[(viper.silicon.state.terms.Var, Option[viper.silver.ast.AbstractLocalVar])]] = None
  private[functions] val fappToSnaps: Map[ast.FuncApp, InsertionOrderedSet[(Stack[Term], Term)]] = Map.empty
  val fappToSnap: Map[ast.FuncApp, Term] = Map.empty
  private[functions] val locToSnaps: Map[ast.LocationAccess, InsertionOrderedSet[(Stack[Term], Term)]] = Map.empty
  val locToSnap: Map[ast.LocationAccess, Term] = Map.empty
=======
  val data: Option[FunctionData] = None
  private[functions] val fappToSnaps: Map[(ast.FuncApp, Seq[ExpContext]), InsertionOrderedSet[(Stack[Term], Term)]] = Map.empty
  val fappToSnap: Map[(ast.FuncApp, Seq[ExpContext]), Term] = Map.empty
  private[functions] val locToSnaps: Map[(ast.LocationAccess, Seq[ExpContext]), InsertionOrderedSet[(Stack[Term], Term)]] = Map.empty
  val locToSnap: Map[(ast.LocationAccess, Seq[ExpContext]), Term] = Map.empty
>>>>>>> 74722a8e
  val freshFvfsAndDomains: InsertionOrderedSet[SnapshotMapDefinition] = InsertionOrderedSet.empty
  val freshFieldInvs: InsertionOrderedSet[InverseFunctions] = InsertionOrderedSet.empty
  val freshConstrainedVars: InsertionOrderedSet[(Var, Term)] = InsertionOrderedSet.empty
  val freshConstraints: InsertionOrderedSet[Term] = InsertionOrderedSet.empty
  val freshSnapshots: InsertionOrderedSet[Function] = InsertionOrderedSet.empty
  val freshPathSymbols: InsertionOrderedSet[Function] = InsertionOrderedSet.empty
  val freshMacros: InsertionOrderedSet[MacroDecl] = InsertionOrderedSet.empty
  val depth = 0

  def merge(other: FunctionRecorder): NoopFunctionRecorder.type = {
    assert(other == this)

    this
  }

  def recordSnapshot(loc: ast.LocationAccess, guards: Stack[Term], snap: Term): NoopFunctionRecorder.type = this
  def recordFvfAndDomain(fvfDef: SnapshotMapDefinition): NoopFunctionRecorder.type = this
  def recordFieldInv(inv: InverseFunctions): NoopFunctionRecorder.type = this
  def recordSnapshot(fapp: ast.FuncApp, guards: Stack[Term], snap: Term): NoopFunctionRecorder.type = this
  def recordConstrainedVar(arp: Var, constraint: Term): NoopFunctionRecorder.type = this
  def recordConstraint(constraint: Term): NoopFunctionRecorder.type = this
  def recordFreshSnapshot(snap: Function): NoopFunctionRecorder.type = this
  def recordPathSymbol(symbol: Function): NoopFunctionRecorder.type = this
  def recordFreshMacro(decl: MacroDecl): NoopFunctionRecorder.type = this
  def changeDepthBy(delta: Int): NoopFunctionRecorder.type = this
  def enterLet(l: ast.Let): FunctionRecorder = this
  def leaveLet(l: ast.Let): FunctionRecorder = this
  def enterQuantifiedExp(q: ast.QuantifiedExp): FunctionRecorder = this
  def leaveQuantifiedExp(q: ast.QuantifiedExp): FunctionRecorder = this
}<|MERGE_RESOLUTION|>--- conflicted
+++ resolved
@@ -19,19 +19,11 @@
 //       Only macros are already recorded as MacroDecls — this should be the case for Functions,
 //       etc. as well.
 trait FunctionRecorder extends Mergeable[FunctionRecorder] {
-<<<<<<< HEAD
   def arguments: Option[Seq[(Var, Option[ast.AbstractLocalVar])]]
-  private[functions] def locToSnaps: Map[ast.LocationAccess, InsertionOrderedSet[(Stack[Term], Term)]]
-  def locToSnap: Map[ast.LocationAccess, Term]
-  private[functions] def fappToSnaps: Map[ast.FuncApp, InsertionOrderedSet[(Stack[Term], Term)]]
-  def fappToSnap: Map[ast.FuncApp, Term]
-=======
-  def data: Option[FunctionData]
   private[functions] def locToSnaps: Map[(ast.LocationAccess, Seq[ExpContext]), InsertionOrderedSet[(Stack[Term], Term)]]
   def locToSnap: Map[(ast.LocationAccess, Seq[ExpContext]), Term]
   private[functions] def fappToSnaps: Map[(ast.FuncApp, Seq[ExpContext]), InsertionOrderedSet[(Stack[Term], Term)]]
   def fappToSnap: Map[(ast.FuncApp, Seq[ExpContext]), Term]
->>>>>>> 74722a8e
   def freshFvfsAndDomains: InsertionOrderedSet[SnapshotMapDefinition]
   def freshFieldInvs: InsertionOrderedSet[InverseFunctions]
   def freshConstrainedVars: InsertionOrderedSet[(Var, Term)]
@@ -56,19 +48,14 @@
   def leaveQuantifiedExp(q: ast.QuantifiedExp): FunctionRecorder
 }
 
-<<<<<<< HEAD
-case class ActualFunctionRecorder(private val _data: Either[FunctionData, (ast.Predicate, Seq[Var])],
-                                  private[functions] val locToSnaps: Map[ast.LocationAccess, InsertionOrderedSet[(Stack[Term], Term)]] = Map(),
-                                  private[functions] val fappToSnaps: Map[ast.FuncApp, InsertionOrderedSet[(Stack[Term], Term)]] = Map(),
-=======
+
 trait ExpContext
 case class LetContext(l: ast.Let) extends ExpContext
 case class QuantifierContext(q: ast.QuantifiedExp) extends ExpContext
 
-case class ActualFunctionRecorder(private val _data: FunctionData,
+case class ActualFunctionRecorder(private val _data: Either[FunctionData, (ast.Predicate, Seq[Var])],
                                   private[functions] val locToSnaps: Map[(ast.LocationAccess, Seq[ExpContext]), InsertionOrderedSet[(Stack[Term], Term)]] = Map(),
                                   private[functions] val fappToSnaps: Map[(ast.FuncApp, Seq[ExpContext]), InsertionOrderedSet[(Stack[Term], Term)]] = Map(),
->>>>>>> 74722a8e
                                   freshFvfsAndDomains: InsertionOrderedSet[SnapshotMapDefinition] = InsertionOrderedSet(),
                                   freshFieldInvs: InsertionOrderedSet[InverseFunctions] = InsertionOrderedSet(),
                                   freshConstrainedVars: InsertionOrderedSet[(Var, Term)] = InsertionOrderedSet(),
@@ -320,19 +307,12 @@
 }
 
 case object NoopFunctionRecorder extends FunctionRecorder {
-<<<<<<< HEAD
   def arguments: Option[Seq[(viper.silicon.state.terms.Var, Option[viper.silver.ast.AbstractLocalVar])]] = None
-  private[functions] val fappToSnaps: Map[ast.FuncApp, InsertionOrderedSet[(Stack[Term], Term)]] = Map.empty
-  val fappToSnap: Map[ast.FuncApp, Term] = Map.empty
-  private[functions] val locToSnaps: Map[ast.LocationAccess, InsertionOrderedSet[(Stack[Term], Term)]] = Map.empty
-  val locToSnap: Map[ast.LocationAccess, Term] = Map.empty
-=======
-  val data: Option[FunctionData] = None
   private[functions] val fappToSnaps: Map[(ast.FuncApp, Seq[ExpContext]), InsertionOrderedSet[(Stack[Term], Term)]] = Map.empty
   val fappToSnap: Map[(ast.FuncApp, Seq[ExpContext]), Term] = Map.empty
   private[functions] val locToSnaps: Map[(ast.LocationAccess, Seq[ExpContext]), InsertionOrderedSet[(Stack[Term], Term)]] = Map.empty
   val locToSnap: Map[(ast.LocationAccess, Seq[ExpContext]), Term] = Map.empty
->>>>>>> 74722a8e
+
   val freshFvfsAndDomains: InsertionOrderedSet[SnapshotMapDefinition] = InsertionOrderedSet.empty
   val freshFieldInvs: InsertionOrderedSet[InverseFunctions] = InsertionOrderedSet.empty
   val freshConstrainedVars: InsertionOrderedSet[(Var, Term)] = InsertionOrderedSet.empty
