// This Source Code Form is subject to the terms of the Mozilla Public
// License, v. 2.0. If a copy of the MPL was not distributed with this
// file, You can obtain one at http://mozilla.org/MPL/2.0/.
//
// Copyright (c) 2011-2021 ETH Zurich.

package viper.silicon.supporters.functions

import scala.annotation.unused
import com.typesafe.scalalogging.LazyLogging
import viper.silicon.state.{FunctionPreconditionTransformer, Identifier, IdentifierFactory, MagicWandIdentifier, SymbolConverter}
import viper.silver.ast
import viper.silver.ast.utility.{Expressions, Functions}
import viper.silicon.common.collections.immutable.InsertionOrderedSet
import viper.silicon.interfaces.FatalResult
import viper.silicon.rules.{InverseFunctions, SnapshotMapDefinition, maskHeapSupporter, functionSupporter}
import viper.silicon.state.terms.{App, _}
import viper.silicon.state.terms.predef._
import viper.silicon.supporters.PredicateData
import viper.silicon.verifier.Verifier
import viper.silicon.{Config, Map, toMap}
import viper.silver.ast.utility.QuantifiedPermissions.QuantifiedPermissionAssertion
import viper.silver.reporter.Reporter

import scala.collection.mutable.ListBuffer

/* TODO: Refactor FunctionData!
 *       Separate computations from "storing" the final results and sharing
 *       them with other components. Computations should probably be moved to the
 *       FunctionVerificationUnit.
 */
class FunctionData(val programFunction: ast.Function,
                   val height: Int,
                   val quantifiedFields: InsertionOrderedSet[ast.Field],
                   val program: ast.Program)
                  /* Note: Holding references to fixed symbol converter, identifier factory, ...
                   *       (instead of going through a verifier) is only safe if these are
                   *       either effectively independent of verifiers or if they are not used
                   *       with/in the context of different verifiers.
                   */
                  (symbolConverter: SymbolConverter,
                   expressionTranslator: HeapAccessReplacingExpressionTranslator,
                   identifierFactory: IdentifierFactory,
                   predicateData: ast.Predicate => PredicateData,
                   @unused config: Config,
                   @unused reporter: Reporter)
    extends LazyLogging {

  private[this] var phase = 0

  /*
   * Properties computed from the constructor arguments
   */

  val function: HeapDepFun = symbolConverter.toFunction(programFunction, program)
  val limitedFunction = functionSupporter.limitedVersion(function)
  val statelessFunction = functionSupporter.statelessVersion(function)
  val preconditionFunction = functionSupporter.preconditionVersion(function)
  val frameFunction = {
    if (Verifier.config.heapFunctionEncoding()) {
      val resources = maskHeapSupporter.getResourceSeq(programFunction.pres, program)
      functionSupporter.frameVersion(function, resources.size)
    } else {
      null
    }
  }

  val formalArgs: Map[ast.AbstractLocalVar, Var] = toMap(
    for (arg <- programFunction.formalArgs;
         x = arg.localVar)
    yield
      x -> Var(identifierFactory.fresh(x.name),
               symbolConverter.toSort(x.typ)))

  val formalResult = Var(identifierFactory.fresh(programFunction.result.name),
                         symbolConverter.toSort(programFunction.result.typ))

  val snapArgs = {
    if (Verifier.config.heapFunctionEncoding()) {
      val resources = maskHeapSupporter.getResourceSeq(programFunction.pres, program)
      resources.map(r => {
        val (name, sort) = r match {
          case f: ast.Field => (f.name, sorts.HeapSort(symbolConverter.toSort(f.typ)))
          case p: ast.Predicate => (p.name, sorts.PredHeapSort)
          case mwi: MagicWandIdentifier => (mwi.toString, sorts.PredHeapSort)
        }
        Var(identifierFactory.fresh(s"heap_$name"), sort)
      })
    } else {
      Seq(`?s`)
    }
  }

  val arguments = snapArgs ++ formalArgs.values
  val argumentsDuringFunctionVerification = Seq(`?s`) ++ formalArgs.values

  val functionApplication = App(function, snapArgs ++ formalArgs.values.toSeq)
  val limitedFunctionApplication = App(limitedFunction, snapArgs ++ formalArgs.values.toSeq)
  val triggerFunctionApplication = if (Verifier.config.heapFunctionEncoding()) null else App(statelessFunction, formalArgs.values.toSeq)
  val preconditionFunctionApplication = App(preconditionFunction, snapArgs ++ formalArgs.values.toSeq)

  val limitedAxiom =
    Forall(arguments,
           limitedFunctionApplication === functionApplication,
           Trigger(functionApplication))

  val triggerAxiom =
    Forall(arguments, triggerFunctionApplication, Trigger(limitedFunctionApplication))

  private var qpPrecondId = 0
  private var qpCondFuncs: ListBuffer[(Function, ast.Forall)] = new ListBuffer[(Function, ast.Forall)]();

  /*
   * Data collected during phases 1 (well-definedness checking) and 2 (verification)
   */

  /* TODO: Analogous to fresh FVFs, Nadja records PSFs in the FunctionRecorder,
   *       but they are never used. My guess is, that QP assertions over predicates
   *       are currently not really supported (incomplete? unsound?)
   */

  private[functions] var verificationFailures: Seq[FatalResult] = Vector.empty
  private[functions] var locToSnap: Map[ast.LocationAccess, Term] = Map.empty
  private[functions] var fappToSnap: Map[ast.FuncApp, Term] = Map.empty
  private[this] var freshFvfsAndDomains: InsertionOrderedSet[SnapshotMapDefinition] = InsertionOrderedSet.empty
  private[this] var freshFieldInvs: InsertionOrderedSet[InverseFunctions] = InsertionOrderedSet.empty
  private[this] var freshArps: InsertionOrderedSet[(Var, Term)] = InsertionOrderedSet.empty
  private[this] var freshSnapshots: InsertionOrderedSet[Function] = InsertionOrderedSet.empty
  private[this] var freshPathSymbols: InsertionOrderedSet[Function] = InsertionOrderedSet.empty
  private[this] var freshMacros: InsertionOrderedSet[MacroDecl] = InsertionOrderedSet.empty
  private[this] var freshSymbolsAcrossAllPhases: InsertionOrderedSet[Decl] = InsertionOrderedSet.empty

  private[functions] def getFreshFieldInvs: InsertionOrderedSet[InverseFunctions] = freshFieldInvs
  private[functions] def getFreshArps: InsertionOrderedSet[Var] = freshArps.map(_._1)
  private[functions] def getFreshSymbolsAcrossAllPhases: InsertionOrderedSet[Decl] = freshSymbolsAcrossAllPhases

  private[functions] def advancePhase(recorders: Seq[FunctionRecorder]): Unit = {
    assert(0 <= phase && phase <= 1, s"Cannot advance from phase $phase")

    val mergedFunctionRecorder: FunctionRecorder =
      if (recorders.isEmpty)
        NoopFunctionRecorder
      else
        recorders.tail.foldLeft(recorders.head)((summaryRec, nextRec) => summaryRec.merge(nextRec))

    locToSnap = mergedFunctionRecorder.locToSnap
    fappToSnap = mergedFunctionRecorder.fappToSnap
    freshFvfsAndDomains = mergedFunctionRecorder.freshFvfsAndDomains
    freshFieldInvs = mergedFunctionRecorder.freshFieldInvs
    freshArps = mergedFunctionRecorder.freshArps
    freshSnapshots = mergedFunctionRecorder.freshSnapshots
    freshPathSymbols = mergedFunctionRecorder.freshPathSymbols
    freshMacros = mergedFunctionRecorder.freshMacros

    freshSymbolsAcrossAllPhases ++= freshPathSymbols map FunctionDecl
    freshSymbolsAcrossAllPhases ++= freshArps.map(pair => FunctionDecl(pair._1))
    freshSymbolsAcrossAllPhases ++= freshSnapshots map FunctionDecl
    freshSymbolsAcrossAllPhases ++= freshFieldInvs.flatMap(i => (i.inverses ++ i.images) map FunctionDecl)
    freshSymbolsAcrossAllPhases ++= freshMacros

    freshSymbolsAcrossAllPhases ++= freshFvfsAndDomains map (fvfDef =>
      fvfDef.sm match {
        case x: Var => ConstDecl(x)
        case App(f: Function, _) => FunctionDecl(f)
        case other => sys.error(s"Unexpected SM $other of type ${other.getClass.getSimpleName}")
      })
    if (phase == 0 && Verifier.config.heapFunctionEncoding())
      freshSymbolsAcrossAllPhases ++= qpFrameFunctionDecls

    phase += 1
  }

  private def generateNestedDefinitionalAxioms: InsertionOrderedSet[Term] = {
    val freshSymbols: Set[Identifier] = freshSymbolsAcrossAllPhases.map(_.id)

    val nested = (
         freshFieldInvs.flatMap(_.definitionalAxioms)
      ++ freshFvfsAndDomains.flatMap (fvfDef => fvfDef.domainDefinitions ++ fvfDef.valueDefinitions)
      ++ freshArps.map(_._2))

    // Filter out nested definitions that contain free variables.
    // This should not happen, but currently can, due to bugs in the function axiomatisation code.
    // Fixing these bugs with the current way functions are axiomatised will be very difficult,
    // but they should be resolved with Mauro's current work on heap snapshots.
    // Once his changes are merged in, the commented warnings below should be turned into errors.
    nested.filter(term => {
      val freeVars = term.freeVariables -- arguments
      val unknownVars = freeVars.filterNot(v => freshSymbols.contains(v.id))

    //if (unknownVars.nonEmpty) {
    //  val messageText = (
    //      s"Found unexpected free variables $unknownVars "
    //    + s"in term $term during axiomatisation of function "
    //    + s"${programFunction.name}")
    //
    //  reporter report InternalWarningMessage(messageText)
    //  logger warn messageText
    //}

      unknownVars.isEmpty
    })
  }

  /*
   * Properties resulting from phase 1 (well-definedness checking)
   */

  lazy val translatedPres: Seq[Term] = {
    assert(1 <= phase && phase <= 2, s"Cannot translate precondition in phase $phase")

    expressionTranslator.translatePrecondition(program, programFunction.pres, this)
  }

  lazy val translatedPosts = {
    assert(phase == 1, s"Postcondition axiom must be generated in phase 1, current phase is $phase")
    if (programFunction.posts.nonEmpty) {
      expressionTranslator.translatePostcondition(program, programFunction.posts, this)
    }else{
      Seq()
    }
  }

  lazy val postAxiom: Option[Term] = {
    assert(phase == 1, s"Postcondition axiom must be generated in phase 1, current phase is $phase")

    if (programFunction.posts.nonEmpty) {
      val pre = preconditionFunctionApplication
      val innermostBody = And(generateNestedDefinitionalAxioms ++ List(Implies(pre, And(translatedPosts))))
      val bodyBindings: Map[Var, Term] = Map(formalResult -> limitedFunctionApplication)
      val body = Let(toMap(bodyBindings), innermostBody)

      val res = Forall(arguments, body, Trigger(limitedFunctionApplication))
      val transformedRes = if (Verifier.config.heapFunctionEncoding())
        transformToHeapVersion(res)
      else
        res
      Some(transformedRes)
    } else
      None
  }

  /*
   * Properties resulting from phase 2 (verification)
   */

  lazy val predicateTriggers: Map[ast.Predicate, App] = {
    val recursiveCallsAndUnfoldings: Seq[(ast.FuncApp, Seq[ast.Unfolding])] =
      Functions.recursiveCallsAndSurroundingUnfoldings(programFunction)

    val outerUnfoldings: Seq[ast.Unfolding] =
      recursiveCallsAndUnfoldings.flatMap(_._2.headOption)

    // predicateAccesses initially contains all predicate instances unfolded by the function
    var predicateAccesses: Seq[ast.PredicateAccess] =
      if (recursiveCallsAndUnfoldings.isEmpty)
        Vector.empty
      else
        outerUnfoldings map (_.acc.loc)

    // // Could add predicate instances from precondition as well, but currently not done (also not in Carbon)
    // predicateAccesses ++=
    //   programFunction.pres.flatMap(_.shallowCollect { case predAcc: ast.PredicateAccess => predAcc })

    // Only keep predicate instances whose arguments do not contain free variables
    predicateAccesses = {
      val functionArguments: Seq[ast.AbstractLocalVar] = programFunction.formalArgs.map(_.localVar)

      predicateAccesses.filter(predAcc =>
        predAcc.args.forall(arg => ast.utility.Expressions.freeVariablesExcluding(arg, functionArguments).isEmpty))
    }

    toMap(predicateAccesses.map(predAcc => {
      val predicate = program.findPredicate(predAcc.predicateName)
      val triggerFunction = predicateData(predicate).triggerFunction

      /* TODO: Don't use translatePrecondition - refactor expressionTranslator */
      val args = (
           expressionTranslator.getOrFail(locToSnap, predAcc, sorts.Snap)
        +: expressionTranslator.translatePrecondition(program, predAcc.args, this))

      val fapp = App(triggerFunction, args)

      predicate -> fapp
    }))
  }

  lazy val optBody: Option[Term] = {
    assert(phase == 2, s"Definitional axiom must be generated in phase 2, current phase is $phase")

    expressionTranslator.translate(program, programFunction, this)
  }

  def transformToHeapVersion(t: Term) = {
    val resources = maskHeapSupporter.getResourceSeq(programFunction.pres, program)
    val resHeaps = fromSnapTree(`?s`, resources.size).zip(resources).map {
      case (s, r) =>
        val srt = r match {
          case f: ast.Field => sorts.HeapSort(symbolConverter.toSort(f.typ))
          case _ => sorts.PredHeapSort
        }
        SnapToHeap(s, r, srt)
    }
    t.replace(resHeaps, snapArgs)
  }

  lazy val definitionalAxiom: Option[Term] = {
    assert(phase == 2, s"Definitional axiom must be generated in phase 2, current phase is $phase")

    optBody.map(translatedBody => {
      val pre = preconditionFunctionApplication
      val nestedDefinitionalAxioms = generateNestedDefinitionalAxioms
      val body = And(nestedDefinitionalAxioms ++ List(Implies(pre, And(functionApplication === translatedBody))))
      if (Verifier.config.maskHeapMode()) {
        val predTriggers = predicateTriggers.values.map(pt => pt match {
          case App(f, args) => Trigger(Seq(limitedFunctionApplication, App(f, `?sp` +: args.tail)))
        }).toSeq
        val predAxiom = Forall(`?sp` +: arguments, body, predTriggers)
        val directAxiom = Forall(arguments, body, Seq(Trigger(functionApplication)))
        val res = if (predTriggers.nonEmpty)
          And(predAxiom, directAxiom)
        else
          directAxiom
        if (Verifier.config.heapFunctionEncoding())
          transformToHeapVersion(res)
        else
          res
      } else {
        val allTriggers = (
          Seq(Trigger(functionApplication))
            ++ predicateTriggers.values.map(pt => Trigger(Seq(triggerFunctionApplication, pt))))

        Forall(arguments, body, allTriggers)
      }
      })
  }

  lazy val bodyPreconditionPropagationAxiom: Seq[Term] = {
    val pre = preconditionFunctionApplication
    val bodyPreconditions = if (programFunction.body.isDefined) optBody.map(translatedBody => {
      val body = Implies(pre, FunctionPreconditionTransformer.transform(translatedBody, program))
      Forall(arguments, body, Seq(Trigger(functionApplication)))
    }) else None
    bodyPreconditions.toSeq
  }

  lazy val postPreconditionPropagationAxiom: Seq[Term] = {
    val pre = preconditionFunctionApplication
    val postPreconditions = if (programFunction.posts.nonEmpty) {
      val bodyBindings: Map[Var, Term] = Map(formalResult -> limitedFunctionApplication)
      val bodies = translatedPosts.map(tPost => Let(bodyBindings, Implies(pre, FunctionPreconditionTransformer.transform(tPost, program))))
      bodies.map(b => Forall(arguments, b, Seq(Trigger(limitedFunctionApplication))))
    } else Seq()
<<<<<<< HEAD
    val res = bodyPreconditions.toSeq ++ postPreconditions
    if (Verifier.config.heapFunctionEncoding())
      res.map(t => transformToHeapVersion(t))
    else
      res
  }

  private def computeFrame(conjuncts: Seq[ast.Exp], functionName: String): Term = {
    val resources = maskHeapSupporter.getResourceSeq(programFunction.pres, program)
    conjuncts match {
      case Nil => Unit
      case pre +: Nil => computeFrameHelper(pre, functionName, resources)
      case p +: ps => combineFrames(computeFrameHelper(p, functionName, resources), computeFrame(ps, functionName))
    }
  }

  private def combineFrames(a: Term, b: Term) = (a, b) match {
    case (Unit, _) => b
    case (_, Unit) => a
    case _ => Combine(a, b)
  }

  val condFrameFunc = Fun(Identifier("internalCondFrame"), Seq(sorts.Bool, sorts.Snap, sorts.Snap), sorts.Snap)
  private def condFrame(cond: Term, thenTerm: Term, elsTerm: Term): Term = {
    App(condFrameFunc, Seq(cond, thenTerm, elsTerm))
  }

  private def computeFrameHelper(assertion: ast.Exp, name: String, resources: Seq[Any]): Term = {

    def translateExp(e: ast.Exp): Term = {
      transformToHeapVersion(expressionTranslator.translatePostcondition(program, Seq(e), this)(0))
    }
    def frameFragment(t: Term) = {
      t.convert(sorts.Snap)
    }

    assertion match {
      case ast.AccessPredicate(la, perm) =>
        val resAcc = la match {
          case ast.FieldAccess(rcv, f) =>
            val recTerm = translateExp(rcv)
            val heapIndex = resources.indexOf(f)
            val heap = snapArgs(heapIndex)
            HeapLookup(heap, recTerm).convert(sorts.Snap)
          case ast.PredicateAccess(args, predName) =>
            val pred = program.findPredicate(predName)
            val heapIndex = resources.indexOf(pred)
            val heap = snapArgs(heapIndex)
            val argTerms = args.map(translateExp(_))
            val argTerm = toSnapTree(argTerms)
            HeapLookup(heap, argTerm)
          case w: ast.MagicWand =>
            val mwi = MagicWandIdentifier(w, program)
            val heapIndex = resources.indexOf(mwi)
            val heap = snapArgs(heapIndex)
            val argExps = w.subexpressionsToEvaluate(program)
            val argTerms = argExps.map(translateExp(_))
            val argTerm = toSnapTree(argTerms)
            HeapLookup(heap, argTerm)
        }
        val permTerm = translateExp(perm.replace(ast.WildcardPerm()(), ast.FullPerm()()))
        condFrame(Greater(permTerm, NoPerm), resAcc, Unit)
      case QuantifiedPermissionAssertion(forall, _, _: ast.AccessPredicate) => // works the same for fields and predicates
        qpPrecondId = qpPrecondId + 1
        val condName = Identifier(name + "#condqp" + qpPrecondId.toString)
        val condFunc = Fun(condName, arguments.map(_.sort), sorts.Snap)
        val res = (condFunc, forall)
        qpCondFuncs += res
        frameFragment(App(condFunc, arguments))
      case ast.Implies(e0, e1) =>
        frameFragment(condFrame(translateExp(e0), computeFrameHelper(e1, name, resources), Unit))
      case ast.And(e0, e1) =>
        combineFrames(computeFrameHelper(e0, name, resources), computeFrameHelper(e1, name, resources))
      case ast.CondExp(con, thn, els) =>
        frameFragment(condFrame(translateExp(con), computeFrameHelper(thn, name, resources), computeFrameHelper(els, name, resources)))
      case ast.Let(varDeclared, boundTo, inBody) =>
        computeFrameHelper(Expressions.instantiateVariables(inBody, Seq(varDeclared.localVar), Seq(boundTo)), name, resources)
      case e if e.isPure =>
        Unit
    }
  }

  lazy val funcFrame = computeFrame(programFunction.pres, programFunction.name)

  def getFrameVersion(args: Seq[Term], heaps: Seq[Term]) = {
    funcFrame.replace(formalArgs.values.toSeq ++ snapArgs, args ++ heaps)
  }

  lazy val frameAxiom: Term = {
    //assert(phase == 1, s"Frame axiom must be generated in phase 1, current phase is $phase")
    assert(Verifier.config.heapFunctionEncoding())

    val frameFuncApp = App(frameFunction, funcFrame +: formalArgs.values.toSeq)
    val body = functionApplication === frameFuncApp

    val res = Forall(arguments, body, Trigger(functionApplication))
    res
  }

  lazy val qpFrameFunctionDecls: Seq[FunctionDecl] = {
    val _ = frameAxiom  // initialize
    qpCondFuncs.map(cf => FunctionDecl(cf._1)).toSeq
  }

  lazy val qpFrameAxioms: Seq[Term] = {
    val _ = frameAxiom  // initialize

    def translateExp(e: ast.Exp): Term = {
      transformToHeapVersion(expressionTranslator.translatePostcondition(program, Seq(e), this)(0))
    }

    val resources = maskHeapSupporter.getResourceSeq(programFunction.pres, program)

    val result = ListBuffer[Term]()
    for (func <- qpCondFuncs) {
      val heapVars = arguments.take(resources.size)
      val heaps1: Seq[Var] = heapVars.map(v => Var(identifierFactory.fresh(v.id.name), v.sort))
      val heaps2: Seq[Var] = heapVars.map(v => Var(identifierFactory.fresh(v.id.name), v.sort))
      val restArgs: Seq[Var] = arguments.drop(resources.size)
      val (condTerm, argTerm, heap) = func._2 match {
        case QuantifiedPermissionAssertion(_, cond, ast.AccessPredicate(la, perm)) =>
          val condTrans = translateExp(cond)
          val permGreaterNone = Greater(translateExp(perm.replace(ast.WildcardPerm()(), ast.FullPerm()())), NoPerm)
          val (argTerm, res) = la match {
            case ast.FieldAccess(rcv, field) =>
              (translateExp(rcv), field)
            case ast.PredicateAccess(args, predName) =>
              val pred = program.findPredicate(predName)
              val argTerms = args map translateExp
              (toSnapTree(argTerms), pred)
            case w: ast.MagicWand =>
              val mwi = MagicWandIdentifier(w, program)
              val argExps = w.subexpressionsToEvaluate(program)
              val argTerms = argExps.map(translateExp(_))
              val argTerm = toSnapTree(argTerms)
              (argTerm, mwi)
          }
          val heapIndex = resources.indexOf(res)
          val heap = snapArgs(heapIndex)
          (And(condTrans, permGreaterNone), argTerm, heap)
      }
      val cond1 = condTerm.replace(heapVars, heaps1)
      val cond2 = condTerm.replace(heapVars, heaps2)
      val argTerm1 = argTerm.replace(heapVars, heaps1)
      val argTerm2 = argTerm.replace(heapVars, heaps2)
      val heap1 = heap.replace(heapVars, heaps1)
      val heap2 = heap.replace(heapVars, heaps2)
      val lookup1 = HeapLookup(heap1, argTerm1)
      val lookup2 = HeapLookup(heap2, argTerm2)
      val qvars = func._2.variables.map(vd => translateExp(vd.localVar).asInstanceOf[Var])
      val sameVals: Term = Forall(qvars, Implies(And(cond1, cond2), lookup1 === lookup2), Trigger(Seq(lookup1, lookup2)))
      val app1: Term = App(func._1, heaps1 ++ restArgs)
      val app2: Term = App(func._1, heaps2 ++ restArgs)
      val res = Forall(heaps1 ++ heaps2 ++ restArgs, Implies(sameVals, app1 === app2), Trigger(Seq(app1, app2)))
      result.append(res)
    }
    result.toSeq
=======
    postPreconditions
>>>>>>> 6617d23e
  }
}<|MERGE_RESOLUTION|>--- conflicted
+++ resolved
@@ -340,7 +340,11 @@
       val body = Implies(pre, FunctionPreconditionTransformer.transform(translatedBody, program))
       Forall(arguments, body, Seq(Trigger(functionApplication)))
     }) else None
-    bodyPreconditions.toSeq
+    val res = bodyPreconditions.toSeq
+    if (Verifier.config.heapFunctionEncoding())
+      res.map(t => transformToHeapVersion(t))
+    else
+      res
   }
 
   lazy val postPreconditionPropagationAxiom: Seq[Term] = {
@@ -350,8 +354,7 @@
       val bodies = translatedPosts.map(tPost => Let(bodyBindings, Implies(pre, FunctionPreconditionTransformer.transform(tPost, program))))
       bodies.map(b => Forall(arguments, b, Seq(Trigger(limitedFunctionApplication))))
     } else Seq()
-<<<<<<< HEAD
-    val res = bodyPreconditions.toSeq ++ postPreconditions
+    val res = postPreconditions
     if (Verifier.config.heapFunctionEncoding())
       res.map(t => transformToHeapVersion(t))
     else
@@ -508,8 +511,5 @@
       result.append(res)
     }
     result.toSeq
-=======
-    postPreconditions
->>>>>>> 6617d23e
   }
 }