// This Source Code Form is subject to the terms of the Mozilla Public
// License, v. 2.0. If a copy of the MPL was not distributed with this
// file, You can obtain one at http://mozilla.org/MPL/2.0/.
//
// Copyright (c) 2011-2021 ETH Zurich.

package viper.silicon.supporters.functions

import scala.annotation.unused
import com.typesafe.scalalogging.LazyLogging
import viper.silicon.state.FunctionPreconditionTransformer
import viper.silver.ast
import viper.silver.ast.utility.Functions
import viper.silicon.common.collections.immutable.InsertionOrderedSet
import viper.silicon.interfaces.FatalResult
import viper.silicon.rules.{InverseFunctions, SnapshotMapDefinition, functionSupporter}
import viper.silicon.state.terms._
import viper.silicon.state.terms.predef._
import viper.silicon.state.{Identifier, IdentifierFactory, SymbolConverter}
import viper.silicon.supporters.PredicateData
import viper.silicon.{Config, Map, toMap}
import viper.silver.reporter.Reporter

/* TODO: Refactor FunctionData!
 *       Separate computations from "storing" the final results and sharing
 *       them with other components. Computations should probably be moved to the
 *       FunctionVerificationUnit.
 */
class FunctionData(val programFunction: ast.Function,
                   val height: Int,
                   val quantifiedFields: InsertionOrderedSet[ast.Field],
                   val program: ast.Program)
                  /* Note: Holding references to fixed symbol converter, identifier factory, ...
                   *       (instead of going through a verifier) is only safe if these are
                   *       either effectively independent of verifiers or if they are not used
                   *       with/in the context of different verifiers.
                   */
                  (symbolConverter: SymbolConverter,
                   expressionTranslator: HeapAccessReplacingExpressionTranslator,
                   identifierFactory: IdentifierFactory,
                   predicateData: ast.Predicate => PredicateData,
                   @unused config: Config,
                   @unused reporter: Reporter)
    extends LazyLogging {

  private[this] var phase = 0

  /*
   * Properties computed from the constructor arguments
   */

  val function: HeapDepFun = symbolConverter.toFunction(programFunction)
  val limitedFunction = functionSupporter.limitedVersion(function)
  val statelessFunction = functionSupporter.statelessVersion(function)
  val preconditionFunction = functionSupporter.preconditionVersion(function)

  val formalArgs: Map[ast.AbstractLocalVar, Var] = toMap(
    for (arg <- programFunction.formalArgs;
         x = arg.localVar)
    yield
      x -> Var(identifierFactory.fresh(x.name),
               symbolConverter.toSort(x.typ)))

  val formalResult = Var(identifierFactory.fresh(programFunction.result.name),
                         symbolConverter.toSort(programFunction.result.typ))

  val arguments = Seq(`?s`) ++ formalArgs.values

  val functionApplication = App(function, `?s` +: formalArgs.values.toSeq)
  val limitedFunctionApplication = App(limitedFunction, `?s` +: formalArgs.values.toSeq)
  val triggerFunctionApplication = App(statelessFunction, formalArgs.values.toSeq)
  val preconditionFunctionApplication = App(preconditionFunction, `?s` +: formalArgs.values.toSeq)

  val limitedAxiom =
    Forall(arguments,
           BuiltinEquals(limitedFunctionApplication, functionApplication),
           Trigger(functionApplication))

  val triggerAxiom =
    Forall(arguments, triggerFunctionApplication, Trigger(limitedFunctionApplication))

  /*
   * Data collected during phases 1 (well-definedness checking) and 2 (verification)
   */

  /* TODO: Analogous to fresh FVFs, Nadja records PSFs in the FunctionRecorder,
   *       but they are never used. My guess is, that QP assertions over predicates
   *       are currently not really supported (incomplete? unsound?)
   */

  private[functions] var verificationFailures: Seq[FatalResult] = Vector.empty
  private[functions] var locToSnap: Map[ast.LocationAccess, Term] = Map.empty
  private[functions] var fappToSnap: Map[ast.FuncApp, Term] = Map.empty
  private[this] var freshFvfsAndDomains: InsertionOrderedSet[SnapshotMapDefinition] = InsertionOrderedSet.empty
  private[this] var freshFieldInvs: InsertionOrderedSet[InverseFunctions] = InsertionOrderedSet.empty
  private[this] var freshArps: InsertionOrderedSet[(Var, Term)] = InsertionOrderedSet.empty
  private[this] var freshSnapshots: InsertionOrderedSet[Function] = InsertionOrderedSet.empty
  private[this] var freshPathSymbols: InsertionOrderedSet[Function] = InsertionOrderedSet.empty
  private[this] var freshMacros: InsertionOrderedSet[MacroDecl] = InsertionOrderedSet.empty
  private[this] var freshSymbolsAcrossAllPhases: InsertionOrderedSet[Decl] = InsertionOrderedSet.empty

  private[functions] def getFreshFieldInvs: InsertionOrderedSet[InverseFunctions] = freshFieldInvs
  private[functions] def getFreshArps: InsertionOrderedSet[Var] = freshArps.map(_._1)
  private[functions] def getFreshSymbolsAcrossAllPhases: InsertionOrderedSet[Decl] = freshSymbolsAcrossAllPhases

  private[functions] def advancePhase(recorders: Seq[FunctionRecorder]): Unit = {
    assert(0 <= phase && phase <= 1, s"Cannot advance from phase $phase")

    val mergedFunctionRecorder: FunctionRecorder =
      if (recorders.isEmpty)
        NoopFunctionRecorder
      else
        recorders.tail.foldLeft(recorders.head)((summaryRec, nextRec) => summaryRec.merge(nextRec))

    locToSnap = mergedFunctionRecorder.locToSnap
    fappToSnap = mergedFunctionRecorder.fappToSnap
    freshFvfsAndDomains = mergedFunctionRecorder.freshFvfsAndDomains
    freshFieldInvs = mergedFunctionRecorder.freshFieldInvs
    freshArps = mergedFunctionRecorder.freshArps
    freshSnapshots = mergedFunctionRecorder.freshSnapshots
    freshPathSymbols = mergedFunctionRecorder.freshPathSymbols
    freshMacros = mergedFunctionRecorder.freshMacros

    freshSymbolsAcrossAllPhases ++= freshPathSymbols map FunctionDecl
    freshSymbolsAcrossAllPhases ++= freshArps.map(pair => FunctionDecl(pair._1))
    freshSymbolsAcrossAllPhases ++= freshSnapshots map FunctionDecl
    freshSymbolsAcrossAllPhases ++= freshFieldInvs.flatMap(i => (i.inverses ++ i.images) map FunctionDecl)
    freshSymbolsAcrossAllPhases ++= freshMacros

    freshSymbolsAcrossAllPhases ++= freshFvfsAndDomains map (fvfDef =>
      fvfDef.sm match {
        case x: Var => ConstDecl(x)
        case App(f: Function, _) => FunctionDecl(f)
        case other => sys.error(s"Unexpected SM $other of type ${other.getClass.getSimpleName}")
      })

    phase += 1
  }

  private def generateNestedDefinitionalAxioms: InsertionOrderedSet[Term] = {
    val freshSymbols: Set[Identifier] = freshSymbolsAcrossAllPhases.map(_.id)

    val nested = (
         freshFieldInvs.flatMap(_.definitionalAxioms)
      ++ freshFvfsAndDomains.flatMap (fvfDef => fvfDef.domainDefinitions ++ fvfDef.valueDefinitions)
      ++ freshArps.map(_._2))

    // Filter out nested definitions that contain free variables.
    // This should not happen, but currently can, due to bugs in the function axiomatisation code.
    // Fixing these bugs with the current way functions are axiomatised will be very difficult,
    // but they should be resolved with Mauro's current work on heap snapshots.
    // Once his changes are merged in, the commented warnings below should be turned into errors.
    nested.filter(term => {
      val freeVars = term.freeVariables -- arguments
      val unknownVars = freeVars.filterNot(v => freshSymbols.contains(v.id))

    //if (unknownVars.nonEmpty) {
    //  val messageText = (
    //      s"Found unexpected free variables $unknownVars "
    //    + s"in term $term during axiomatisation of function "
    //    + s"${programFunction.name}")
    //
    //  reporter report InternalWarningMessage(messageText)
    //  logger warn messageText
    //}

      unknownVars.isEmpty
    })
  }

  /*
   * Properties resulting from phase 1 (well-definedness checking)
   */

  lazy val translatedPres: Seq[Term] = {
    assert(1 <= phase && phase <= 2, s"Cannot translate precondition in phase $phase")

    expressionTranslator.translatePrecondition(program, programFunction.pres, this)
  }

  lazy val translatedPosts = {
    assert(phase == 1, s"Postcondition axiom must be generated in phase 1, current phase is $phase")
    if (programFunction.posts.nonEmpty) {
      expressionTranslator.translatePostcondition(program, programFunction.posts, this)
    }else{
      Seq()
    }
  }

  lazy val postAxiom: Option[Term] = {
    assert(phase == 1, s"Postcondition axiom must be generated in phase 1, current phase is $phase")

    if (programFunction.posts.nonEmpty) {
      val pre = preconditionFunctionApplication
      val innermostBody = And(generateNestedDefinitionalAxioms ++ List(Implies(pre, And(translatedPosts))))
      val bodyBindings: Map[Var, Term] = Map(formalResult -> limitedFunctionApplication)
      val body = Let(toMap(bodyBindings), innermostBody)

      Some(Forall(arguments, body, Trigger(limitedFunctionApplication)))
    } else
      None
  }

  /*
   * Properties resulting from phase 2 (verification)
   */

  lazy val predicateTriggers: Map[ast.Predicate, App] = {
    val recursiveCallsAndUnfoldings: Seq[(ast.FuncApp, Seq[ast.Unfolding])] =
      Functions.recursiveCallsAndSurroundingUnfoldings(programFunction)

    val outerUnfoldings: Seq[ast.Unfolding] =
      recursiveCallsAndUnfoldings.flatMap(_._2.headOption)

    // predicateAccesses initially contains all predicate instances unfolded by the function
    var predicateAccesses: Seq[ast.PredicateAccess] =
      if (recursiveCallsAndUnfoldings.isEmpty)
        Vector.empty
      else
        outerUnfoldings map (_.acc.loc)

    // // Could add predicate instances from precondition as well, but currently not done (also not in Carbon)
    // predicateAccesses ++=
    //   programFunction.pres.flatMap(_.shallowCollect { case predAcc: ast.PredicateAccess => predAcc })

    // Only keep predicate instances whose arguments do not contain free variables
    predicateAccesses = {
      val functionArguments: Seq[ast.AbstractLocalVar] = programFunction.formalArgs.map(_.localVar)

      predicateAccesses.filter(predAcc =>
        predAcc.args.forall(arg => ast.utility.Expressions.freeVariablesExcluding(arg, functionArguments).isEmpty))
    }

    toMap(predicateAccesses.map(predAcc => {
      val predicate = program.findPredicate(predAcc.predicateName)
      val triggerFunction = predicateData(predicate).triggerFunction

      /* TODO: Don't use translatePrecondition - refactor expressionTranslator */
      val args = (
           expressionTranslator.getOrFail(locToSnap, predAcc, sorts.Snap)
        +: expressionTranslator.translatePrecondition(program, predAcc.args, this))

      val fapp = App(triggerFunction, args)

      predicate -> fapp
    }))
  }

  lazy val optBody: Option[Term] = {
    assert(phase == 2, s"Definitional axiom must be generated in phase 2, current phase is $phase")

    expressionTranslator.translate(program, programFunction, this)
  }

  lazy val definitionalAxiom: Option[Term] = {
    assert(phase == 2, s"Definitional axiom must be generated in phase 2, current phase is $phase")

    optBody.map(translatedBody => {
      val pre = preconditionFunctionApplication
      val nestedDefinitionalAxioms = generateNestedDefinitionalAxioms
<<<<<<< HEAD
      val body = And(nestedDefinitionalAxioms ++ List(Implies(pre, And(BuiltinEquals(functionApplication, translatedBody)))))
=======
      val body = And(nestedDefinitionalAxioms ++ List(Implies(pre, And(functionApplication === translatedBody))))
      val funcAnn = programFunction.info.getUniqueInfo[ast.AnnotationInfo]
      val actualPredicateTriggers = funcAnn match {
        case Some(a) if a.values.contains("opaque") => Seq()
        case _ => predicateTriggers.values.map(pt => Trigger(Seq(triggerFunctionApplication, pt)))
      }
>>>>>>> 8fa723a4
      val allTriggers = (
           Seq(Trigger(functionApplication)) ++ actualPredicateTriggers)

      Forall(arguments, body, allTriggers)})
  }

  lazy val bodyPreconditionPropagationAxiom: Seq[Term] = {
    val pre = preconditionFunctionApplication
    val bodyPreconditions = if (programFunction.body.isDefined) optBody.map(translatedBody => {
      val body = Implies(pre, FunctionPreconditionTransformer.transform(translatedBody, program))
      Forall(arguments, body, Seq(Trigger(functionApplication)))
    }) else None
    bodyPreconditions.toSeq
  }

  lazy val postPreconditionPropagationAxiom: Seq[Term] = {
    val pre = preconditionFunctionApplication
    val postPreconditions = if (programFunction.posts.nonEmpty) {
      val bodyBindings: Map[Var, Term] = Map(formalResult -> limitedFunctionApplication)
      val bodies = translatedPosts.map(tPost => Let(bodyBindings, Implies(pre, FunctionPreconditionTransformer.transform(tPost, program))))
      bodies.map(b => Forall(arguments, b, Seq(Trigger(limitedFunctionApplication))))
    } else Seq()
    postPreconditions
  }
}<|MERGE_RESOLUTION|>--- conflicted
+++ resolved
@@ -258,16 +258,12 @@
     optBody.map(translatedBody => {
       val pre = preconditionFunctionApplication
       val nestedDefinitionalAxioms = generateNestedDefinitionalAxioms
-<<<<<<< HEAD
       val body = And(nestedDefinitionalAxioms ++ List(Implies(pre, And(BuiltinEquals(functionApplication, translatedBody)))))
-=======
-      val body = And(nestedDefinitionalAxioms ++ List(Implies(pre, And(functionApplication === translatedBody))))
       val funcAnn = programFunction.info.getUniqueInfo[ast.AnnotationInfo]
       val actualPredicateTriggers = funcAnn match {
         case Some(a) if a.values.contains("opaque") => Seq()
         case _ => predicateTriggers.values.map(pt => Trigger(Seq(triggerFunctionApplication, pt)))
       }
->>>>>>> 8fa723a4
       val allTriggers = (
            Seq(Trigger(functionApplication)) ++ actualPredicateTriggers)
 
