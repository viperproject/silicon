// This Source Code Form is subject to the terms of the Mozilla Public
// License, v. 2.0. If a copy of the MPL was not distributed with this
// file, You can obtain one at http://mozilla.org/MPL/2.0/.
//
// Copyright (c) 2011-2019 ETH Zurich.

package viper.silicon.supporters.functions

import com.typesafe.scalalogging.Logger
import viper.silver.ast
import viper.silver.ast.utility.Functions
import viper.silver.components.StatefulComponent
import viper.silver.verifier.errors.{ContractNotWellformed, FunctionNotWellformed, PostconditionViolated}
import viper.silicon.{Map, Stack, toMap}
import viper.silicon.interfaces.decider.ProverLike
import viper.silicon.interfaces._
import viper.silicon.state._
import viper.silicon.state.State.OldHeaps
import viper.silicon.state.terms._
import viper.silicon.state.terms.predef.`?s`
import viper.silicon.common.collections.immutable.InsertionOrderedSet
import viper.silicon.decider.Decider
import viper.silicon.rules.{consumer, evaluator, executionFlowController, producer}
import viper.silicon.supporters.PredicateData
import viper.silicon.verifier.{Verifier, VerifierComponent}
import viper.silicon.utils.{freshSnap, toSf}

import scala.annotation.unused

trait FunctionVerificationUnit[SO, SY, AX]
    extends VerifyingPreambleContributor[SO, SY, AX, ast.Function]

trait DefaultFunctionVerificationUnitProvider extends VerifierComponent { v: Verifier =>
  def logger: Logger
  def decider: Decider
  def symbolConverter: SymbolConverter

  private case class Phase1Data(sPre: State, bcsPre: Stack[Term], pcsPre: InsertionOrderedSet[Term])

  object functionsSupporter
      extends FunctionVerificationUnit[Sort, Decl, Term]
         with StatefulComponent {

    import producer._
    import consumer._
    import evaluator._

    @unused private var program: ast.Program = _
    /*private*/ var functionData: Map[ast.Function, FunctionData] = Map.empty
    private var emittedFunctionAxioms: Vector[Term] = Vector.empty
    private var freshVars: Vector[Var] = Vector.empty
    private var postConditionAxioms: Vector[Term] = Vector.empty

    private val expressionTranslator = {
      def resolutionFailureMessage(exp: ast.Positioned, data: FunctionData): String = (
          s"Could not resolve expression $exp (${exp.pos}) during the axiomatisation of "
        + s"function ${data.programFunction.name}. This typically happens if the expression is on "
        +  "an infeasible path, i.e. is dead code. The unresolved expression will be replaced by "
        +  "a fresh symbol, i.e. an arbitrary value.")

      new HeapAccessReplacingExpressionTranslator(
        symbolConverter, fresh, resolutionFailureMessage, (_, _) => false, reporter)
    }

    var predicateData: Map[ast.Predicate, PredicateData] = _

    def units = functionData.keys.toSeq

    /* Preamble contribution */

    /** Wrapper around `v.decider.fresh` that records the newly introduced variable, such that
      * these can later on (after the analysis and/or the verification phase) be declared to
      * the other verifiers.
      */
    private def fresh(id: String, sort: Sort): Var = {
      val x = v.decider.fresh(id, sort)
      freshVars = freshVars :+ x

      x
    }

    def analyze(program: ast.Program): Unit = {
      this.program = program

      val heights = Functions.heights(program, Verifier.config.alternativeFunctionVerificationOrder()).toSeq.sortBy(_._2).reverse

      functionData = toMap(
        heights.map { case (func, height) =>
          val quantifiedFields = InsertionOrderedSet(ast.utility.QuantifiedPermissions.quantifiedFields(func, program))
          val data = new FunctionData(func, height, quantifiedFields, program)(symbolConverter, expressionTranslator,
                                      identifierFactory, pred => predicateData(pred), Verifier.config,
                                      reporter)
          func -> data})

      /* TODO: FunctionData and HeapAccessReplacingExpressionTranslator depend
       *       on each other. Refactor s.t. this delayed assignment is no
       *       longer needed.
       */
      expressionTranslator.functionData = functionData
    }

    def emitAxiomsAfterAnalysis(): Unit = {
      /* No axioms need to be emitted before function verification starts */
    }

    /* Function supporter generates no sorts during program analysis */
    val sortsAfterAnalysis: Iterable[Sort] = Seq.empty
    def declareSortsAfterAnalysis(sink: ProverLike): Unit = ()

    private def generateFunctionSymbolsAfterAnalysis: Iterable[Either[String, Decl]] = (
         Seq(Left("Declaring symbols related to program functions (from program analysis)"))
      ++ functionData.values.flatMap(data =>
            Seq(data.function, data.limitedFunction, data.statelessFunction, data.preconditionFunction).map(FunctionDecl)
         ).map(Right(_))
    )

    def symbolsAfterAnalysis: Iterable[Decl] =
      (generateFunctionSymbolsAfterAnalysis collect { case Right(decl) => decl }) ++ Seq(ConstDecl(`?s`))

    def declareSymbolsAfterAnalysis(sink: ProverLike): Unit = {
      generateFunctionSymbolsAfterAnalysis foreach {
        case Left(comment) => sink.comment(comment)
        case Right(decl) => sink.declare(decl)
      }

      sink.comment("Snapshot variable to be used during function verification")
      sink.declare(ConstDecl(`?s`))

      /* The analysis phase should not have introduced any fresh (via decider.fresh)
       * variables. If it needs to, freshVars might need to be reset after the
       * analysis phase/before the verification phase.
       */
      assert(freshVars.isEmpty)
    }

    /* Function supporter generates no axioms during program analysis */
    val axiomsAfterAnalysis: Iterable[Term] = Seq.empty
    def emitAxiomsAfterAnalysis(sink: ProverLike): Unit = ()

    def getPostConditionAxioms() = this.postConditionAxioms

    /* Verification and subsequent preamble contribution */

    def verify(sInit: State, function: ast.Function): Seq[VerificationResult] = {
      val comment = ("-" * 10) + " FUNCTION " + function.name + ("-" * 10)
      logger.debug(s"\n\n$comment\n")
      decider.prover.comment(comment)

      openSymbExLogger(function)

      val data = functionData(function)
      data.formalArgs.values foreach (v => decider.prover.declare(ConstDecl(v)))
      decider.prover.declare(ConstDecl(data.formalResult))

      val res = Seq(handleFunction(sInit, function))
      symbExLog.closeMemberScope()
      res
    }

    private def handleFunction(sInit: State, function: ast.Function): VerificationResult = {
      val data = functionData(function)
      val s = sInit.copy(functionRecorder = ActualFunctionRecorder(data), conservingSnapshotGeneration = true)

      /* Phase 1: Check well-definedness of the specifications */
      checkSpecificationWelldefinedness(s, function) match {
        case (result1: FatalResult, _) =>
          data.verificationFailures = data.verificationFailures :+ result1

          result1

        case (result1, phase1data) =>
          emitAndRecordFunctionAxioms(data.limitedAxiom)
          emitAndRecordFunctionAxioms(data.triggerAxiom)
<<<<<<< HEAD
          emitFunctionAxiomsForFunctionVerification(data.postAxiomForFunctionVerification.toSeq: _*)
          emitFunctionAxiomsForMethodVerification(data.postAxiomForMethodVerification.toSeq: _*)
          emitFunctionAxiomsForFunctionVerification(data.postPreconditionPropagationAxiomForFunctionVerification: _*)
          emitFunctionAxiomsForMethodVerification(data.postPreconditionPropagationAxiomForMethodVerification: _*)
          this.postConditionAxioms = this.postConditionAxioms ++ data.postAxiomForMethodVerification.toSeq

          if (function.body.isEmpty) {

=======
          emitAndRecordFunctionAxioms(data.postAxiom.toSeq: _*)
          emitAndRecordFunctionAxioms(data.postPreconditionPropagationAxiom: _*)
          this.postConditionAxioms = this.postConditionAxioms ++ data.postAxiom.toSeq

          if (function.body.isEmpty) {
>>>>>>> 4cdc6b91
            result1
          } else {
            /* Phase 2: Verify the function's postcondition */
            val result2 = verify(function, phase1data)

            result2 match {
              case fatalResult: FatalResult =>
                data.verificationFailures = data.verificationFailures :+ fatalResult
              case _ =>
<<<<<<< HEAD
                emitFunctionAxiomsForFunctionVerification(data.definitionalAxiomForFunctionVerification.toSeq: _*)
                emitFunctionAxiomsForMethodVerification(data.definitionalAxiomForMethodVerification.toSeq: _*)
                emitFunctionAxiomsForFunctionVerification(data.bodyPreconditionPropagationAxiomForFunctionVerification: _*)
                emitFunctionAxiomsForMethodVerification(data.bodyPreconditionPropagationAxiomForMethodVerification: _*)
=======
                emitAndRecordFunctionAxioms(data.definitionalAxiom.toSeq: _*)
                emitAndRecordFunctionAxioms(data.bodyPreconditionPropagationAxiom: _*)
>>>>>>> 4cdc6b91
            }

            result1 && result2
          }
      }
    }

    private def checkSpecificationWelldefinedness(sInit: State, function: ast.Function)
                                                 : (VerificationResult, Seq[Phase1Data]) = {

      val comment = ("-" * 5) + " Well-definedness of specifications " + ("-" * 5)
      logger.debug(s"\n\n$comment\n")
      decider.prover.comment(comment)

      val data = functionData(function)
      val pres = function.pres
      val posts = function.posts
      val g = Store(data.formalArgs + (function.result -> data.formalResult))
      val s = sInit.copy(g = g, h = Heap(), oldHeaps = OldHeaps())

      var phase1Data: Seq[Phase1Data] = Vector.empty
      var recorders: Seq[FunctionRecorder] = Vector.empty

      val result = executionFlowController.locally(s, v)((s0, _) => {
        val preMark = decider.setPathConditionMark()
        produces(s0, toSf(`?s`), pres, ContractNotWellformed, v)((s1, _) => {
          val relevantPathConditionStack = decider.pcs.after(preMark)
          phase1Data :+= Phase1Data(s1, relevantPathConditionStack.branchConditions, relevantPathConditionStack.assumptions)
          // The postcondition must be produced with a fresh snapshot (different from `?s`) because
          // the postcondition's snapshot structure is most likely different than that of the
          // precondition
          produces(s1, freshSnap, posts, ContractNotWellformed, v)((s2, _) => {
            recorders :+= s2.functionRecorder
            Success()})})})

      data.advancePhase(recorders)

      (result, phase1Data)
    }

    private def verify(function: ast.Function, phase1data: Seq[Phase1Data])
                      : VerificationResult = {

      val comment = ("-" * 5) + " Verification of function body and postcondition " + ("-" * 5)
      logger.debug(s"\n\n$comment\n")
      decider.prover.comment(comment)

      val data = functionData(function)
      val posts = function.posts
      val body = function.body.get /* NOTE: Only non-abstract functions are expected! */
      val postconditionViolated = (offendingNode: ast.Exp) => PostconditionViolated(offendingNode, function)

      var recorders: Seq[FunctionRecorder] = Vector.empty

      val result = phase1data.foldLeft(Success(): VerificationResult) {
        case (fatalResult: FatalResult, _) => fatalResult
        case (intermediateResult, Phase1Data(sPre, bcsPre, pcsPre)) =>
          intermediateResult && executionFlowController.locally(sPre, v)((s1, _) => {
            decider.setCurrentBranchCondition(And(bcsPre))
            decider.assume(pcsPre)
            v.decider.prover.saturate(Verifier.config.proverSaturationTimeouts.afterContract)
            eval(s1, body, FunctionNotWellformed(function), v)((s2, tBody, _) => {
              decider.assume(data.formalResult === tBody)
              consumes(s2, posts, postconditionViolated, v)((s3, _, _) => {
                recorders :+= s3.functionRecorder
                Success()})})})}

      data.advancePhase(recorders)

      result
    }

    private def emitAndRecordFunctionAxioms(axiom: Term*): Unit = {
      axiom foreach decider.prover.assume
      emittedFunctionAxioms = emittedFunctionAxioms ++ axiom
    }

    private def emitFunctionAxiomsForFunctionVerification(axiom: Term*): Unit = {
      axiom foreach decider.prover.assume
    }

    private def emitFunctionAxiomsForMethodVerification(axiom: Term*): Unit = {
      emittedFunctionAxioms = emittedFunctionAxioms ++ axiom
    }

    private def generateFunctionSymbolsAfterVerification: Iterable[Either[String, Decl]] = {
      // TODO: It can currently happen that a pTaken macro (see QuantifiedChunkSupporter, def removePermissions)
      //       is recorded as a fresh macro before a snapshot map that is used in the macro definition (body)
      //       is recorded, which will yield a Z3 syntax error (undeclared symbol). To work around this,
      //       macros are declared last. This work-around shouldn't be necessary, though.
      val (macroDecls, otherDecls) =
        functionData.values.flatMap(_.getFreshSymbolsAcrossAllPhases).partition(_.isInstanceOf[MacroDecl])

      Seq(Left("Declaring symbols related to program functions (from verification)")) ++
        otherDecls.map(Right(_)) ++
        macroDecls.map(Right(_))
    }

    /* Function supporter generates no additional sorts during verification */
    val sortsAfterVerification: Iterable[Sort] = Seq.empty
    def declareSortsAfterVerification(sink: ProverLike): Unit = ()

    val symbolsAfterVerification: Iterable[Decl] =
      generateFunctionSymbolsAfterVerification collect { case Right(f) => f }

    def declareSymbolsAfterVerification(sink: ProverLike): Unit = {
      generateFunctionSymbolsAfterVerification foreach {
        case Left(comment) => sink.comment(comment)
        case Right(decl) => sink.declare(decl)
      }

      freshVars foreach (x => sink.declare(ConstDecl(x)))
    }

    val axiomsAfterVerification: Iterable[Term] = emittedFunctionAxioms

    def emitAxiomsAfterVerification(sink: ProverLike): Unit = {
      emittedFunctionAxioms foreach sink.assume
    }

    /* Lifetime */

    def start(): Unit = {}

    def reset(): Unit = {
      program = null
      functionData = Map.empty
      emittedFunctionAxioms = Vector.empty
      freshVars = Vector.empty
    }

    def stop(): Unit = {}
  }
}<|MERGE_RESOLUTION|>--- conflicted
+++ resolved
@@ -171,7 +171,6 @@
         case (result1, phase1data) =>
           emitAndRecordFunctionAxioms(data.limitedAxiom)
           emitAndRecordFunctionAxioms(data.triggerAxiom)
-<<<<<<< HEAD
           emitFunctionAxiomsForFunctionVerification(data.postAxiomForFunctionVerification.toSeq: _*)
           emitFunctionAxiomsForMethodVerification(data.postAxiomForMethodVerification.toSeq: _*)
           emitFunctionAxiomsForFunctionVerification(data.postPreconditionPropagationAxiomForFunctionVerification: _*)
@@ -179,14 +178,6 @@
           this.postConditionAxioms = this.postConditionAxioms ++ data.postAxiomForMethodVerification.toSeq
 
           if (function.body.isEmpty) {
-
-=======
-          emitAndRecordFunctionAxioms(data.postAxiom.toSeq: _*)
-          emitAndRecordFunctionAxioms(data.postPreconditionPropagationAxiom: _*)
-          this.postConditionAxioms = this.postConditionAxioms ++ data.postAxiom.toSeq
-
-          if (function.body.isEmpty) {
->>>>>>> 4cdc6b91
             result1
           } else {
             /* Phase 2: Verify the function's postcondition */
@@ -196,15 +187,10 @@
               case fatalResult: FatalResult =>
                 data.verificationFailures = data.verificationFailures :+ fatalResult
               case _ =>
-<<<<<<< HEAD
                 emitFunctionAxiomsForFunctionVerification(data.definitionalAxiomForFunctionVerification.toSeq: _*)
                 emitFunctionAxiomsForMethodVerification(data.definitionalAxiomForMethodVerification.toSeq: _*)
                 emitFunctionAxiomsForFunctionVerification(data.bodyPreconditionPropagationAxiomForFunctionVerification: _*)
                 emitFunctionAxiomsForMethodVerification(data.bodyPreconditionPropagationAxiomForMethodVerification: _*)
-=======
-                emitAndRecordFunctionAxioms(data.definitionalAxiom.toSeq: _*)
-                emitAndRecordFunctionAxioms(data.bodyPreconditionPropagationAxiom: _*)
->>>>>>> 4cdc6b91
             }
 
             result1 && result2
