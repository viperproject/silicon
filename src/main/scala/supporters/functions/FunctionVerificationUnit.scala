--- conflicted
+++ resolved
@@ -20,11 +20,7 @@
 import viper.silicon.state.terms.predef.`?s`
 import viper.silicon.common.collections.immutable.InsertionOrderedSet
 import viper.silicon.decider.Decider
-<<<<<<< HEAD
-import viper.silicon.logger.SymbExLogger
 import viper.silicon.resources.{FieldID, PredicateID}
-=======
->>>>>>> 2c417ef3
 import viper.silicon.rules.{consumer, evaluator, executionFlowController, producer}
 import viper.silicon.state.terms.sorts.{HeapSort, PredHeapSort}
 import viper.silicon.supporters.PredicateData
@@ -158,7 +154,6 @@
       data.formalArgs.values foreach (v => decider.prover.declare(ConstDecl(v)))
       decider.prover.declare(ConstDecl(data.formalResult))
 
-<<<<<<< HEAD
       val heap = if (Verifier.config.carbonQPs()) {
         val fieldChunks = sInit.program.fields.map(f => BasicCarbonChunk(FieldID, f, ZeroMask(), DummyHeap(HeapSort(symbolConverter.toSort(f.typ)))))
         val predChunks = sInit.program.predicates.map(p => BasicCarbonChunk(PredicateID, p, PredZeroMask(), DummyHeap(PredHeapSort)))
@@ -168,11 +163,7 @@
       }
 
       val res = Seq(handleFunction(sInit.copy(h = heap), function))
-      SymbExLogger.closeMemberScope()
-=======
-      val res = Seq(handleFunction(sInit, function))
       symbExLog.closeMemberScope()
->>>>>>> 2c417ef3
       res
     }
 
