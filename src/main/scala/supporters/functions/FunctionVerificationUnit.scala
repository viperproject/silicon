--- conflicted
+++ resolved
@@ -236,11 +236,7 @@
         case (localVar, t) => (localVar, (t, Option.when(evaluator.withExp)(LocalVarWithVersion(simplifyVariableName(t.id.name), localVar.typ)(localVar.pos, localVar.info, localVar.errT))))
       }
       val g = Store(argsStore + (function.result -> (data.formalResult, data.valFormalResultExp)))
-<<<<<<< HEAD
       val s = sInit.copy(g = g, h = v.heapSupporter.getEmptyHeap(sInit.program, v, false), oldHeaps = OldHeaps())
-=======
-      val s = sInit.copy(g = g, h = v.heapSupporter.getEmptyHeap(sInit.program), oldHeaps = OldHeaps())
->>>>>>> c8e18fee
 
       var phase1Data: Seq[Phase1Data] = Vector.empty
       var recorders: Seq[FunctionRecorder] = Vector.empty
