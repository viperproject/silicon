--- conflicted
+++ resolved
@@ -172,13 +172,8 @@
     }
 
     private def handleFunction(sInit: State, function: ast.Function): VerificationResult = {
-<<<<<<< HEAD
       val data = functionData(function.name)
-      val s = sInit.copy(functionRecorder = ActualFunctionRecorder(data),
-=======
-      val data = functionData(function)
       val s = sInit.copy(functionRecorder = ActualFunctionRecorder(Left(data)),
->>>>>>> 047b89f3
         conservingSnapshotGeneration = true,
         assertReadAccessOnly = !Verifier.config.respectFunctionPrePermAmounts())
 
