// This Source Code Form is subject to the terms of the Mozilla Public
// License, v. 2.0. If a copy of the MPL was not distributed with this
// file, You can obtain one at http://mozilla.org/MPL/2.0/.
//
// Copyright (c) 2011-2021 ETH Zurich.

package viper.silicon.supporters.functions

import com.typesafe.scalalogging.LazyLogging

import scala.annotation.unused
import viper.silver.ast
import viper.silicon.Map
import viper.silicon.rules.functionSupporter
import viper.silicon.state.{Identifier, SimpleIdentifier, SuffixedIdentifier, SymbolConverter}
import viper.silicon.state.terms._
import viper.silicon.supporters.ExpressionTranslator
<<<<<<< HEAD
import viper.silicon.utils.ast.extractPTypeFromExp
import viper.silver.parser.{PType, PUnknown}
=======
import viper.silver.ast.AnnotationInfo
>>>>>>> 46a35ffb
import viper.silver.reporter.{InternalWarningMessage, Reporter}

class HeapAccessReplacingExpressionTranslator(symbolConverter: SymbolConverter,
                                              fresh: (String, Sort, PType) => Var,
                                              resolutionFailureMessage: (ast.Positioned, FunctionData) => String,
                                              stopOnResolutionFailure: (ast.Positioned, FunctionData) => Boolean,
                                              reporter: Reporter)
    extends ExpressionTranslator
       with LazyLogging {

  protected var program: ast.Program = _
  @unused private var func: ast.Function = _
  private var data: FunctionData = _
  private var ignoreAccessPredicates = false
  private var failed = false

  var functionData: Map[ast.Function, FunctionData] = _

  def translate(program: ast.Program,
                func: ast.Function,
                data: FunctionData)
               : Option[Term] = {

    this.func = func
    this.program = program
    this.data = data
    this.failed = false

    val result = func.body map translate

    if (failed) None else result
  }

  private def translate(exp: ast.Exp): Term = {
    /* Attention: This method is reentrant (via private translate) */
    translate(symbolConverter.toSort _)(exp)
  }

  def translatePostcondition(program: ast.Program,
                             posts: Seq[ast.Exp],
                             data: FunctionData)
                            : Seq[Term] = {

    this.program = program
    this.data = data
    this.failed = false

    posts.map(p => translate(symbolConverter.toSort _)(p.whenInhaling))
  }

  def translatePrecondition(program: ast.Program,
                            pres: Seq[ast.Exp],
                            data: FunctionData)
                           : Seq[Term] = {

    this.program = program
    this.data = data
    this.ignoreAccessPredicates = true
    this.failed = false

    pres.map(p => translate(symbolConverter.toSort _)(p.whenExhaling))
  }

  /* Attention: Expects some fields, e.g., `program` and `locToSnap`, to be
   * set, depending on which kind of translation is performed.
   * See public `translate` methods.
   */
  override protected def translate(toSort: ast.Type => Sort)
                                  (e: ast.Exp)
                                  : Term =

    e match {
      case _: ast.AccessPredicate | _: ast.MagicWand if ignoreAccessPredicates => True
      case q: ast.Forall if !q.isPure && ignoreAccessPredicates => True

      case _: ast.Result => data.formalResult

      case v: ast.AbstractLocalVar =>
        data.formalArgs.get(v) match {
          case Some(t) => t
          case None => Var(Identifier(v.name), toSort(v.typ), false)
        }

      case eQuant: ast.QuantifiedExp =>
        /* Local variables that are not parameters of the function itself, i.e. quantified
         * and let-bound variables, are translated as-is, e.g. 'x' will be translated to 'x',
         * not to some 'x@i'. If a local variable occurs in a term that was recorded during
         * the well-definedness checking & verification of a function, e.g. a mapping such as
         * 'e.f |-> lookup(...)' from field access to snapshot, the recorded term potentially
         * contains occurrences of such local variables. However, recorded terms contain
         * occurrences where the local variables *are* suffixed, i.e. of the form 'x@i'.
         * Hence, the body of a quantifier is processed after being translated, and each
         * occurrence of 'x@i' is replaced by 'x', for all variables 'x@i' where the prefix
         * 'x' is bound by the surrounding quantifier.
         */
        val tQuant = super.translate(symbolConverter.toSort)(eQuant).asInstanceOf[Quantification]
        val names = tQuant.vars.map(_.id.name)

        tQuant.transform({ case v: Var =>
          v.id match {
            case sid: SuffixedIdentifier if names.contains(sid.prefix.name) =>
              Var(SimpleIdentifier(sid.prefix.name), v.sort, false)
            case _ => v
          }
        })()

      case loc: ast.LocationAccess => getOrFail(data.locToSnap, loc, toSort(loc.typ), extractPTypeFromExp(loc))
      case ast.Unfolding(_, eIn) => translate(toSort)(eIn)
      case ast.Applying(_, eIn) => translate(toSort)(eIn)

      case eFApp: ast.FuncApp =>
        val silverFunc = program.findFunction(eFApp.funcname)
        val funcAnn = silverFunc.info.getUniqueInfo[AnnotationInfo]
        val fun = funcAnn match {
          case Some(a) if a.values.contains("opaque") =>
            val funcAppAnn = eFApp.info.getUniqueInfo[AnnotationInfo]
            funcAppAnn match {
              case Some(a) if a.values.contains("reveal") => symbolConverter.toFunction(silverFunc)
              case _ => functionSupporter.limitedVersion(symbolConverter.toFunction(silverFunc))
            }
          case _ => symbolConverter.toFunction(silverFunc)
        }
        val args = eFApp.args map (arg => translate(arg))
        val snap = getOrFail(data.fappToSnap, eFApp, sorts.Snap, PUnknown()())
        val fapp = App(fun, snap +: args)

        val callerHeight = data.height
        val calleeHeight = functionData(eFApp.func(program)).height

        if (callerHeight < calleeHeight)
          fapp
        else
          fapp.copy(applicable = functionSupporter.limitedVersion(fun))

      case _ => super.translate(symbolConverter.toSort)(e)
    }

  def getOrFail[K <: ast.Positioned](map: Map[K, Term], key: K, sort: Sort, pType: PType): Term =
    map.get(key) match {
      case Some(s) =>
        s.convert(sort)
      case None =>
        if (!failed && data.verificationFailures.isEmpty) {
          val msg = resolutionFailureMessage(key, data)

          reporter report InternalWarningMessage(msg)
          logger warn msg
        }

        failed = failed || stopOnResolutionFailure(key, data)

        /* TODO: Fresh symbol $unresolved must be a function of all currently quantified variables,
         *       including the formal arguments of a function, if the unresolved expression is from
         *       a function body.
         */
        fresh("$unresolved", sort, pType)
    }
}<|MERGE_RESOLUTION|>--- conflicted
+++ resolved
@@ -15,12 +15,9 @@
 import viper.silicon.state.{Identifier, SimpleIdentifier, SuffixedIdentifier, SymbolConverter}
 import viper.silicon.state.terms._
 import viper.silicon.supporters.ExpressionTranslator
-<<<<<<< HEAD
 import viper.silicon.utils.ast.extractPTypeFromExp
 import viper.silver.parser.{PType, PUnknown}
-=======
 import viper.silver.ast.AnnotationInfo
->>>>>>> 46a35ffb
 import viper.silver.reporter.{InternalWarningMessage, Reporter}
 
 class HeapAccessReplacingExpressionTranslator(symbolConverter: SymbolConverter,
@@ -144,7 +141,7 @@
           case _ => symbolConverter.toFunction(silverFunc)
         }
         val args = eFApp.args map (arg => translate(arg))
-        val snap = getOrFail(data.fappToSnap, eFApp, sorts.Snap, PUnknown()())
+        val snap = getOrFail(data.fappToSnap, eFApp, sorts.Snap, PUnknown())
         val fapp = App(fun, snap +: args)
 
         val callerHeight = data.height
