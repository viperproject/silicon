--- conflicted
+++ resolved
@@ -153,25 +153,7 @@
   def axiomsAfterAnalysis: Iterable[Term] = collectedAxioms
 
   def emitAxiomsAfterAnalysis(sink: ProverLike): Unit = {
-<<<<<<< HEAD
     sink.assumeAxioms(collectedAxioms, "Axioms from builtin domains contributor")
-  }
-
-  def updateGlobalStateAfterAnalysis(): Unit = { /* Nothing to contribute*/ }
-}
-
-class BuiltinDomainAwareSymbolConverter(sourceDomainName: String,
-                                        targetSortFactory: Iterable[Sort] => Sort)
-    extends DefaultSymbolConverter {
-
-  override def toSort(typ: ast.Type): Sort = typ match {
-    case dt: ast.DomainType if dt.domainName == sourceDomainName =>
-      targetSortFactory(dt.typVarsMap.values map toSort)
-    case other =>
-      super.toSort(other)
-=======
-    axiomsAfterAnalysis foreach (ax => sink.assume(ax))
->>>>>>> 46a35ffb
   }
 
   /* Utility */
