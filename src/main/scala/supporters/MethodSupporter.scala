// This Source Code Form is subject to the terms of the Mozilla Public
// License, v. 2.0. If a copy of the MPL was not distributed with this
// file, You can obtain one at http://mozilla.org/MPL/2.0/.
//
// Copyright (c) 2011-2019 ETH Zurich.

package viper.silicon.supporters

import com.typesafe.scalalogging.Logger
import viper.silver.ast
import viper.silver.components.StatefulComponent
import viper.silver.verifier.errors._
import viper.silicon.interfaces._
import viper.silicon.decider.Decider
import viper.silicon.logger.records.data.WellformednessCheckRecord
import viper.silicon.rules.{consumer, executionFlowController, executor, producer}
import viper.silicon.state.{State, Store}
import viper.silicon.state.State.OldHeaps
import viper.silicon.verifier.{Verifier, VerifierComponent}
import viper.silicon.utils.freshSnap
import viper.silver.reporter.AnnotationWarning
import viper.silicon.{Map, toMap}

/* TODO: Consider changing the DefaultMethodVerificationUnitProvider into a SymbolicExecutionRule */

trait MethodVerificationUnit extends VerificationUnit[ast.Method]

trait DefaultMethodVerificationUnitProvider extends VerifierComponent { v: Verifier =>
  def logger: Logger
  def decider: Decider

  object methodSupporter extends MethodVerificationUnit with StatefulComponent {
    import executor._
    import producer._
    import consumer._

    private var _units: Seq[ast.Method] = _

    def analyze(program: ast.Program): Unit = {
      _units = program.methods
    }

    def units = _units

    def verify(sInit: State, method: ast.Method): Seq[VerificationResult] = {
      logger.debug("\n\n" + "-" * 10 + " METHOD " + method.name + "-" * 10 + "\n")
      decider.prover.comment("%s %s %s".format("-" * 10, method.name, "-" * 10))

      val proverOptions: Map[String, String] = AnnotationSupporter.getProverConfigArgs(method, reporter)
      v.decider.setProverOptions(proverOptions)

      openSymbExLogger(method)

      val pres = method.pres
      val posts = method.posts

      val body = method.bodyOrAssumeFalse.toCfg()
        /* TODO: Might be worth special-casing on methods with empty bodies */

      val postViolated = (offendingNode: ast.Exp) => PostconditionViolated(offendingNode, method)

      val ins = method.formalArgs.map(_.localVar)
      val outs = method.formalReturns.map(_.localVar)

      val g = Store(   ins.map(x => (x, decider.fresh(x)))
                    ++ outs.map(x => (x, decider.fresh(x)))
                    ++ method.scopedDecls.collect { case l: ast.LocalVarDecl => l }.map(_.localVar).map(x => (x, decider.fresh(x))))

      val s = sInit.copy(g = g,
<<<<<<< HEAD
                         h = v.heapSupporter.getEmptyHeap(sInit.program, v),
=======
                         h = v.heapSupporter.getEmptyHeap(sInit.program),
>>>>>>> c8e18fee
                         oldHeaps = OldHeaps(),
                         methodCfg = body)

      if (Verifier.config.printMethodCFGs()) {
        viper.silicon.common.io.toFile(
          body.toDot,
          new java.io.File(s"${Verifier.config.tempDirectory()}/${method.name}.dot"))
      }

      errorsReportedSoFar.set(0)
      val result =
        /* Combined the well-formedness check and the execution of the body, which are two separate
         * rules in Smans' paper.
         */
        executionFlowController.locally(s, v)((s1, v1) => {
          produces(s1, freshSnap, pres, ContractNotWellformed, v1)((s2, v2) => {
            v2.decider.prover.saturate(Verifier.config.proverSaturationTimeouts.afterContract)
            val s2a = s2.copy(oldHeaps = s2.oldHeaps + (Verifier.PRE_STATE_LABEL -> s2.h))
            (  executionFlowController.locally(s2a, v2)((s3, v3) => {
<<<<<<< HEAD
                  val s4 = s3.copy(h = v3.heapSupporter.getEmptyHeap(s3.program, v))
=======
                  val s4 = s3.copy(h = v3.heapSupporter.getEmptyHeap(s3.program))
>>>>>>> c8e18fee
                  val impLog = new WellformednessCheckRecord(posts, s, v.decider.pcs)
                  val sepIdentifier = symbExLog.openScope(impLog)
                  produces(s4, freshSnap, posts, ContractNotWellformed, v3)((_, _) => {
                    symbExLog.closeScope(sepIdentifier)
                    Success()})})
            && {
               executionFlowController.locally(s2a, v2)((s3, v3) =>  {
                  exec(s3, body, v3)((s4, v4) =>
                    consumes(s4, posts, false, postViolated, v4)((_, _, _) =>
                      Success()))}) }  )})})

      v.decider.resetProverOptions()

      symbExLog.closeMemberScope()
      Seq(result)
    }

    /* Lifetime */

    def start(): Unit = {}

    def reset(): Unit = {
      _units = Seq.empty
    }

    def stop(): Unit = {}
  }
}<|MERGE_RESOLUTION|>--- conflicted
+++ resolved
@@ -18,8 +18,7 @@
 import viper.silicon.state.State.OldHeaps
 import viper.silicon.verifier.{Verifier, VerifierComponent}
 import viper.silicon.utils.freshSnap
-import viper.silver.reporter.AnnotationWarning
-import viper.silicon.{Map, toMap}
+import viper.silicon.Map
 
 /* TODO: Consider changing the DefaultMethodVerificationUnitProvider into a SymbolicExecutionRule */
 
@@ -67,11 +66,7 @@
                     ++ method.scopedDecls.collect { case l: ast.LocalVarDecl => l }.map(_.localVar).map(x => (x, decider.fresh(x))))
 
       val s = sInit.copy(g = g,
-<<<<<<< HEAD
                          h = v.heapSupporter.getEmptyHeap(sInit.program, v),
-=======
-                         h = v.heapSupporter.getEmptyHeap(sInit.program),
->>>>>>> c8e18fee
                          oldHeaps = OldHeaps(),
                          methodCfg = body)
 
@@ -91,11 +86,7 @@
             v2.decider.prover.saturate(Verifier.config.proverSaturationTimeouts.afterContract)
             val s2a = s2.copy(oldHeaps = s2.oldHeaps + (Verifier.PRE_STATE_LABEL -> s2.h))
             (  executionFlowController.locally(s2a, v2)((s3, v3) => {
-<<<<<<< HEAD
                   val s4 = s3.copy(h = v3.heapSupporter.getEmptyHeap(s3.program, v))
-=======
-                  val s4 = s3.copy(h = v3.heapSupporter.getEmptyHeap(s3.program))
->>>>>>> c8e18fee
                   val impLog = new WellformednessCheckRecord(posts, s, v.decider.pcs)
                   val sepIdentifier = symbExLog.openScope(impLog)
                   produces(s4, freshSnap, posts, ContractNotWellformed, v3)((_, _) => {
