--- conflicted
+++ resolved
@@ -120,7 +120,6 @@
                   val sepIdentifier = symbExLog.openScope(impLog)
                   produces(s4, freshSnap, posts, ContractNotWellformed, v3)((_, _) => {
                     symbExLog.closeScope(sepIdentifier)
-<<<<<<< HEAD
                     Success()
                   })
                 })
@@ -136,7 +135,7 @@
                       )
                     }
                   } else {
-                    consumes(s4, posts, postViolated, v4)((_, _, _) =>
+                    consumes(s4, posts, false, postViolated, v4)((_, _, _) =>
                       Success())
                   }
                 }
@@ -191,14 +190,6 @@
       } else {
         Seq(result)
       }
-=======
-                    Success()})})
-            && {
-               executionFlowController.locally(s2a, v2)((s3, v3) =>  {
-                  exec(s3, body, v3)((s4, v4) =>
-                    consumes(s4, posts, false, postViolated, v4)((_, _, _) =>
-                      Success()))}) }  )})})
->>>>>>> 69bd824a
 
       v.decider.resetProverOptions()
       symbExLog.closeMemberScope()
