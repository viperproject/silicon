--- conflicted
+++ resolved
@@ -11,13 +11,9 @@
 import silver.ast
 import silver.verifier.errors.{IfFailed, InhaleFailed, LoopInvariantNotPreserved,
     LoopInvariantNotEstablished, WhileFailed, AssignmentFailed, ExhaleFailed, PreconditionInCallFalse, FoldFailed,
-<<<<<<< HEAD
-    UnfoldFailed, AssertFailed, CallFailed}
-import silver.verifier.reasons.{NegativePermission, ReceiverNull, AssertionFalse, InsufficientPermission}
-=======
     UnfoldFailed, AssertFailed, PackageFailed, ApplyFailed, LetWandFailed, CallFailed}
-import silver.verifier.reasons.{NegativePermission, ReceiverNull, AssertionFalse, NamedMagicWandChunkNotFound}
->>>>>>> 143063cc
+import silver.verifier.reasons.{NegativePermission, ReceiverNull, AssertionFalse, InsufficientPermission,
+    NamedMagicWandChunkNotFound}
 import interfaces.{Executor, Evaluator, Producer, Consumer, VerificationResult, Failure, Success}
 import interfaces.decider.Decider
 import interfaces.state.{Store, Heap, PathConditions, State, StateFactory, StateFormatter, HeapCompressor, Chunk}
@@ -25,12 +21,8 @@
 import state.terms._
 import state.{MagicWandChunk, FieldChunkIdentifier, DirectFieldChunk, SymbolConvert, DirectChunk, DefaultContext}
 import state.terms.perms.IsNonNegative
-<<<<<<< HEAD
-import supporters.{Brancher, PredicateSupporter}
+import supporters.{LetHandler, Brancher, PredicateSupporter, MagicWandSupporter}
 import supporters.qps.QuantifiedChunkSupporter
-=======
-import supporters.{LetHandler, Brancher, PredicateSupporter, MagicWandSupporter}
->>>>>>> 143063cc
 
 trait DefaultExecutor[ST <: Store[ST],
                       H <: Heap[H],
@@ -38,14 +30,6 @@
                       S <: State[ST, H, S]]
     extends Executor[ST, H, S, DefaultContext[H]]
     { this: Logging with Evaluator[ST, H, S, DefaultContext[H]]
-<<<<<<< HEAD
-                    with Consumer[DirectChunk, ST, H, S, DefaultContext[H]]
-                    with Producer[ST, H, S, DefaultContext[H]]
-                    with PredicateSupporter[ST, H, PC, S]
-                    with Brancher[ST, H, S, DefaultContext[H]] =>
-
-  private type C = DefaultContext[H]
-=======
                     with Consumer[Chunk, ST, H, S, DefaultContext[H]]
                     with Producer[ST, H, S, DefaultContext[H]]
                     with PredicateSupporter[ST, H, PC, S]
@@ -56,7 +40,6 @@
   private type C = DefaultContext[H]
 
   protected implicit val manifestH: Manifest[H]
->>>>>>> 143063cc
 
   protected val decider: Decider[ST, H, PC, S, C]
   import decider.{fresh, assume, inScope}
@@ -210,6 +193,10 @@
     val executed = stmt match {
       case silver.ast.Seqn(stmts) =>
         execs(σ, stmts, c)(Q)
+        
+      case label @ silver.ast.Label(name) =>
+        val c1 = c.copy(oldHeaps = c.oldHeaps + (name -> σ.h))
+        Q(σ, c1)
 
       case ass @ ast.LocalVarAssign(v, rhs) =>
         v.typ match {
@@ -376,11 +363,6 @@
                 case false =>
                   Failure[ST, H, S](pve dueTo NegativePermission(ePerm))}))
 
-<<<<<<< HEAD
-      case label @ silver.ast.Label(name) =>
-        val c1 = c.copy(oldHeaps = c.oldHeaps + (name -> σ.h))
-        Q(σ, c1)
-=======
       case pckg @ ast.Package(wand) =>
         val pve = PackageFailed(pckg)
         val c0 = c.copy(reserveHeaps = H() :: σ.h :: Nil,
@@ -433,7 +415,6 @@
 
           case _ => sys.error(s"Expected a magic wand, but found node $e")}
 
->>>>>>> 143063cc
 
       /* These cases should not occur when working with the CFG-representation of the program. */
       case   _: silver.ast.Goto
