--- conflicted
+++ resolved
@@ -775,21 +775,16 @@
       sys.error(s"Unexpected combination: $other")
   }
 
-<<<<<<< HEAD
   validateOpt(counterexample, enableMoreCompleteExhale, carbonQPs) {
-    case (Some(_), Some(false), Some(false)) => Left(  s"Option ${counterexample.name} requires setting "
-=======
+    case (Some(_), Some(false), Some(false)) => Left(s"Option ${counterexample.name} requires setting "
+                                                   + s"flag ${enableMoreCompleteExhale.name}")
+    case _ => Right(())
+  }
+
   validateOpt(assertionMode, parallelizeBranches) {
     case (Some(AssertionMode.SoftConstraints), Some(true)) =>
       Left(s"Assertion mode SoftConstraints is not supported in combination with ${parallelizeBranches.name}")
     case _ => Right()
-  }
-
-  validateOpt(counterexample, enableMoreCompleteExhale) {
-    case (Some(_), Some(false)) => Left(  s"Option ${counterexample.name} requires setting "
->>>>>>> 3f8bd55d
-                                        + s"flag ${enableMoreCompleteExhale.name}")
-    case _ => Right(())
   }
 
   validateFileOpt(logConfig)
