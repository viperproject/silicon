--- conflicted
+++ resolved
@@ -768,15 +768,9 @@
     case other =>
       sys.error(s"Unexpected combination: $other")
   }
-<<<<<<< HEAD
-  
+
   validateOpt(counterexample, enableMoreCompleteExhale, carbonQPs) {
     case (Some(_), Some(false), Some(false)) => Left(  s"Option ${counterexample.name} requires setting "
-=======
-
-  validateOpt(counterexample, enableMoreCompleteExhale) {
-    case (Some(_), Some(false)) => Left(  s"Option ${counterexample.name} requires setting "
->>>>>>> 2c417ef3
                                         + s"flag ${enableMoreCompleteExhale.name}")
     case _ => Right(())
   }
