--- conflicted
+++ resolved
@@ -81,11 +81,7 @@
           val roundLog = new CommentRecord("Round " + fixedPointRound, s, v.decider.pcs)
           val roundSepIdentifier = v.symbExLog.openScope(roundLog)
 
-<<<<<<< HEAD
-          val (_functionRecorder, _mergedChunks, _, snapEqs) = singleMerge(functionRecorder, s, destChunks, newChunks, v)
-=======
-          val (_functionRecorder, _mergedChunks, _, snapEqs) = singleMerge(functionRecorder, destChunks, newChunks, s.functionRecorderQuantifiedVariables().map(_._1), v)
->>>>>>> 74722a8e
+          val (_functionRecorder, _mergedChunks, _, snapEqs) = singleMerge(functionRecorder, s, destChunks, newChunks, s.functionRecorderQuantifiedVariables().map(_._1), v)
 
           snapEqs foreach (t => v.decider.assume(t, Option.when(withExp)(DebugExp.createInstance("Snapshot Equations", true))))
 
@@ -137,11 +133,7 @@
   def merge(fr1: FunctionRecorder, s: State, h: Heap, newH: Heap, v: Verifier): (FunctionRecorder, Heap) = {
     val mergeLog = new CommentRecord("Merge", null, v.decider.pcs)
     val sepIdentifier = v.symbExLog.openScope(mergeLog)
-<<<<<<< HEAD
-    val (fr2, mergedChunks, newlyAddedChunks, snapEqs) = singleMerge(fr1, s, h.values.toSeq, newH.values.toSeq, v)
-=======
-    val (fr2, mergedChunks, newlyAddedChunks, snapEqs) = singleMerge(fr1, h.values.toSeq, newH.values.toSeq, s.functionRecorderQuantifiedVariables().map(_._1), v)
->>>>>>> 74722a8e
+    val (fr2, mergedChunks, newlyAddedChunks, snapEqs) = singleMerge(fr1, s, h.values.toSeq, newH.values.toSeq, s.functionRecorderQuantifiedVariables().map(_._1), v)
 
     v.decider.assume(snapEqs, Option.when(withExp)(DebugExp.createInstance("Snapshot", isInternal_ = true)), enforceAssumption = false)
 
@@ -185,11 +177,7 @@
 
       findMatchingChunk(accMergedChunks, nextChunk, v) match {
         case Some(ch) =>
-<<<<<<< HEAD
-          mergeChunks(fr1, s, ch, nextChunk, v) match {
-=======
-          mergeChunks(fr1, ch, nextChunk, qvars, v) match {
->>>>>>> 74722a8e
+          mergeChunks(fr1, s, ch, nextChunk, qvars, v) match {
             case Some((fr2, newChunk, snapEq)) =>
               //v.decider.prover.comment(s"accMergedChunks: ${newChunk +: accMergedChunks.filterNot(_ == ch)}")
               (fr2, newChunk +: accMergedChunks.filterNot(_ == ch), newChunk +: accNewChunks, accSnapEqs ++ snapEq)
@@ -217,7 +205,6 @@
 
   // Merges two chunks that are aliases (i.e. that have the same id and the args are proven to be equal)
   // and returns the merged chunk or None, if the chunks could not be merged
-<<<<<<< HEAD
   private def mergeChunks(fr1: FunctionRecorder, s: State, chunk1: Chunk, chunk2: Chunk, v: Verifier): Option[(FunctionRecorder, Chunk, Seq[Term])] = (chunk1, chunk2) match {
     case (BasicChunk(rid1, id1, args1, args1Exp, snap1, perm1, perm1Exp, tag1), BasicChunk(_, _, _, _, snap2, perm2, perm2Exp, _)) =>
       val (fr2, combinedSnap, snapEq) = combineSnapshots(fr1, snap1, snap2, perm1, perm2, v)
@@ -277,32 +264,6 @@
         case MagicWandID => Some(fr3, QuantifiedMagicWandChunk(MagicWandIdentifier(resource.asInstanceOf[MagicWandStructure], s.program), l.quantifiedVars, l.quantifiedVarExps, sm, l.orgCondition, True,
           condExp, permSum, permSumExp, combinedInvs, combinedRecvr, combinedRecvrExp, l.tag, combinedHints), valueDefinitions)
       }
-=======
-  private def mergeChunks(fr1: FunctionRecorder, chunk1: Chunk, chunk2: Chunk, qvars: Seq[Var], v: Verifier): Option[(FunctionRecorder, Chunk, Term)] = (chunk1, chunk2) match {
-    case (BasicChunk(rid1, id1, args1, args1Exp, snap1, snap1Exp, perm1, perm1Exp), BasicChunk(_, _, _, _, snap2, _, perm2, perm2Exp)) =>
-      val (fr2, combinedSnap, snapEq) = combineSnapshots(fr1, snap1, snap2, perm1, perm2, qvars, v)
-
-      Some(fr2, BasicChunk(rid1, id1, args1, args1Exp, combinedSnap, snap1Exp, PermPlus(perm1, perm2), perm1Exp.map(p1 => ast.PermAdd(p1, perm2Exp.get)())), snapEq)
-    case (l@QuantifiedFieldChunk(id1, fvf1, condition1, condition1Exp,  perm1, perm1Exp, invs1, singletonRcvr1, singletonRcvr1Exp, hints1),
-          r@QuantifiedFieldChunk(_, fvf2, _, _, perm2, perm2Exp, _, _, _, hints2)) =>
-      assert(l.quantifiedVars == Seq(`?r`))
-      assert(r.quantifiedVars == Seq(`?r`))
-      // We need to use l.perm/r.perm here instead of perm1 and perm2 since the permission amount might be dependent on the condition/domain
-      val (fr2, combinedSnap, snapEq) = quantifiedChunkSupporter.combineFieldSnapshotMaps(fr1, id1.name, qvars, fvf1, fvf2, l.perm, r.perm, v)
-      val permSum = PermPlus(perm1, perm2)
-      val permSumExp = perm1Exp.map(p1 => ast.PermAdd(p1, perm2Exp.get)())
-      val bestHints = if (hints1.nonEmpty) hints1 else hints2
-      Some(fr2, QuantifiedFieldChunk(id1, combinedSnap, condition1, condition1Exp, permSum, permSumExp, invs1, singletonRcvr1, singletonRcvr1Exp, bestHints), snapEq)
-    case (l@QuantifiedPredicateChunk(id1, qVars1, qVars1Exp, psf1, _, _, perm1, perm1Exp, _, _, _, _),
-          r@QuantifiedPredicateChunk(_, qVars2, qVars2Exp, psf2, condition2, condition2Exp, perm2, perm2Exp, invs2, singletonArgs2, singletonArgs2Exp, hints2)) =>
-      val (fr2, combinedSnap, snapEq) = quantifiedChunkSupporter.combinePredicateSnapshotMaps(fr1, id1.name, qVars2, qvars, psf1, psf2, l.perm.replace(qVars1, qVars2), r.perm, v)
-
-      val permSum = PermPlus(perm1.replace(qVars1, qVars2), perm2)
-      val permSumExp = perm1Exp.map(p1 => ast.PermAdd(p1.replace(qVars1Exp.get.zip(qVars2Exp.get).toMap), perm2Exp.get)())
-      Some(fr2, QuantifiedPredicateChunk(id1, qVars2, qVars2Exp, combinedSnap, condition2, condition2Exp, permSum, permSumExp, invs2, singletonArgs2, singletonArgs2Exp, hints2), snapEq)
-    case _ =>
-      None
->>>>>>> 74722a8e
   }
 
   /** Merge the snapshots of two chunks that denote the same location, i.e. whose ids and arguments
@@ -377,7 +338,6 @@
           forall r: Ref :: {inv(r)} perm(x.f) <= write
            */
           for (chunk <- fieldChunks) {
-<<<<<<< HEAD
               val triggers = if (chunk.invs.isDefined) {
                 val chunkReceivers = chunk.invs.get.qvarsToInversesOf(chunk.quantifiedVars).flatMap(_.values)
                 // chunk.invs.get.qvarsToInverses.values.map(i => App(i, chunk.invs.get.additionalArguments ++ chunk.quantifiedVars))
@@ -385,20 +345,6 @@
               } else {
                 Seq()
               }
-=======
-            if (chunk.singletonRcvr.isDefined){
-              val debugExp = if (withExp) {
-                val (debugHeapName, debugLabel) = v.getDebugOldLabel(sn, ast.NoPosition)
-                val permExp = ast.DebugLabelledOld(ast.CurrentPerm(ast.FieldAccess(chunk.singletonRcvrExp.get, field)())(), debugLabel)()
-                sf = sf.copy(oldHeaps = sf.oldHeaps + (debugHeapName -> sf.h))
-                val exp = ast.PermLeCmp(permExp, ast.FullPerm()())()
-                Some(DebugExp.createInstance(exp, exp))
-              } else { None }
-              v.decider.assume(PermAtMost(PermLookup(field.name, pmDef.pm, chunk.singletonRcvr.get), FullPerm), debugExp)
-            } else {
-              val chunkReceivers = chunk.invs.get.inverses.map(i => App(i, chunk.invs.get.additionalArguments ++ chunk.quantifiedVars))
-              val triggers = chunkReceivers.map(r => Trigger(r)).toSeq
->>>>>>> 74722a8e
               val currentPermAmount = PermLookup(field.name, pmDef.pm, chunk.quantifiedVars.head)
               v.decider.prover.comment(s"Assume upper permission bound for field ${field.name}")
               val debugExp = if (withExp) {
@@ -422,12 +368,8 @@
               })
             }
         }
-<<<<<<< HEAD
+
         sn
-=======
-
-        sf
->>>>>>> 74722a8e
       }
     }
   }
