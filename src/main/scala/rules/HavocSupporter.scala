// This Source Code Form is subject to the terms of the Mozilla Public
// License, v. 2.0. If a copy of the MPL was not distributed with this
// file, You can obtain one at http://mozilla.org/MPL/2.0/.
//
// Copyright (c) 2011-2022 ETH Zurich.

package viper.silicon.rules

import viper.silicon.debugger.DebugExp
import viper.silicon.Map
import viper.silicon.interfaces.VerificationResult
import viper.silicon.interfaces.state.{Chunk, NonQuantifiedChunk}
import viper.silicon.rules.evaluator.{eval, evalQuantified, evals}
import viper.silicon.rules.quantifiedChunkSupporter.freshSnapshotMap
import viper.silicon.state._
import viper.silicon.state.terms._
import viper.silicon.state.terms.predef.{`?r`, `?s`}
import viper.silicon.utils.freshSnap
import viper.silicon.verifier.Verifier
import viper.silver.ast
import viper.silver.verifier.errors.{HavocallFailed, QuasihavocFailed}
import viper.silver.verifier.reasons.QuasihavocallNotInjective

object havocSupporter extends SymbolicExecutionRules {

  // This type contains data that is needed to calculate condition guarding whether we
  // should replace the snapshot. Different data is needed for `havoc` and `havocall`.
  // For more information, see `replacementCond`.
  sealed trait HavocHelperData
  case class HavocallData(inverseFunctions: InverseFunctions, codomainQVars: Seq[Var], imagesOfCodomain: Seq[Term]) extends HavocHelperData
  case class HavocOneData(args: Seq[Term]) extends HavocHelperData

  /** Execute the statement `havoc c ==> R`, where c is a conditional expression and
    * R is any non-quantified resource (field, predicate, or wand).
    *
    * Evaluates the necessary expressions, then calls necessary helper function depending
    * on if our heap contains quantified or non-quantified permissions.
    */
  def execHavoc(havoc: ast.Quasihavoc,
                v: Verifier,
                s: State)
                (Q: (State, Verifier) => VerificationResult)
               : VerificationResult = {

    val pve = QuasihavocFailed(havoc)

    // If there is no havoc condition, use True as the condition
    val lhsExpr = havoc.lhs.getOrElse(ast.TrueLit()(havoc.pos))

    eval(s, lhsExpr, pve, v)((s0, lhsTerm, _, v0) => {
      evals(s0, resourceArgs(s0, havoc.exp), _ => pve, v0)((s1, tRcvrs, _, v1) => {
        val resource = havoc.exp.res(s1.program)

        // Call the havoc helper function, which returns a new set of chunks, some of
        // which may be havocked. Since we are executing a Havoc statement, we wrap
        // the HavocHelperData inside of a HavocOneData case (as opposed to HavocAllData).
        val newChunks =
          if (usesQPChunks(s1, resource))
            havocQuantifiedResource(s1, lhsTerm, resource, HavocOneData(tRcvrs), v1)
          else
            havocNonQuantifiedResource(s1, lhsTerm, resource, HavocOneData(tRcvrs), v1)

        Q(s1.copy(h = Heap(newChunks)), v1)
      })
    })
  }

  /** Execute the statement `havocall z: T :: c(z) ==> R(e1(z), ..., en(z))`. There may be more than one
    * quantified variable. c(z) is a conditional expression, and R(z) is a non-quantified
    * resource. Like execHavoc, this function evaluates the expressions, and then calls
    * the necessary helper function depending on if there are quantified or non-quantified
    * permissions in our heap.
    *
    * Let e map z --> (e1, ..., en). Like with quantified permissions, we require that e is injective.
    * After we evaluate all expressions, we must
    * 1. Verify that e is injective (fail otherwise)
    * 2. Axiomatize the inverse function e'. We use helper functions from quantified resources.
    */
  def execHavocall(havocall: ast.Quasihavocall,
                   v: Verifier,
                   s: State)
                   (Q: (State, Verifier) => VerificationResult)
                  : VerificationResult = {

    val pve = HavocallFailed(havocall)
    val ast.Quasihavocall(vars, lhs, eRsc) = havocall
    val qid = resourceName(s, eRsc)

    // If there is no havoc condition, use True as the condition
    val lhsExpr = lhs.getOrElse(ast.TrueLit()(havocall.pos))

    // Use evalQuantified to evaluate the expressions in our Havocall statement.
    // This helper function was intended for evaluating quantified expressions, like forall
    // and exists. However, it is also used for evaluating components of quantified permissions,
    // and does exactly what we want for evaluating components of Havocall. In particular,
    // It evaluates the resource expressions assuming that the condition holds.
    evalQuantified(
      s     = s,
      quant = Forall,
      vars  = vars, // The quantified variables
      es1   = Seq(lhsExpr), // The havoc condition. Evaluated and added as a path conditions
      es2   = resourceArgs(s, eRsc), // The arguments to our resource. Evaluated assuming the condition is true
      optTriggers = None, // Triggers: none needed for Havocall
      name  = qid,
      pve   = pve,
      v     = v)
    {
<<<<<<< HEAD
      case (s1, tVars, _, Seq(tCond), _, tArgs, _, Seq(), _, _, v1) =>
=======
      case (s1, tVars, Seq(tCond), Some((tArgs, Seq(), _)), v1) =>
>>>>>>> 46a35ffb
        // Seq() represents an empty list of Triggers
        // TODO: unnamed arguments are (tAuxGlobal, tAux) and (auxGlobalsExp, auxNonGlobalsExp). How should these be handled?

        val resource = eRsc.res(s1.program)
        val (codomainQVars, codomainQVarsExp) = getCodomainQVars(s1, resource, v1)

        // Verify that the function z --> (e1(z), ..., en(z)) is injective
        val receiverInjectivityCheck =
          quantifiedChunkSupporter.injectivityAxiom(
            qvars     = tVars,
            condition = tCond,
            perms     = FullPerm,
            arguments = tArgs,
            triggers  = Nil,
            qidPrefix = qid,
            program   = s1.program)

        v.decider.prover.comment("Check havocall receiver injectivity")
        val notInjectiveReason = QuasihavocallNotInjective(havocall)

        v.decider.assume(FunctionPreconditionTransformer.transform(receiverInjectivityCheck, s.program))
        v.decider.assert(receiverInjectivityCheck) {
          case false => createFailure(pve dueTo notInjectiveReason, v, s1, None)
          case true =>
            // Generate the inverse axioms
<<<<<<< HEAD
            // TODO: Second return value (imagesOfCodomain) currently not used — OK?
            val (inverseFunctions, _, _) = quantifiedChunkSupporter.getFreshInverseFunctions(
=======
            val (inverseFunctions, imagesOfCodomain) = quantifiedChunkSupporter.getFreshInverseFunctions(
>>>>>>> 46a35ffb
              qvars = tVars,
              condition = tCond,
              invertibles = tArgs,
              codomainQVars = codomainQVars,
              codomainQVarExps = codomainQVarsExp,
              additionalInvArgs = Seq(), // There are no additional quantified vars
              additionalInvArgExps = Seq(),
              userProvidedTriggers = None,
              qidPrefix = qid,
              v = v1
            )
            val comment = "Definitional axioms for havocall inverse functions"
            v.decider.prover.comment(comment)
            v.decider.assume(inverseFunctions.definitionalAxioms, DebugExp.createInstance(comment, isInternal_ = true), enforceAssumption = false)

            // Call the havoc helper function, which returns a new set of chunks, some of
            // which may be havocked. Since we are executing a Havocall statement, we wrap
            // the HavocHelperData inside of a HavocAllData case.
            val newChunks =
              if (usesQPChunks(s1, resource))
                havocQuantifiedResource(s1, tCond, resource, HavocallData(inverseFunctions, codomainQVars, imagesOfCodomain), v1)
              else
                havocNonQuantifiedResource(s1, tCond, resource, HavocallData(inverseFunctions, codomainQVars, imagesOfCodomain), v1)

            Q(s1.copy(h = Heap(newChunks)), v1)
        }
      case (s1, _, _, None, v1) => Q(s1, v1)
    }
  }

  /** Havoc a non-quantified resource. This helper function is used by havoc and havocall.
    * Suppose we want to havoc a resource R(e1, ..., en).
    * We filter the heap to only consider chunks with R. For each chunk R(vars; s, p), we
    * replace it with R(vars; s', p) where s' := ite(cond, fresh, s).
    * `cond` is calculated using `condInfo` by a helper function
    *
    * @param s the state
    * @param lhs the havoc condition
    * @param resource the type of resource we are havocking
    * @param condInfo the info needed to calculate the snapshot replace condition
    * @param v the verifier
    * @return all the chunks in the resulting heap
    */
  private def havocNonQuantifiedResource(s: State,
                                         lhs: Term,
                                         resource: ast.Resource,
                                         condInfo: HavocHelperData,
                                         v: Verifier)
                                        : Seq[Chunk] = {

    val id = ChunkIdentifier(resource, s.program)
    val (relevantChunks, otherChunks) = chunkSupporter.splitHeap[NonQuantifiedChunk](s.h, id)

    val newChunks = relevantChunks.map {
      case ch: MagicWandChunk =>
        val havockedSnap = v.decider.fresh("mwsf", sorts.MagicWandSnapFunction)
        val cond = replacementCond(lhs, ch.args, condInfo)
        val magicWandSnapshot = MagicWandSnapshot(Ite(cond, havockedSnap, ch.snap.mwsf))
        ch.withSnap(magicWandSnapshot)

      case ch =>
        val havockedSnap = freshSnap(ch.snap.sort, v)
        val cond = replacementCond(lhs, ch.args, condInfo)
        ch.withSnap(Ite(cond, havockedSnap, ch.snap))
    }
    otherChunks ++ newChunks
  }

  /** Havoc a quantified resource. This helper function is used by havoc and havocall.
    * Suppose we want to havoc a resource R(r1, ..., rn).
    * We filter the heap to only consider chunks with R. For each chunk R(rs; sm, pm), we
    * replace it with R(rs; sm', pm)
    * We axiomatize the new snapshot map sm' as follows:
    *   forall rs :: !cond(rs) ==> sm(rs) == sm'(rs)
    * the snapshot replacement condition `cond` is calculated by a helper function
    * This axiomatization provides no information about values which satisfy the snapshot
    * replacement condition, thus these snapshots are in essence, havocked.
    *
    * @param s the state
    * @param lhs the havoc condition
    * @param resource the resource type that we will havoc
    * @param condInfo data used to calculate the snapshot replacement function
    * @param v the verifier
    * @return all the chunks in the resulting heap
    */
  private def havocQuantifiedResource(s: State,
                                      lhs: Term,
                                      resource: ast.Resource,
                                      condInfo: HavocHelperData,
                                      v: Verifier)
                                     : Seq[Chunk] = {

    // Quantified field chunks are of the form R(r; sm, pm).
    // Conceptually, quantified predicate/wand chunks look like R(r1, ..., rn; sm, pm).
    // However, they are implemented as R(s; sm, pm). Thus, the snapshot map and permission
    // map take this aggregated quantifier s as input.
    // The arguments can be accessed via the snapshot destructors First and Second, e.g.
    //  r1 = First(s),
    //  r2 = First(Second(s)),
    //  ...
    val aggregateQvar = resource match {
      case _: ast.Field => `?r`
      case _ => `?s`
    }

    // Get the sequence of quantified variables (r1, ..., rn). For fields, this is the same
    // as aggregateQVar.
    val (codomainQVars, _) = getCodomainQVars(s, resource, v)

    val cond = replacementCond(lhs, codomainQVars, condInfo)

    // The condition is in terms of (r1, ..., rn). We must write it in terms of s.
    // Create the map from codomainQVars to expressions on the aggregateQVar, e.g.
    // r1 -> First(s), r2 -> First(Second(s)), etc.
    // Use this to rewrite cond in terms of s
    val codomainToAggregate: Map[Term, Term] =
      codomainQVars.zip(fromSnapTree(aggregateQvar, codomainQVars)).to(Map)
    val transformedCond = cond.replace(codomainToAggregate)

    val id = ChunkIdentifier(resource, s.program)
    val (relevantChunks, otherChunks) = quantifiedChunkSupporter.splitHeap[QuantifiedBasicChunk](s.h, id)

    val newChunks = relevantChunks.map { ch =>

      // Create a fresh snapshot map that we will axiomatize.
      // The argument additionalFvfArgs is an empty list because havocall statements cannot
      // be nested inside of quantifiers, thus it is impossible for us to be in a setting
      // with additional quantified variables.
      val newSm = freshSnapshotMap(s, resource, List(), v)

      // axiomatize the snapshot map:
      //  forall s: Snap :: !cond(s) ==> sm(s) == sm'(s)
      val lookupNew = ResourceLookup(resource, newSm, Seq(aggregateQvar), s.program)
      val lookupOld = ResourceLookup(resource, ch.snapshotMap, Seq(aggregateQvar), s.program)
      val newAxiom = Forall(
        aggregateQvar,
        Implies(Not(transformedCond), lookupOld === lookupNew),
        Seq(Trigger(lookupNew), Trigger(lookupOld)),
        s"qp.smValDef${v.counter(this).next()}",
        isGlobal = true,  // TODO: should the quantifier be global? Matches example in summarize_field
      )

      v.decider.prover.comment("axiomatized snapshot map after havoc")
      val debugExp = DebugExp.createInstance("havoc new axiom", isInternal_ = true)
      v.decider.assume(newAxiom, debugExp)

      ch.withSnapshotMap(newSm)
    }
    newChunks ++ otherChunks
  }

  /** Construct the condition that determines if we should replace a snapshot.
    * If we have havoc lhs ==> R(e1, ..., en) and we encounter the chunk R(r1, ..., rn; _, _),
    * then we should replace the snapshot if
    *   cond := lhs && e1 == r1 && ... && en == rn
    * If we have havocall vs :: lhs(vs) ==> R(e1(vs), ..., en(vs)), then we assume that
    * e' is the inverse of the function (vs --> (e1(vs), ..., en(vs))).
    * If we encounter the chunk R(r1, ..., rn; _, _), then we should replace the snapshot if
    *   cond := lhs(e'(e1(vs), ..., en(vs)))
    * @param lhs the havoc condition
    * @param chunkArgs the arguments to the chunk (r1, ..., rn)
    * @param condInfo contains enough information to construct the snapshot replacement condition.
    *                 For havoc statements, it contains the variables (e1, ..., en)
    *                 For havocall statements, it contains the inverse function e'
    * @return the snapshot replacement condition
    */
  private def replacementCond(lhs: Term, chunkArgs: Seq[Term], condInfo: HavocHelperData): Term = {
    condInfo match {
      case HavocOneData(args) =>
        val eqs = And(chunkArgs.zip(args).map{ case (t1, t2) => t1 === t2 })
        And(lhs, eqs)
      case HavocallData(inverseFunctions, codomainQVars, imagesOfCodomain) =>
        val replaceMap = inverseFunctions.qvarsToInversesOf(chunkArgs)
        And(lhs.replace(replaceMap), And(imagesOfCodomain.map(_.replace(codomainQVars, chunkArgs))))
    }
  }

  private def resourceName(s: State, resacc: ast.ResourceAccess): String = {
    resacc match {
      case ast.FieldAccess(_, field) => field.name
      case ast.PredicateAccess(_, name) => name
      case wand: ast.MagicWand => MagicWandIdentifier(wand, s.program).toString
    }
  }

  private def resourceArgs(s: State, resacc: ast.ResourceAccess): Seq[ast.Exp] = {
    resacc match {
      case fa: ast.FieldAccess => fa.getArgs
      case pa: ast.PredicateAccess => pa.args
      case wand: ast.MagicWand => wand.subexpressionsToEvaluate(s.program)
    }
  }

  // Get the variables that we must quantify over for each resource type
  private def getCodomainQVars(s: State, eRsc: ast.Resource, v: Verifier): (Seq[Var], Seq[ast.LocalVarDecl]) = {
      eRsc match {
        case _: ast.Field => (Seq(`?r`), Seq(ast.LocalVarDecl(`?r`.id.name, ast.Ref)()))
        case p: ast.Predicate =>
          val predicate = s.program.findPredicate(p.name)
          (s.predicateFormalVarMap(s.program.findPredicate(p.name)), predicate.formalArgs)
        case w: ast.MagicWand =>
          val bodyVars = w.subexpressionsToEvaluate(s.program)
<<<<<<< HEAD
          (bodyVars.indices.toList.map(i =>
              Var(Identifier(s"x$i"), v.symbolConverter.toSort(bodyVars(i).typ))),
            bodyVars.indices.toList.map(i => ast.LocalVarDecl(s"x$i", bodyVars(i).typ)())
            )
=======
          bodyVars.indices.toList.map(i =>
              Var(Identifier(s"x$i"), v.symbolConverter.toSort(bodyVars(i).typ), false))
>>>>>>> 46a35ffb
    }
  }

  // Return true if the heap uses quantified versions of these resources
  private def usesQPChunks(s: State, res: ast.Resource): Boolean = {
    res match {
      case f: ast.Field => s.qpFields.contains(f)
      case p: ast.Predicate => s.qpPredicates.contains(p)
      case w: ast.MagicWand => s.qpMagicWands.contains(MagicWandIdentifier(w, s.program))
    }
  }
}<|MERGE_RESOLUTION|>--- conflicted
+++ resolved
@@ -18,6 +18,7 @@
 import viper.silicon.utils.freshSnap
 import viper.silicon.verifier.Verifier
 import viper.silver.ast
+import viper.silver.parser.PUnknown
 import viper.silver.verifier.errors.{HavocallFailed, QuasihavocFailed}
 import viper.silver.verifier.reasons.QuasihavocallNotInjective
 
@@ -105,11 +106,7 @@
       pve   = pve,
       v     = v)
     {
-<<<<<<< HEAD
-      case (s1, tVars, _, Seq(tCond), _, tArgs, _, Seq(), _, _, v1) =>
-=======
-      case (s1, tVars, Seq(tCond), Some((tArgs, Seq(), _)), v1) =>
->>>>>>> 46a35ffb
+      case (s1, tVars, _, Seq(tCond), _, Some((tArgs, _, Seq(), _, _)), v1) =>
         // Seq() represents an empty list of Triggers
         // TODO: unnamed arguments are (tAuxGlobal, tAux) and (auxGlobalsExp, auxNonGlobalsExp). How should these be handled?
 
@@ -130,17 +127,13 @@
         v.decider.prover.comment("Check havocall receiver injectivity")
         val notInjectiveReason = QuasihavocallNotInjective(havocall)
 
-        v.decider.assume(FunctionPreconditionTransformer.transform(receiverInjectivityCheck, s.program))
+        val injectivityDebugExp = DebugExp.createInstance("QP receiver injectivity check is well-defined", true)
+        v.decider.assume(FunctionPreconditionTransformer.transform(receiverInjectivityCheck, s.program), injectivityDebugExp)
         v.decider.assert(receiverInjectivityCheck) {
           case false => createFailure(pve dueTo notInjectiveReason, v, s1, None)
           case true =>
             // Generate the inverse axioms
-<<<<<<< HEAD
-            // TODO: Second return value (imagesOfCodomain) currently not used — OK?
-            val (inverseFunctions, _, _) = quantifiedChunkSupporter.getFreshInverseFunctions(
-=======
-            val (inverseFunctions, imagesOfCodomain) = quantifiedChunkSupporter.getFreshInverseFunctions(
->>>>>>> 46a35ffb
+            val (inverseFunctions, imagesOfCodomain, _) = quantifiedChunkSupporter.getFreshInverseFunctions(
               qvars = tVars,
               condition = tCond,
               invertibles = tArgs,
@@ -167,7 +160,7 @@
 
             Q(s1.copy(h = Heap(newChunks)), v1)
         }
-      case (s1, _, _, None, v1) => Q(s1, v1)
+      case (s1, _, _, _, _, None, v1) => Q(s1, v1)
     }
   }
 
@@ -196,7 +189,7 @@
 
     val newChunks = relevantChunks.map {
       case ch: MagicWandChunk =>
-        val havockedSnap = v.decider.fresh("mwsf", sorts.MagicWandSnapFunction)
+        val havockedSnap = v.decider.fresh("mwsf", sorts.MagicWandSnapFunction, PUnknown())
         val cond = replacementCond(lhs, ch.args, condInfo)
         val magicWandSnapshot = MagicWandSnapshot(Ite(cond, havockedSnap, ch.snap.mwsf))
         ch.withSnap(magicWandSnapshot)
@@ -343,15 +336,10 @@
           (s.predicateFormalVarMap(s.program.findPredicate(p.name)), predicate.formalArgs)
         case w: ast.MagicWand =>
           val bodyVars = w.subexpressionsToEvaluate(s.program)
-<<<<<<< HEAD
           (bodyVars.indices.toList.map(i =>
-              Var(Identifier(s"x$i"), v.symbolConverter.toSort(bodyVars(i).typ))),
+              Var(Identifier(s"x$i"), v.symbolConverter.toSort(bodyVars(i).typ), false)),
             bodyVars.indices.toList.map(i => ast.LocalVarDecl(s"x$i", bodyVars(i).typ)())
             )
-=======
-          bodyVars.indices.toList.map(i =>
-              Var(Identifier(s"x$i"), v.symbolConverter.toSort(bodyVars(i).typ), false))
->>>>>>> 46a35ffb
     }
   }
 
