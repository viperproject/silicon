// This Source Code Form is subject to the terms of the Mozilla Public
// License, v. 2.0. If a copy of the MPL was not distributed with this
// file, You can obtain one at http://mozilla.org/MPL/2.0/.
//
// Copyright (c) 2011-2019 ETH Zurich.

package viper.silicon.rules

import viper.silicon.debugger.DebugExp
import viper.silicon.common.collections.immutable.InsertionOrderedSet
import viper.silicon.Config.JoinMode

import scala.annotation.unused
import viper.silver.cfg.silver.SilverCfg
import viper.silver.cfg.silver.SilverCfg.{SilverBlock, SilverEdge}
import viper.silver.verifier.{CounterexampleTransformer, PartialVerificationError}
import viper.silver.verifier.errors._
import viper.silver.verifier.reasons._
import viper.silver.{ast, cfg}
import viper.silicon.decider.RecordedPathConditions
import viper.silicon.interfaces._
import viper.silicon.logger.records.data.{CommentRecord, ConditionalEdgeRecord, ExecuteRecord, MethodCallRecord}
import viper.silicon.resources.FieldID
import viper.silicon.rules.producer.withExp
import viper.silicon.rules.quantifiedChunkSupporter.{mostCommonTag, withExp}
import viper.silicon.state._
import viper.silicon.state.terms._
import viper.silicon.state.terms.predef.`?r`
import viper.silicon.utils.ast.{BigAnd, extractPTypeFromExp, simplifyVariableName}
import viper.silicon.utils.freshSnap
import viper.silicon.verifier.Verifier
import viper.silver.cfg.{ConditionalEdge, StatementBlock}

trait ExecutionRules extends SymbolicExecutionRules {
  def exec(s: State,
           cfg: SilverCfg,
           v: Verifier)
          (Q: (State, Verifier) => VerificationResult)
          : VerificationResult

  def exec(s: State, stmt: ast.Stmt, v: Verifier)
          (Q: (State, Verifier) => VerificationResult)
          : VerificationResult

  def execs(s: State, stmts: Seq[ast.Stmt], v: Verifier)
           (Q: (State, Verifier) => VerificationResult)
           : VerificationResult
}

object executor extends ExecutionRules {
  import consumer._
  import evaluator._
  import producer._

  private def follow(s: State, edge: SilverEdge, v: Verifier, joinPoint: Option[SilverBlock])
                    (Q: (State, Verifier) => VerificationResult)
                    : VerificationResult = {


    joinPoint match {
      case Some(jp) if jp == edge.target =>
        // Join point reached, stop following edges.
        val s1 = handleOutEdge(s, edge, v)
        Q(s1, v)

      case _ => edge match {
        case ce: cfg.ConditionalEdge[ast.Stmt, ast.Exp] =>
          val condEdgeRecord = new ConditionalEdgeRecord(ce.condition, s, v.decider.pcs)
          val sepIdentifier = v.symbExLog.openScope(condEdgeRecord)
          val s1 = handleOutEdge(s, edge, v)
          eval(s1, ce.condition, IfFailed(ce.condition), v)((s2, tCond, condNew, v1) =>
            /* Using branch(...) here ensures that the edge condition is recorded
             * as a branch condition on the pathcondition stack.
             */
            brancher.branch(s2.copy(parallelizeBranches = false), tCond, (ce.condition, condNew), v1)(
              (s3, v3) =>
                exec(s3.copy(parallelizeBranches = s2.parallelizeBranches), ce.target, ce.kind, v3, joinPoint)((s4, v4) => {
                  v4.symbExLog.closeScope(sepIdentifier)
                  Q(s4, v4)
                }),
              (_, v3) => {
                v3.symbExLog.closeScope(sepIdentifier)
                Success()
              }))

        case ue: cfg.UnconditionalEdge[ast.Stmt, ast.Exp] =>
          val s1 = handleOutEdge(s, edge, v)
          exec(s1, ue.target, ue.kind, v, joinPoint)(Q)
      }
    }
  }

  def handleOutEdge(s: State, edge: SilverEdge, v: Verifier): State = {
    edge.kind match {
      case cfg.Kind.Out =>
        val (fr1, h1) = v.stateConsolidator(s).merge(s.functionRecorder, s, s.h, s.invariantContexts.head, v)
        val s1 = s.copy(functionRecorder = fr1, h = h1,
          invariantContexts = s.invariantContexts.tail)
        s1
      case _ =>
        /* No need to do anything special. See also the handling of loop heads in exec below. */
        s
    }
  }

  private def follows(s: State,
                      edges: Seq[SilverEdge],
                      @unused pvef: ast.Exp => PartialVerificationError,
                      v: Verifier,
                      joinPoint: Option[SilverBlock])
                     (Q: (State, Verifier) => VerificationResult)
                     : VerificationResult = {

    // If joining branches is enabled, find join point if it exists.
    val jp: Option[SilverBlock] = if (s.moreJoins.id >= JoinMode.All.id) {
      edges.headOption.flatMap(edge => s.methodCfg.joinPoints.get(edge.source))
    } else {
      None
    }

    (edges, jp) match {
      case (Seq(), _) => Q(s, v)
      case (Seq(edge), _) => follow(s, edge, v, joinPoint)(Q)
      case (Seq(edge1, edge2), Some(newJoinPoint)) if
          s.moreJoins.id >= JoinMode.All.id &&
          // Can't directly match type because of type erasure ...
          edge1.isInstanceOf[ConditionalEdge[ast.Stmt, ast.Exp]] &&
          edge2.isInstanceOf[ConditionalEdge[ast.Stmt, ast.Exp]] &&
          // We only join branches that originate from if statements
          // this is the case if the source is a statement block,
          // as opposed to a loop head block.
          edge1.source.isInstanceOf[StatementBlock[ast.Stmt, ast.Exp]] &&
          edge2.source.isInstanceOf[StatementBlock[ast.Stmt, ast.Exp]] =>

        assert(edge1.source == edge2.source)

        val cedge1 = edge1.asInstanceOf[ConditionalEdge[ast.Stmt, ast.Exp]]
        val cedge2 = edge2.asInstanceOf[ConditionalEdge[ast.Stmt, ast.Exp]]

        // Here we assume that edge1.condition is the negation of edge2.condition.
        assert((cedge1.condition, cedge2.condition) match {
          case (exp1, ast.Not(exp2)) => exp1 == exp2
          case (ast.Not(exp1), exp2) => exp1 == exp2
          case _ => false
        })

        eval(s, cedge1.condition, pvef(cedge1.condition), v)((s1, t0, condNew, v1) =>
          // The type arguments here are Null because there is no need to pass any join data.
          joiner.join[scala.Null, scala.Null](s1, v1, resetState = false)((s2, v2, QB) => {
            brancher.branch(s2, t0, (cedge1.condition, condNew), v2)(
              // Follow only until join point.
              (s3, v3) => follow(s3, edge1, v3, Some(newJoinPoint))((s, v) => QB(s, null, v)),
              (s3, v3) => follow(s3, edge2, v3, Some(newJoinPoint))((s, v) => QB(s, null, v))
            )
          })(entries => {
            val s2 = entries match {
              case Seq(entry) => // One branch is dead
                entry.s
              case Seq(entry1, entry2) => // Both branches are alive
                entry1.pathConditionAwareMerge(entry2, v1)
              case _ =>
                sys.error(s"Unexpected join data entries: $entries")
            }
            (s2, null)
          })((s4, _, v4) => {
            if (joinPoint.contains(newJoinPoint)) {
              Q(s4, v4)
            } else {
              // Continue after merging at join point.
              exec(s4, newJoinPoint, s4.methodCfg.inEdges(newJoinPoint).head.kind, v4, joinPoint)(Q)
            }
          })
        )

      case (Seq(thenEdge@ConditionalEdge(cond1, _, _, _), elseEdge@ConditionalEdge(cond2, _, _, _)), _)
        if Verifier.config.parallelizeBranches() && cond2 == ast.Not(cond1)() =>
        val condEdgeRecord = new ConditionalEdgeRecord(thenEdge.condition, s, v.decider.pcs)
        val sepIdentifier = v.symbExLog.openScope(condEdgeRecord)
        val res = eval(s, thenEdge.condition, IfFailed(thenEdge.condition), v)((s2, tCond, eCondNew, v1) =>
          brancher.branch(s2, tCond, (thenEdge.condition, eCondNew), v1)(
            (s3, v3) => {
              follow(s3, thenEdge, v3, joinPoint)(Q)
            },
            (s3, v3) => {
              follow(s3, elseEdge, v3, joinPoint)(Q)
            }))
        res

      case _ =>
        val uidBranchPoint = v.symbExLog.insertBranchPoint(edges.length)
        val res = edges.zipWithIndex.foldLeft(Success(): VerificationResult) {
          case (result: VerificationResult, (edge, edgeIndex)) => {
            if (edgeIndex != 0) {
              v.symbExLog.switchToNextBranch(uidBranchPoint)
            }
            v.symbExLog.markReachable(uidBranchPoint)
            result combine follow(s, edge, v, joinPoint)(Q)
          }
        }
        v.symbExLog.endBranchPoint(uidBranchPoint)
        res
    }
  }

  def exec(s: State, graph: SilverCfg, v: Verifier)
          (Q: (State, Verifier) => VerificationResult)
          : VerificationResult = {

    exec(s, graph.entry, cfg.Kind.Normal, v, None)(Q)
  }

  def exec(s: State, block: SilverBlock, incomingEdgeKind: cfg.Kind.Value, v: Verifier, joinPoint: Option[SilverBlock])
          (Q: (State, Verifier) => VerificationResult)
          : VerificationResult = {

    block match {
      case cfg.StatementBlock(stmt) =>
        execs(s, stmt, v)((s1, v1) =>
          follows(s1, magicWandSupporter.getOutEdges(s1, block), IfFailed, v1, joinPoint)(Q))

      case   _: cfg.PreconditionBlock[ast.Stmt, ast.Exp]
           | _: cfg.PostconditionBlock[ast.Stmt, ast.Exp] =>

        /* It is expected that the CFG of a method *body* is executed, not that of
         * the whole method (which includes pre-/postcondition blocks).
         * See also the MethodSupporter.
         */
        sys.error(s"Unexpected block: $block")

      case block @ cfg.LoopHeadBlock(invs, stmts, _) =>
        incomingEdgeKind match {
          case cfg.Kind.In =>
            /* We've reached a loop head block via an in-edge. Steps to perform:
             *   - Check loop invariant for self-framingness
             *   - Check that the loop guard is framed by the invariant
             *   - Exhale invariant of the target block
             *   - Push leftover state onto invariant context stack
             *   - Create state in which to execute the loop body by producing the
             *     invariant into an empty heap
             *   - Execute the statements in the loop head block
             *   - Follow the outgoing edges
             */

            /* Havoc local variables that are assigned to in the loop body */
            val wvs = s.methodCfg.writtenVars(block)
              /* TODO: BUG: Variables declared by LetWand show up in this list, but shouldn't! */

            val gBody = Store(wvs.foldLeft(s.g.values)((map, x) => {
              val xNew = v.decider.fresh(x)
              map.updated(x, xNew)}))
            val sBody = s.copy(g = gBody, h = Heap())

            val edges = s.methodCfg.outEdges(block)
            val (outEdges, otherEdges) = edges partition(_.kind == cfg.Kind.Out)
            val sortedEdges = otherEdges ++ outEdges
            val edgeConditions = sortedEdges.collect{case ce: cfg.ConditionalEdge[ast.Stmt, ast.Exp] => ce.condition}
                                            .distinct

            type PhaseData = (State, RecordedPathConditions, Set[FunctionDecl])
            var phase1data: Vector[PhaseData] = Vector.empty

            (executionFlowController.locally(sBody, v)((s0, v0) => {
                v0.decider.prover.comment("Loop head block: Check well-definedness of invariant")
                val mark = v0.decider.setPathConditionMark()
                produces(s0, freshSnap, invs, ContractNotWellformed, v0)((s1, v1) => {
                  phase1data = phase1data :+ (s1,
                                              v1.decider.pcs.after(mark),
                                              v1.decider.freshFunctions /* [BRANCH-PARALLELISATION] */)
                  Success()
                })})
            combine executionFlowController.locally(s, v)((s0, v0) => {
                v0.decider.prover.comment("Loop head block: Establish invariant")
                consumes(s0, invs, false, LoopInvariantNotEstablished, v0)((sLeftover, _, v1) => {
                  v1.decider.prover.comment("Loop head block: Execute statements of loop head block (in invariant state)")
                  phase1data.foldLeft(Success(): VerificationResult) {
                    case (result, _) if !result.continueVerification => result
                    case (intermediateResult, (s1, pcs, ff1)) => /* [BRANCH-PARALLELISATION] ff1 */
                      val s2 = s1.copy(invariantContexts = sLeftover.h +: s1.invariantContexts)
                      intermediateResult combine executionFlowController.locally(s2, v1)((s3, v2) => {
                        v2.decider.declareAndRecordAsFreshFunctions(ff1 -- v2.decider.freshFunctions) /* [BRANCH-PARALLELISATION] */
                        v2.decider.assume(pcs.assumptions, Option.when(withExp)(DebugExp.createInstance("Loop invariant", pcs.assumptionExps)), false)
                        v2.decider.prover.saturate(Verifier.config.proverSaturationTimeouts.afterContract)
                        if (v2.decider.checkSmoke())
                          Success()
                        else {
                          execs(s3, stmts, v2)((s4, v3) => {
                            val edgeCondWelldefinedness = {
                              v1.decider.prover.comment("Loop head block: Check well-definedness of edge conditions")
                              edgeConditions.foldLeft(Success(): VerificationResult) {
                                case (result, _) if !result.continueVerification => result
                                case (intermediateResult, eCond) =>
                                  intermediateResult combine executionFlowController.locally(s4, v3)((s5, v4) => {
                                    eval(s5, eCond, WhileFailed(eCond), v4)((_, _, _, _) =>
                                      Success())
                                  })
                              }
                            }
                            v3.decider.prover.comment("Loop head block: Follow loop-internal edges")
                            edgeCondWelldefinedness combine follows(s4, sortedEdges, WhileFailed, v3, joinPoint)(Q)})}})}})}))

          case _ =>
            /* We've reached a loop head block via an edge other than an in-edge: a normal edge or
             * and out-edge. We consider this edge to be a back-edge and we break the cycle by
             * attempting to re-establish the invariant.
             */
            v.decider.prover.comment("Loop head block: Re-establish invariant")
            consumes(s, invs, false, e => LoopInvariantNotPreserved(e), v)((_, _, _) =>
              Success())
        }
    }
  }

  def execs(s: State, stmts: Seq[ast.Stmt], v: Verifier)
           (Q: (State, Verifier) => VerificationResult)
           : VerificationResult =

    if (stmts.nonEmpty)
      exec(s, stmts.head, v)((s1, v1) =>
        execs(s1, stmts.tail, v1)(Q))
    else
      Q(s, v)

  def exec(s: State, stmt: ast.Stmt, v: Verifier)
          (Q: (State, Verifier) => VerificationResult)
          : VerificationResult = {
    val sepIdentifier = v.symbExLog.openScope(new ExecuteRecord(stmt, s, v.decider.pcs))
    exec2(s, stmt, v)((s1, v1) => {
      v1.symbExLog.closeScope(sepIdentifier)
      Q(s1, v1)})
  }

  def exec2(state: State, stmt: ast.Stmt, v: Verifier)
           (continuation: (State, Verifier) => VerificationResult)
           : VerificationResult = {

    val s = state.copy(h = magicWandSupporter.getExecutionHeap(state))
    v.decider.prover.comment(s"list of qp chunks: ${state.h.values}")
    val Q: (State, Verifier) => VerificationResult = (s, v) => {
      continuation(magicWandSupporter.moveToReserveHeap(s, v), v)}

    /* For debugging-purposes only */
    stmt match {
      case _: ast.Seqn =>
      case _ =>
        v.logger.debug(s"\nEXECUTE ${viper.silicon.utils.ast.sourceLineColumn(stmt)}: $stmt")
        v.logger.debug(v.stateFormatter.format(s, v.decider.pcs))
        if (s.reserveHeaps.nonEmpty)
          v.logger.debug("hR = " + s.reserveHeaps.map(v.stateFormatter.format).mkString("", ",\n     ", ""))
        v.decider.prover.comment("[exec]")
        v.decider.prover.comment(stmt.toString())
    }

    val executed = stmt match {
      case ast.Seqn(stmts, _) =>
        execs(s, stmts, v)(Q)

      case ast.Label(name, _) =>
        val s1 = s.copy(oldHeaps = s.oldHeaps + (name -> magicWandSupporter.getEvalHeap(s)))
        Q(s1, v)

      case ast.LocalVarDeclStmt(decl) =>
        val x = decl.localVar
        val (t, newExp) = v.decider.fresh(x)
        Q(s.copy(g = s.g + (x -> (t, newExp))), v)

      case ass @ ast.LocalVarAssign(x, rhs) =>
        eval(s, rhs, AssignmentFailed(ass), v)((s1, tRhs, rhsNew, v1) => {
          val (t, e) = ssaifyRhs(tRhs, rhs, rhsNew, x.name, x.typ, v, s1)
          Q(s1.copy(g = s1.g + (x, (t, e))), v1)})

      /* TODO: Encode assignments e1.f := e2 as
       *         exhale acc(e1.f)
       *         inhale acc(e1.f) && e1.f == e2
       *       and benchmark possible performance effects.
       */

      /* Assignment for a field that contains quantified chunks */
      case ass @ ast.FieldAssign(fa @ ast.FieldAccess(eRcvr, field), rhs)
              if s.qpFields.contains(field) =>

        assert(!s.exhaleExt)
        val pve = AssignmentFailed(ass)
        eval(s, eRcvr, pve, v)((s1, tRcvr, eRcvrNew, v1) =>
<<<<<<< HEAD
          eval(s1, rhs, pve, v1)((s2, tRhs, rhsNew, v2) => {
            executionFlowController.tryOrFail0(s2, v2)((s21, v21, QS) => {
=======
          eval(s1, rhs, pve, v1)((s2, tRhs, _, v2) => {
>>>>>>> 74722a8e
            val (relevantChunks, otherChunks) =
              quantifiedChunkSupporter.splitHeap[QuantifiedFieldChunk](s21.h, BasicChunkIdentifier(field.name))
            val hints = quantifiedChunkSupporter.extractHints(None, Seq(tRcvr))
            val chunkOrderHeuristics = quantifiedChunkSupporter.singleReceiverChunkOrderHeuristic(Seq(tRcvr), hints, v21)
            val s2p = if (s21.heapDependentTriggers.contains(field)){
              val (smDef1, smCache1) =
                quantifiedChunkSupporter.summarisingSnapshotMap(
                  s21, field, Seq(`?r`), relevantChunks, v21)
              val debugExp = Option.when(withExp)(DebugExp.createInstance(s"Field Trigger: (${eRcvrNew.toString()}).${field.name}"))
              v21.decider.assume(FieldTrigger(field.name, smDef1.sm, tRcvr), debugExp)
              s21.copy(smCache = smCache1)
            } else {
              s21
            }
            v2.decider.clearModel()
<<<<<<< HEAD
              val result = quantifiedChunkSupporter.removePermissions(
                s2p,
                relevantChunks,
                Seq(`?r`),
                Option.when(withExp)(Seq(ast.LocalVarDecl(`?r`.id.name, ast.Ref)())),
                `?r` === tRcvr,
                eRcvrNew.map(r => ast.EqCmp(ast.LocalVar(`?r`.id.name, ast.Ref)(), r)()),
                Some(Seq(tRcvr)),
                field,
                FullPerm,
                Option.when(withExp)(ast.FullPerm()()),
                chunkOrderHeuristics,
                v21
              )
              result match {
                case (Complete(), s3, remainingChunks, untouchedChunks) =>
                  val newTag =  Some(quantifiedChunkSupporter.mostCommonTag(relevantChunks.diff(untouchedChunks)).getOrElse(v.counter(this).next()))  // extract tags from all involved chunks and pick majority
                  val h3 = Heap(remainingChunks ++ untouchedChunks ++ otherChunks)
                  val (sm, smValueDef) = quantifiedChunkSupporter.singletonSnapshotMap(s3, field, Seq(tRcvr), tRhs, v2)
                  v21.decider.prover.comment("Definitional axioms for singleton-FVF's value")
                  val debugExp = Option.when(withExp)(DebugExp.createInstance("Definitional axioms for singleton-FVF's value", isInternal_ = true))
                  v21.decider.assumeDefinition(smValueDef, debugExp)
                  val ch = quantifiedChunkSupporter.createSingletonQuantifiedChunk(Seq(`?r`), Option.when(withExp)(Seq(ast.LocalVarDecl("r", ast.Ref)(ass.pos, ass.info, ass.errT))),
                    field, Seq(tRcvr), Option.when(withExp)(Seq(eRcvrNew.get)), FullPerm, Option.when(withExp)(ast.FullPerm()(ass.pos, ass.info, ass.errT)), sm, newTag, s.program)
                  if (s3.heapDependentTriggers.contains(field)) {
                    val debugExp2 = Option.when(withExp)(DebugExp.createInstance(s"FieldTrigger(${eRcvrNew.toString()}.${field.name})"))
                    v1.decider.assume(FieldTrigger(field.name, sm, tRcvr), debugExp2)
                  }
                  val s4 = s3.copy(h = h3 + ch)
                  val s5 = if (withExp) s4.copy(oldHeaps = s4.oldHeaps + (v.getDebugOldLabel(s4) -> magicWandSupporter.getEvalHeap(s4))) else s4
                  QS(s5, v2)
                case (Incomplete(_, _), s3, _, _) =>
                  createFailure(pve dueTo InsufficientPermission(fa), v2, s3, "sufficient permission")}})(Q)
            }))
=======
            val result = quantifiedChunkSupporter.removePermissions(
              s2p,
              relevantChunks,
              Seq(`?r`),
              Option.when(withExp)(Seq(ast.LocalVarDecl(`?r`.id.name, ast.Ref)())),
              `?r` === tRcvr,
              eRcvrNew.map(r => ast.EqCmp(ast.LocalVar(`?r`.id.name, ast.Ref)(), r)()),
              Some(Seq(tRcvr)),
              field,
              FullPerm,
              Option.when(withExp)(ast.FullPerm()()),
              chunkOrderHeuristics,
              v2
            )
            result match {
              case (Complete(), s3, remainingChunks) =>
                val h3 = Heap(remainingChunks ++ otherChunks)
                val (sm, smValueDef) = quantifiedChunkSupporter.singletonSnapshotMap(s3, field, Seq(tRcvr), tRhs, v2)
                v1.decider.prover.comment("Definitional axioms for singleton-FVF's value")
                val debugExp = Option.when(withExp)(DebugExp.createInstance("Definitional axioms for singleton-FVF's value", isInternal_ = true))
                v1.decider.assumeDefinition(smValueDef, debugExp)
                val ch = quantifiedChunkSupporter.createSingletonQuantifiedChunk(Seq(`?r`), Option.when(withExp)(Seq(ast.LocalVarDecl("r", ast.Ref)(ass.pos, ass.info, ass.errT))),
                  field, Seq(tRcvr), Option.when(withExp)(Seq(eRcvrNew.get)), FullPerm, Option.when(withExp)(ast.FullPerm()(ass.pos, ass.info, ass.errT)), sm, s.program)
                if (s3.heapDependentTriggers.contains(field)) {
                  val debugExp2 = Option.when(withExp)(DebugExp.createInstance(s"FieldTrigger(${eRcvrNew.toString()}.${field.name})"))
                  v1.decider.assume(FieldTrigger(field.name, sm, tRcvr), debugExp2)
                }
                val s4 = s3.copy(h = h3 + ch)
                val (debugHeapName, _) = v.getDebugOldLabel(s4, fa.pos)
                val s5 = if (withExp) s4.copy(oldHeaps = s4.oldHeaps + (debugHeapName -> magicWandSupporter.getEvalHeap(s4))) else s4
                Q(s5, v2)
              case (Incomplete(_, _), s3, _) =>
                createFailure(pve dueTo InsufficientPermission(fa), v2, s3, "sufficient permission")}}))
>>>>>>> 74722a8e

      case ass @ ast.FieldAssign(fa @ ast.FieldAccess(eRcvr, field), rhs) =>
        assert(!s.exhaleExt)
        val pve = AssignmentFailed(ass)
        eval(s, eRcvr, pve, v)((s1, tRcvr, eRcvrNew, v1) =>
          eval(s1, rhs, pve, v1)((s2, tRhs, rhsNew, v2) => {
            val resource = fa.res(s.program)
            val ve = pve dueTo InsufficientPermission(fa)
            val description = s"consume ${ass.pos}: $ass"
            chunkSupporter.consume(s2, s2.h, resource, Seq(tRcvr), eRcvrNew.map(Seq(_)), FullPerm, Option.when(withExp)(ast.FullPerm()(ass.pos, ass.info, ass.errT)), false, ve, v2, description)((s3, h3, _, v3) => {
              val (tSnap, _) = ssaifyRhs(tRhs, rhs, rhsNew, field.name, field.typ, v3, s3)
              val id = BasicChunkIdentifier(field.name)
<<<<<<< HEAD
              val newChunk = BasicChunk(FieldID, id, Seq(tRcvr), eRcvrNew.map(Seq(_)), tSnap, FullPerm, Option.when(withExp)(ast.FullPerm()(ass.pos, ass.info, ass.errT)), None)
=======
              val newChunk = BasicChunk(FieldID, id, Seq(tRcvr), eRcvrNew.map(Seq(_)), tSnap, rhsNew, FullPerm, Option.when(withExp)(ast.FullPerm()(ass.pos, ass.info, ass.errT)))
>>>>>>> 74722a8e
              chunkSupporter.produce(s3, h3, newChunk, v3)((s4, h4, v4) => {
                val s5 = s4.copy(h = h4)
                val (debugHeapName, _) = v4.getDebugOldLabel(s5, fa.pos)
                val s6 = if (withExp) s5.copy(oldHeaps = s5.oldHeaps + (debugHeapName -> magicWandSupporter.getEvalHeap(s5))) else s5
                Q(s6, v4)
              })
            })
          })
        )

      case stmt@ast.NewStmt(x, fields) =>
        val (tRcvr, eRcvrNew) = v.decider.fresh(x)
        val debugExp = Option.when(withExp)(ast.NeCmp(x, ast.NullLit()())())
        val debugExpSubst = Option.when(withExp)(ast.NeCmp(eRcvrNew.get, ast.NullLit()())())
        val (debugHeapName, debugLabel) = v.getDebugOldLabel(s, stmt.pos)
        v.decider.assume(tRcvr !== Null, debugExp, debugExpSubst)
        val newChunks = fields map (field => {
          val p = FullPerm
          val pExp = Option.when(withExp)(ast.FullPerm()(stmt.pos, stmt.info, stmt.errT))
          val snap = v.decider.fresh(field.name, v.symbolConverter.toSort(field.typ), Option.when(withExp)(extractPTypeFromExp(x)))
          val snapExp = Option.when(withExp)(ast.DebugLabelledOld(ast.FieldAccess(eRcvrNew.get, field)(), debugLabel)(stmt.pos, stmt.info, stmt.errT))
          if (s.qpFields.contains(field)) {
            val (sm, smValueDef) = quantifiedChunkSupporter.singletonSnapshotMap(s, field, Seq(tRcvr), snap, v)
            v.decider.prover.comment("Definitional axioms for singleton-FVF's value")
            val debugExp = Option.when(withExp)(DebugExp.createInstance("Definitional axioms for singleton-FVF's value", isInternal_ = true))
            v.decider.assumeDefinition(smValueDef, debugExp)
            quantifiedChunkSupporter.createSingletonQuantifiedChunk(Seq(`?r`), Option.when(withExp)(Seq(ast.LocalVarDecl("r", ast.Ref)(stmt.pos, stmt.info, stmt.errT))),
              field, Seq(tRcvr), Option.when(withExp)(Seq(eRcvrNew.get)), p, pExp, sm, Some(v.counter(this).next()), s.program)
          } else {
<<<<<<< HEAD
            BasicChunk(FieldID, BasicChunkIdentifier(field.name), Seq(tRcvr), Option.when(withExp)(Seq(x)), snap, p, pExp, None)
=======
            BasicChunk(FieldID, BasicChunkIdentifier(field.name), Seq(tRcvr), Option.when(withExp)(Seq(x)), snap, snapExp, p, pExp)
>>>>>>> 74722a8e
          }
        })
        val ts = viper.silicon.state.utils.computeReferenceDisjointnesses(s, tRcvr)
        val esNew = eRcvrNew.map(rcvr => BigAnd(viper.silicon.state.utils.computeReferenceDisjointnessesExp(s, rcvr)))
        val s1 = s.copy(g = s.g + (x, (tRcvr, eRcvrNew)), h = s.h + Heap(newChunks))
        val s2 = if (withExp) s1.copy(oldHeaps = s1.oldHeaps + (debugHeapName -> magicWandSupporter.getEvalHeap(s1))) else s1
        v.decider.assume(ts, Option.when(withExp)(DebugExp.createInstance(Some("Reference Disjointness"), esNew, esNew, InsertionOrderedSet.empty)), enforceAssumption = false)
        Q(s2, v)

      case inhale @ ast.Inhale(a) => a match {
        case _: ast.FalseLit =>
          /* We're done */
          Success()
        case _ =>
          produce(s, freshSnap, a, InhaleFailed(inhale), v)((s1, v1) => {
            v1.decider.prover.saturate(Verifier.config.proverSaturationTimeouts.afterInhale)
            Q(s1, v1)})
      }

      case exhale @ ast.Exhale(a) =>
        val pve = ExhaleFailed(exhale)
        consume(s, a, false, pve, v)((s1, _, v1) =>
          Q(s1, v1))

      case assert @ ast.Assert(a: ast.FalseLit) if !s.isInPackage =>
        /* "assert false" triggers a smoke check. If successful, we backtrack. */
        executionFlowController.tryOrFail0(s.copy(h = magicWandSupporter.getEvalHeap(s)), v)((s1, v1, QS) => {
          if (v1.decider.checkSmoke(true))
            QS(s1.copy(h = s.h), v1)
          else
            createFailure(AssertFailed(assert) dueTo AssertionFalse(a), v1, s1, False, true, Option.when(withExp)(a))
        })((_, _) => Success())

      case assert @ ast.Assert(a) if Verifier.config.disableSubsumption() =>
        val r =
          consume(s, a, false, AssertFailed(assert), v)((_, _, _) =>
            Success())

        r combine Q(s, v)

      case assert @ ast.Assert(a) =>
        val pve = AssertFailed(assert)

        if (s.exhaleExt) {
          Predef.assert(s.h.values.isEmpty)
          Predef.assert(s.reserveHeaps.head.values.isEmpty)

          /* When exhaleExt is set magicWandSupporter.transfer is used to transfer permissions to
           * hUsed (reserveHeaps.head) instead of consuming them. hUsed is later discarded and replaced
           * by s.h. By copying hUsed to s.h the contained permissions remain available inside the wand.
           */
          consume(s, a, false, pve, v)((s2, _, v1) => {
            Q(s2.copy(h = s2.reserveHeaps.head), v1)
          })
        } else
          consume(s, a, false, pve, v)((s1, _, v1) => {
            val s2 = s1.copy(h = s.h, reserveHeaps = s.reserveHeaps)
            Q(s2, v1)})

      // Calling hack407_R() results in Silicon efficiently havocking all instances of resource R.
      // See also Silicon issue #407.
      case ast.MethodCall(methodName, _, _)
          if !Verifier.config.disableHavocHack407() && methodName.startsWith(hack407_method_name_prefix) =>

        val resourceName = methodName.stripPrefix(hack407_method_name_prefix)
        val member = s.program.collectFirst {
          case m: ast.Field if m.name == resourceName => m
          case m: ast.Predicate if m.name == resourceName => m
        }.getOrElse(sys.error(s"Found $methodName, but no matching field or predicate $resourceName"))
        val h1 = Heap(s.h.values.map {
          case bc: BasicChunk if bc.id.name == member.name =>
            bc.withSnap(freshSnap(bc.snap.sort, v), None)
          case qfc: QuantifiedFieldChunk if qfc.id.name == member.name =>
            qfc.withSnapshotMap(freshSnap(qfc.fvf.sort, v))
          case qpc: QuantifiedPredicateChunk if qpc.id.name == member.name =>
            qpc.withSnapshotMap(freshSnap(qpc.psf.sort, v))
          case other =>
            other})
        Q(s.copy(h = h1), v)

      // Calling hack510() triggers a state consolidation.
      // See also Silicon issue #510.
      case ast.MethodCall(`hack510_method_name`, _, _) =>
        val s1 = v.stateConsolidator(s).consolidate(s, v)
        Q(s1, v)

      case call @ ast.MethodCall(methodName, eArgs, lhs) =>
        val meth = s.program.findMethod(methodName)
        val fargs = meth.formalArgs.map(_.localVar)
        val formalsToActuals: Map[ast.LocalVar, ast.Exp] = fargs.zip(eArgs).to(Map)
        val reasonTransformer = (n: viper.silver.verifier.errors.ErrorNode) => n.replace(formalsToActuals)
        val pveCall = CallFailed(call)
        val pveCallTransformed = pveCall.withReasonNodeTransformed(reasonTransformer)

        val mcLog = new MethodCallRecord(call, s, v.decider.pcs)
        val sepIdentifier = v.symbExLog.openScope(mcLog)
        val paramLog = new CommentRecord("Parameters", s, v.decider.pcs)
        val paramId = v.symbExLog.openScope(paramLog)
        evals(s, eArgs, _ => pveCall, v)((s1, tArgs, eArgsNew, v1) => {
          v1.symbExLog.closeScope(paramId)
          val exampleTrafo = CounterexampleTransformer({
            case ce: SiliconCounterexample => ce.withStore(s1.g)
            case ce => ce
          })
          val pvePre = ErrorWrapperWithExampleTransformer(PreconditionInCallFalse(call).withReasonNodeTransformed(reasonTransformer), exampleTrafo)
          val preCondLog = new CommentRecord("Precondition", s1, v1.decider.pcs)
          val preCondId = v1.symbExLog.openScope(preCondLog)
          val argsWithExp = if (withExp)
            tArgs zip (eArgsNew.get.map(Some(_)))
          else
            tArgs zip Seq.fill(tArgs.size)(None)
          val s2 = s1.copy(g = Store(fargs.zip(argsWithExp)),
                           recordVisited = true)
          consumes(s2, meth.pres, false, _ => pvePre, v1)((s3, _, v2) => {
            v2.symbExLog.closeScope(preCondId)
            val postCondLog = new CommentRecord("Postcondition", s3, v2.decider.pcs)
            val postCondId = v2.symbExLog.openScope(postCondLog)
            val outs = meth.formalReturns.map(_.localVar)
            val gOuts = Store(outs.map(x => (x, v2.decider.fresh(x))).toMap)
            val s4 = s3.copy(g = s3.g + gOuts, oldHeaps = s3.oldHeaps + (Verifier.PRE_STATE_LABEL -> magicWandSupporter.getEvalHeap(s1)))
            produces(s4, freshSnap, meth.posts, _ => pveCallTransformed, v2)((s5, v3) => {
              v3.symbExLog.closeScope(postCondId)
              v3.decider.prover.saturate(Verifier.config.proverSaturationTimeouts.afterContract)
              val gLhs = Store(lhs.zip(outs)
                              .map(p => (p._1, s5.g.values(p._2))).toMap)
              val s6 = s5.copy(g = s1.g + gLhs,
                               oldHeaps = s1.oldHeaps,
                               recordVisited = s1.recordVisited)
              v3.symbExLog.closeScope(sepIdentifier)
              Q(s6, v3)})})})

      case fold @ ast.Fold(pap @ ast.PredicateAccessPredicate(predAcc @ ast.PredicateAccess(eArgs, predicateName), _)) =>
        assert(s.constrainableARPs.isEmpty)
        v.decider.startDebugSubExp()
        val ePerm = pap.perm
        val predicate = s.program.findPredicate(predicateName)
        val pve = FoldFailed(fold)
        evals(s, eArgs, _ => pve, v)((s1, tArgs, eArgsNew, v1) =>
          eval(s1, ePerm, pve, v1)((s2, tPerm, ePermNew, v2) =>
            permissionSupporter.assertPositive(s2, tPerm, if (withExp) ePermNew.get else ePerm, pve, v2)((s3, v3) => {
              val wildcards = s3.constrainableARPs -- s1.constrainableARPs
              predicateSupporter.fold(s3, predicate, tArgs, eArgsNew, tPerm, ePermNew, wildcards, pve, v3)((s4, v4) => {
                  v3.decider.finishDebugSubExp(s"folded ${predAcc.toString}")
                  Q(s4, v4)
                }
              )})))

      case unfold @ ast.Unfold(pap @ ast.PredicateAccessPredicate(pa @ ast.PredicateAccess(eArgs, predicateName), _)) =>
        assert(s.constrainableARPs.isEmpty)
        v.decider.startDebugSubExp()
        val ePerm = pap.perm
        val predicate = s.program.findPredicate(predicateName)
        val pve = UnfoldFailed(unfold)
        evals(s, eArgs, _ => pve, v)((s1, tArgs, eArgsNew, v1) =>
          eval(s1, ePerm, pve, v1)((s2, tPerm, ePermNew, v2) => {

            val smCache1 = if (s2.qpPredicates.contains(predicate) && s2.heapDependentTriggers.contains(predicate)) {
              val (relevantChunks, _) =
                quantifiedChunkSupporter.splitHeap[QuantifiedPredicateChunk](s2.h, BasicChunkIdentifier(predicateName))
              val (smDef1, smCache1) =
                quantifiedChunkSupporter.summarisingSnapshotMap(
                  s2, predicate, s2.predicateFormalVarMap(predicate), relevantChunks, v2)
              val eArgsStr = eArgsNew.mkString(", ")
              val debugExp = Option.when(withExp)(DebugExp.createInstance(Some(s"PredicateTrigger(${predicate.name}($eArgsStr))"), Some(pa),
                Some(ast.PredicateAccess(eArgsNew.get, predicateName)(pa.pos, pa.info, pa.errT)), None, isInternal_ = true, InsertionOrderedSet.empty))
              v2.decider.assume(PredicateTrigger(predicate.name, smDef1.sm, tArgs), debugExp)
              smCache1
            } else {
              s2.smCache
            }

            permissionSupporter.assertPositive(s2, tPerm, if (withExp) ePermNew.get else ePerm, pve, v2)((s3, v3) => {
              val wildcards = s3.constrainableARPs -- s1.constrainableARPs
              predicateSupporter.unfold(s3.copy(smCache = smCache1), predicate, tArgs, eArgsNew, tPerm, ePermNew, wildcards, pve, v3, pa)(
                (s4, v4) => {
                  v2.decider.finishDebugSubExp(s"unfolded ${pa.toString}")
                  Q(s4, v4)
                })
            })
          }))

      case pckg @ ast.Package(wand, proofScript) =>
        val pve = PackageFailed(pckg)
          magicWandSupporter.packageWand(s.copy(isInPackage = true), wand, proofScript, pve, v)((s1, chWand, v1) => {

            val hOps = s1.reserveHeaps.head + chWand
            assert(s.exhaleExt || s1.reserveHeaps.length == 1)
            val s2 =
              if (s.exhaleExt) {
                s1.copy(h = Heap(),
                        exhaleExt = true,
                        /* It is assumed, that s.reserveHeaps.head (hUsed) is not used or changed
                         * by the packageWand method. hUsed is normally used during transferring
                         * consume to store permissions that have already been consumed. The
                         * permissions on this heap should be discarded after a statement finishes
                         * execution. hUsed should therefore be empty unless the package statement
                         * was triggered by heuristics during a consume operation.
                         */
                        reserveHeaps = s.reserveHeaps.head +: hOps +: s1.reserveHeaps.tail)
              } else {
                /* c1.reserveHeap is expected to be [σ.h'], i.e. the remainder of σ.h */
                s1.copy(h = hOps,
                        exhaleExt = false,
                        reserveHeaps = Nil)
              }
            assert(s2.reserveHeaps.length == s.reserveHeaps.length)

            val smCache3 = chWand match {
              case ch: QuantifiedMagicWandChunk if s2.heapDependentTriggers.contains(MagicWandIdentifier(wand, s2.program)) =>
                val (relevantChunks, _) =
                  quantifiedChunkSupporter.splitHeap[QuantifiedMagicWandChunk](s2.h, ch.id)
                val bodyVars = wand.subexpressionsToEvaluate(s.program)
                val formalVars = bodyVars.indices.toList.map(i => Var(Identifier(s"x$i"), v1.symbolConverter.toSort(bodyVars(i).typ), false))
                val (smDef, smCache) =
                  quantifiedChunkSupporter.summarisingSnapshotMap(
                    s2, wand, formalVars, relevantChunks, v1)
                v1.decider.assume(PredicateTrigger(ch.id.toString, smDef.sm, ch.singletonArgs.head),
                  Option.when(withExp)(DebugExp.createInstance(s"PredicateTrigger(${ch.id.toString}(${ch.singletonArgExps.head}))", isInternal_ = true)))
                smCache
              case _ => s2.smCache
            }

            continuation(s2.copy(smCache = smCache3, isInPackage = s.isInPackage), v1)
          })

      case apply @ ast.Apply(e) =>
        val pve = ApplyFailed(apply)
        magicWandSupporter.applyWand(s, e, pve, v)(Q)

      case havoc: ast.Quasihavoc =>
        havocSupporter.execHavoc(havoc, v, s)(Q)

      case havocall: ast.Quasihavocall =>
        havocSupporter.execHavocall(havocall, v, s)(Q)

      case viper.silicon.extensions.TryBlock(body) =>
        var bodySucceeded = false
        val bodyResult = exec(s, body, v)((s1, v2) => {
          bodySucceeded = true
          Q(s1, v2)
        })
        if (bodySucceeded) bodyResult
        else Q(s, v)

      /* These cases should not occur when working with the CFG-representation of the program. */
      case   _: ast.Goto
           | _: ast.If
           | _: ast.Label
           | _: ast.Seqn
           | _: ast.Assume
           | _: ast.ExtensionStmt
           | _: ast.While => sys.error(s"Unexpected statement (${stmt.getClass.getName}): $stmt")
    }

    executed
  }

   private def ssaifyRhs(rhs: Term, rhsExp: ast.Exp, rhsExpNew: Option[ast.Exp], name: String, typ: ast.Type, v: Verifier, s : State): (Term, Option[ast.Exp]) = {
     rhs match {
       case _: Var | _: Literal =>
         (rhs, rhsExpNew)

       case _  =>
         /* 2018-06-05 Malte:
          *   This case was previously guarded by the condition
          *     rhs.existsDefined {
          *       case t if v.triggerGenerator.isForbiddenInTrigger(t) => true
          *     }
          *   and followed by a catch-all case in which rhs was returned.
          *   However, reducing the number of fresh symbols does not appear to improve
          *   performance; instead, it can cause an exponential blow-up in term size, as
          *   reported by Silicon issue #328.
          */
         val t = v.decider.fresh(name, v.symbolConverter.toSort(typ), Option.when(withExp)(extractPTypeFromExp(rhsExp)))
         val (eNew, debugExp) = if (withExp) {
           val eRhs = rhsExp
           val eNew = ast.LocalVarWithVersion(simplifyVariableName(t.id.name), typ)(eRhs.pos, eRhs.info, eRhs.errT)
           val exp = ast.EqCmp(ast.LocalVar(name, typ)(), eRhs)(eRhs.pos, eRhs.info, eRhs.errT)
           val expNew = ast.EqCmp(eNew, rhsExpNew.get)()
           val debugExp = DebugExp.createInstance(exp, expNew)
           (Some(eNew), Some(debugExp))
         } else {
            (None, None)
         }
         v.decider.assumeDefinition(BuiltinEquals(t, rhs), debugExp)
         (t, eNew)
     }
   }

  private val hack407_method_name_prefix = "___silicon_hack407_havoc_all_"

  def hack407_havoc_all_resources_method_name(id: String): String = s"$hack407_method_name_prefix$id"

  def hack407_havoc_all_resources_method_call(id: String): ast.MethodCall = {
    ast.MethodCall(
      methodName = hack407_havoc_all_resources_method_name(id),
      args = Vector.empty,
      targets = Vector.empty
    )(ast.NoPosition, ast.NoInfo, ast.NoTrafos)
  }

  private val hack510_method_name = "___silicon_hack510_consolidate_state"
}<|MERGE_RESOLUTION|>--- conflicted
+++ resolved
@@ -334,7 +334,6 @@
            : VerificationResult = {
 
     val s = state.copy(h = magicWandSupporter.getExecutionHeap(state))
-    v.decider.prover.comment(s"list of qp chunks: ${state.h.values}")
     val Q: (State, Verifier) => VerificationResult = (s, v) => {
       continuation(magicWandSupporter.moveToReserveHeap(s, v), v)}
 
@@ -381,12 +380,8 @@
         assert(!s.exhaleExt)
         val pve = AssignmentFailed(ass)
         eval(s, eRcvr, pve, v)((s1, tRcvr, eRcvrNew, v1) =>
-<<<<<<< HEAD
           eval(s1, rhs, pve, v1)((s2, tRhs, rhsNew, v2) => {
             executionFlowController.tryOrFail0(s2, v2)((s21, v21, QS) => {
-=======
-          eval(s1, rhs, pve, v1)((s2, tRhs, _, v2) => {
->>>>>>> 74722a8e
             val (relevantChunks, otherChunks) =
               quantifiedChunkSupporter.splitHeap[QuantifiedFieldChunk](s21.h, BasicChunkIdentifier(field.name))
             val hints = quantifiedChunkSupporter.extractHints(None, Seq(tRcvr))
@@ -402,7 +397,6 @@
               s21
             }
             v2.decider.clearModel()
-<<<<<<< HEAD
               val result = quantifiedChunkSupporter.removePermissions(
                 s2p,
                 relevantChunks,
@@ -437,41 +431,6 @@
                 case (Incomplete(_, _), s3, _, _) =>
                   createFailure(pve dueTo InsufficientPermission(fa), v2, s3, "sufficient permission")}})(Q)
             }))
-=======
-            val result = quantifiedChunkSupporter.removePermissions(
-              s2p,
-              relevantChunks,
-              Seq(`?r`),
-              Option.when(withExp)(Seq(ast.LocalVarDecl(`?r`.id.name, ast.Ref)())),
-              `?r` === tRcvr,
-              eRcvrNew.map(r => ast.EqCmp(ast.LocalVar(`?r`.id.name, ast.Ref)(), r)()),
-              Some(Seq(tRcvr)),
-              field,
-              FullPerm,
-              Option.when(withExp)(ast.FullPerm()()),
-              chunkOrderHeuristics,
-              v2
-            )
-            result match {
-              case (Complete(), s3, remainingChunks) =>
-                val h3 = Heap(remainingChunks ++ otherChunks)
-                val (sm, smValueDef) = quantifiedChunkSupporter.singletonSnapshotMap(s3, field, Seq(tRcvr), tRhs, v2)
-                v1.decider.prover.comment("Definitional axioms for singleton-FVF's value")
-                val debugExp = Option.when(withExp)(DebugExp.createInstance("Definitional axioms for singleton-FVF's value", isInternal_ = true))
-                v1.decider.assumeDefinition(smValueDef, debugExp)
-                val ch = quantifiedChunkSupporter.createSingletonQuantifiedChunk(Seq(`?r`), Option.when(withExp)(Seq(ast.LocalVarDecl("r", ast.Ref)(ass.pos, ass.info, ass.errT))),
-                  field, Seq(tRcvr), Option.when(withExp)(Seq(eRcvrNew.get)), FullPerm, Option.when(withExp)(ast.FullPerm()(ass.pos, ass.info, ass.errT)), sm, s.program)
-                if (s3.heapDependentTriggers.contains(field)) {
-                  val debugExp2 = Option.when(withExp)(DebugExp.createInstance(s"FieldTrigger(${eRcvrNew.toString()}.${field.name})"))
-                  v1.decider.assume(FieldTrigger(field.name, sm, tRcvr), debugExp2)
-                }
-                val s4 = s3.copy(h = h3 + ch)
-                val (debugHeapName, _) = v.getDebugOldLabel(s4, fa.pos)
-                val s5 = if (withExp) s4.copy(oldHeaps = s4.oldHeaps + (debugHeapName -> magicWandSupporter.getEvalHeap(s4))) else s4
-                Q(s5, v2)
-              case (Incomplete(_, _), s3, _) =>
-                createFailure(pve dueTo InsufficientPermission(fa), v2, s3, "sufficient permission")}}))
->>>>>>> 74722a8e
 
       case ass @ ast.FieldAssign(fa @ ast.FieldAccess(eRcvr, field), rhs) =>
         assert(!s.exhaleExt)
@@ -484,11 +443,7 @@
             chunkSupporter.consume(s2, s2.h, resource, Seq(tRcvr), eRcvrNew.map(Seq(_)), FullPerm, Option.when(withExp)(ast.FullPerm()(ass.pos, ass.info, ass.errT)), false, ve, v2, description)((s3, h3, _, v3) => {
               val (tSnap, _) = ssaifyRhs(tRhs, rhs, rhsNew, field.name, field.typ, v3, s3)
               val id = BasicChunkIdentifier(field.name)
-<<<<<<< HEAD
-              val newChunk = BasicChunk(FieldID, id, Seq(tRcvr), eRcvrNew.map(Seq(_)), tSnap, FullPerm, Option.when(withExp)(ast.FullPerm()(ass.pos, ass.info, ass.errT)), None)
-=======
-              val newChunk = BasicChunk(FieldID, id, Seq(tRcvr), eRcvrNew.map(Seq(_)), tSnap, rhsNew, FullPerm, Option.when(withExp)(ast.FullPerm()(ass.pos, ass.info, ass.errT)))
->>>>>>> 74722a8e
+              val newChunk = BasicChunk(FieldID, id, Seq(tRcvr), eRcvrNew.map(Seq(_)), tSnap, FullPerm, Option.when(withExp)(ast.FullPerm()(ass.pos, ass.info, ass.errT)))
               chunkSupporter.produce(s3, h3, newChunk, v3)((s4, h4, v4) => {
                 val s5 = s4.copy(h = h4)
                 val (debugHeapName, _) = v4.getDebugOldLabel(s5, fa.pos)
@@ -503,13 +458,11 @@
         val (tRcvr, eRcvrNew) = v.decider.fresh(x)
         val debugExp = Option.when(withExp)(ast.NeCmp(x, ast.NullLit()())())
         val debugExpSubst = Option.when(withExp)(ast.NeCmp(eRcvrNew.get, ast.NullLit()())())
-        val (debugHeapName, debugLabel) = v.getDebugOldLabel(s, stmt.pos)
         v.decider.assume(tRcvr !== Null, debugExp, debugExpSubst)
         val newChunks = fields map (field => {
           val p = FullPerm
           val pExp = Option.when(withExp)(ast.FullPerm()(stmt.pos, stmt.info, stmt.errT))
           val snap = v.decider.fresh(field.name, v.symbolConverter.toSort(field.typ), Option.when(withExp)(extractPTypeFromExp(x)))
-          val snapExp = Option.when(withExp)(ast.DebugLabelledOld(ast.FieldAccess(eRcvrNew.get, field)(), debugLabel)(stmt.pos, stmt.info, stmt.errT))
           if (s.qpFields.contains(field)) {
             val (sm, smValueDef) = quantifiedChunkSupporter.singletonSnapshotMap(s, field, Seq(tRcvr), snap, v)
             v.decider.prover.comment("Definitional axioms for singleton-FVF's value")
@@ -518,11 +471,7 @@
             quantifiedChunkSupporter.createSingletonQuantifiedChunk(Seq(`?r`), Option.when(withExp)(Seq(ast.LocalVarDecl("r", ast.Ref)(stmt.pos, stmt.info, stmt.errT))),
               field, Seq(tRcvr), Option.when(withExp)(Seq(eRcvrNew.get)), p, pExp, sm, Some(v.counter(this).next()), s.program)
           } else {
-<<<<<<< HEAD
-            BasicChunk(FieldID, BasicChunkIdentifier(field.name), Seq(tRcvr), Option.when(withExp)(Seq(x)), snap, p, pExp, None)
-=======
             BasicChunk(FieldID, BasicChunkIdentifier(field.name), Seq(tRcvr), Option.when(withExp)(Seq(x)), snap, snapExp, p, pExp)
->>>>>>> 74722a8e
           }
         })
         val ts = viper.silicon.state.utils.computeReferenceDisjointnesses(s, tRcvr)
