--- conflicted
+++ resolved
@@ -379,16 +379,6 @@
               r && Q(s, v)
             } else
               if (s.exhaleExt) {
-<<<<<<< HEAD
-              val s1 = s.copy(recordEffects = true, consumedChunks = Stack.fill(s.consumedChunks.size)(Nil))
-              consume(s1, a, pve, v)((s2, _, v1) => {
-                val newlyConsumedChunks = s2.consumedChunks.foldLeft[Seq[(Stack[Term], NonQuantifiedChunk)]](Nil)(_ ++ _)
-                val hOps = newlyConsumedChunks.foldLeft(s.reserveHeaps.head)((collected, consumedChunk) =>
-                  collected + consumedChunk._2)
-                val mergedConsumedChunks = s.consumedChunks.zip(s2.consumedChunks).map((consumedPair) =>
-                  consumedPair._2 ++ consumedPair._1)
-                Q(s2.copy(h = hOps, reserveHeaps = hOps +: s2.reserveHeaps.tail, recordEffects = s.recordEffects, consumedChunks = mergedConsumedChunks), v1)
-=======
               Predef.assert(s.h.values.isEmpty)
               Predef.assert(s.reserveHeaps.head.values.isEmpty)
 
@@ -398,7 +388,6 @@
                */
               consume(s, a, pve, v)((s2, _, v1) => {
                 Q(s2.copy(h = s2.reserveHeaps.head), v1)
->>>>>>> 6aeceef7
               })
             } else
               consume(s, a, pve, v)((s1, _, v1) => {
