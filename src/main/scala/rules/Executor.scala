--- conflicted
+++ resolved
@@ -6,9 +6,7 @@
 
 package viper.silicon.rules
 
-<<<<<<< HEAD
 import viper.silicon.biabduction._
-=======
 import viper.silicon.debugger.DebugExp
 import viper.silicon.common.collections.immutable.InsertionOrderedSet
 import viper.silicon.Config.JoinMode
@@ -20,7 +18,6 @@
 import viper.silver.verifier.errors._
 import viper.silver.verifier.reasons._
 import viper.silver.{ast, cfg}
->>>>>>> 58ba972f
 import viper.silicon.decider.RecordedPathConditions
 import viper.silicon.interfaces._
 import viper.silicon.logger.records.data.{CommentRecord, ConditionalEdgeRecord, ExecuteRecord, MethodCallRecord}
@@ -47,26 +44,25 @@
            cfg: SilverCfg,
            v: Verifier)
           (Q: (State, Verifier) => VerificationResult)
-  : VerificationResult
+          : VerificationResult
 
   def exec(s: State, stmt: ast.Stmt, v: Verifier)
           (Q: (State, Verifier) => VerificationResult)
-  : VerificationResult
+          : VerificationResult
 
   def execs(s: State, stmts: Seq[ast.Stmt], v: Verifier)
            (Q: (State, Verifier) => VerificationResult)
-  : VerificationResult
+           : VerificationResult
 }
 
 object executor extends ExecutionRules {
-
   import consumer._
   import evaluator._
   import producer._
 
   private def follow(s: State, edge: SilverEdge, v: Verifier, joinPoint: Option[SilverBlock])
                     (Q: (State, Verifier) => VerificationResult)
-  : VerificationResult = {
+                    : VerificationResult = {
 
 
     joinPoint match {
@@ -115,13 +111,13 @@
     }
   }
 
-  def follows(s: State,
-              edges: Seq[SilverEdge],
-              @unused pvef: ast.Exp => PartialVerificationError,
-              v: Verifier,
-              joinPoint: Option[SilverBlock])
-             (Q: (State, Verifier) => VerificationResult)
-  : VerificationResult = {
+  private def follows(s: State,
+                      edges: Seq[SilverEdge],
+                      @unused pvef: ast.Exp => PartialVerificationError,
+                      v: Verifier,
+                      joinPoint: Option[SilverBlock])
+                     (Q: (State, Verifier) => VerificationResult)
+                     : VerificationResult = {
 
     // If joining branches is enabled, find join point if it exists.
     val jp: Option[SilverBlock] = if (s.moreJoins.id >= JoinMode.All.id) {
@@ -134,11 +130,7 @@
       case (Seq(), _) => Q(s, v)
       case (Seq(edge), _) => follow(s, edge, v, joinPoint)(Q)
       case (Seq(edge1, edge2), Some(newJoinPoint)) if
-<<<<<<< HEAD
-        s.moreJoins &&
-=======
           s.moreJoins.id >= JoinMode.All.id &&
->>>>>>> 58ba972f
           // Can't directly match type because of type erasure ...
           edge1.isInstanceOf[ConditionalEdge[ast.Stmt, ast.Exp]] &&
           edge2.isInstanceOf[ConditionalEdge[ast.Stmt, ast.Exp]] &&
@@ -220,21 +212,21 @@
 
   def exec(s: State, graph: SilverCfg, v: Verifier)
           (Q: (State, Verifier) => VerificationResult)
-  : VerificationResult = {
+          : VerificationResult = {
 
     exec(s, graph.entry, cfg.Kind.Normal, v, None)(Q)
   }
 
   def exec(s: State, block: SilverBlock, incomingEdgeKind: cfg.Kind.Value, v: Verifier, joinPoint: Option[SilverBlock])
           (Q: (State, Verifier) => VerificationResult)
-  : VerificationResult = {
+          : VerificationResult = {
 
     block match {
       case cfg.StatementBlock(stmt) =>
         execs(s, stmt, v)((s1, v1) =>
           follows(s1, magicWandSupporter.getOutEdges(s1, block), IfFailed, v1, joinPoint)(Q))
 
-      case _: cfg.PreconditionBlock[ast.Stmt, ast.Exp]
+      case   _: cfg.PreconditionBlock[ast.Stmt, ast.Exp]
            | _: cfg.PostconditionBlock[ast.Stmt, ast.Exp] =>
 
         /* It is expected that the CFG of a method *body* is executed, not that of
@@ -257,7 +249,6 @@
              *   - Follow the outgoing edges
              */
 
-
             /* Havoc local variables that are assigned to in the loop body */
             val wvs = s.methodCfg.writtenVars(block)
             /* TODO: BUG: Variables declared by LetWand show up in this list, but shouldn't! */
@@ -295,7 +286,6 @@
 
                 val invSuc = if (newInvs.isEmpty) {
                   Success()
-<<<<<<< HEAD
                 } else {
                   Success(Some(LoopInvariantSuccess(s, v, foundInvs, otherEdges.head.asInstanceOf[ConditionalEdge[Stmt, Exp]].condition.pos)))
                 }
@@ -322,39 +312,18 @@
                         val s2 = s1.copy(invariantContexts = sLeftover.h +: s1.invariantContexts)
                         intermediateResult combine executionFlowController.locally(s2, v1)((s3, v2) => {
                           v2.decider.declareAndRecordAsFreshFunctions(ff1 -- v2.decider.freshFunctions, true) /* [BRANCH-PARALLELISATION] */
-                          v2.decider.assume(pcs.assumptions)
+                        v2.decider.assume(pcs.assumptions, Option.when(withExp)(DebugExp.createInstance("Loop invariant", pcs.assumptionExps)), false)
                           v2.decider.prover.saturate(Verifier.config.proverSaturationTimeouts.afterContract)
                           if (v2.decider.checkSmoke())
                             Success()
                           else {
                             execs(s3, stmts, v2)((s4, v3) => {
-=======
-                })})
-            combine executionFlowController.locally(s, v)((s0, v0) => {
-                v0.decider.prover.comment("Loop head block: Establish invariant")
-                consumes(s0, invs, LoopInvariantNotEstablished, v0)((sLeftover, _, v1) => {
-                  v1.decider.prover.comment("Loop head block: Execute statements of loop head block (in invariant state)")
-                  phase1data.foldLeft(Success(): VerificationResult) {
-                    case (result, _) if !result.continueVerification => result
-                    case (intermediateResult, (s1, pcs, ff1)) => /* [BRANCH-PARALLELISATION] ff1 */
-                      val s2 = s1.copy(invariantContexts = sLeftover.h +: s1.invariantContexts)
-                      intermediateResult combine executionFlowController.locally(s2, v1)((s3, v2) => {
-                        v2.decider.declareAndRecordAsFreshFunctions(ff1 -- v2.decider.freshFunctions, true) /* [BRANCH-PARALLELISATION] */
-                        v2.decider.assume(pcs.assumptions, Option.when(withExp)(DebugExp.createInstance("Loop invariant", pcs.assumptionExps)), false)
-                        v2.decider.prover.saturate(Verifier.config.proverSaturationTimeouts.afterContract)
-                        if (v2.decider.checkSmoke())
-                          Success()
-                        else {
-                          execs(s3, stmts, v2)((s4, v3) => {
-                            val edgeCondWelldefinedness = {
->>>>>>> 58ba972f
                               v1.decider.prover.comment("Loop head block: Check well-definedness of edge conditions")
                               edgeConditions.foldLeft(Success(): VerificationResult) {
                                 case (result, _) if !result.continueVerification => result
                                 case (intermediateResult, eCond) =>
                                   intermediateResult combine executionFlowController.locally(s4, v3)((s5, v4) => {
-<<<<<<< HEAD
-                                    eval(s5, eCond, WhileFailed(eCond), v4)((_, _, _) => {
+                                    eval(s5, eCond, WhileFailed(eCond), v4)((_, _, _, _) => {
                                       v3.decider.prover.comment("Loop head block: Follow loop-internal edges")
 
                                       // We have to check the inferred invariants after loop manually here instead of
@@ -372,10 +341,6 @@
                                           follows(s5, outEdges, WhileFailed, v5, joinPoint)((s6, v6) => Q(s6, v6))
                                         })
                                     })
-=======
-                                    eval(s5, eCond, WhileFailed(eCond), v4)((_, _, _, _) =>
-                                      Success())
->>>>>>> 58ba972f
                                   })
                               }
                             })
@@ -405,7 +370,7 @@
 
   def execs(s: State, stmts: Seq[ast.Stmt], v: Verifier)
            (Q: (State, Verifier) => VerificationResult)
-  : VerificationResult =
+           : VerificationResult =
 
     if (stmts.nonEmpty)
       exec(s, stmts.head, v)((s1, v1) =>
@@ -415,22 +380,20 @@
 
   def exec(s: State, stmt: ast.Stmt, v: Verifier)
           (Q: (State, Verifier) => VerificationResult)
-  : VerificationResult = {
+          : VerificationResult = {
     val sepIdentifier = v.symbExLog.openScope(new ExecuteRecord(stmt, s, v.decider.pcs))
     exec2(s, stmt, v)((s1, v1) => {
       v1.symbExLog.closeScope(sepIdentifier)
-      Q(s1, v1)
-    })
+      Q(s1, v1)})
   }
 
   def exec2(state: State, stmt: ast.Stmt, v: Verifier)
            (continuation: (State, Verifier) => VerificationResult)
-  : VerificationResult = {
+           : VerificationResult = {
 
     val s = state.copy(h = magicWandSupporter.getExecutionHeap(state))
     val Q: (State, Verifier) => VerificationResult = (s, v) => {
-      continuation(magicWandSupporter.moveToReserveHeap(s, v), v)
-    }
+      continuation(magicWandSupporter.moveToReserveHeap(s, v), v)}
 
     /* For debugging-purposes only */
     stmt match {
@@ -444,26 +407,16 @@
         v.decider.prover.comment(stmt.toString())
     }
 
-    val executed = executionFlowController.locally(s, v)((s0, v0) => stmt match {
+    val executed = stmt match {
       case ast.Seqn(stmts, _) =>
-        execs(s0, stmts, v0)(Q)
+        execs(s, stmts, v)(Q)
 
       case ast.Label(name, _) =>
-        val s1 = s0.copy(oldHeaps = s0.oldHeaps + (name -> magicWandSupporter.getEvalHeap(s0)))
-        Q(s1, v0)
+        val s1 = s.copy(oldHeaps = s.oldHeaps + (name -> magicWandSupporter.getEvalHeap(s)))
+        Q(s1, v)
 
       case ast.LocalVarDeclStmt(decl) =>
         val x = decl.localVar
-<<<<<<< HEAD
-        val t = v0.decider.fresh(x.name, v0.symbolConverter.toSort(x.typ))
-        Q(s0.copy(g = s0.g + (x -> t)), v0)
-
-      case ass@ast.LocalVarAssign(x, rhs) =>
-        eval(s0, rhs, AssignmentFailed(ass), v0)((s1, tRhs, v1) => {
-          val t = ssaifyRhs(tRhs, x.name, x.typ, v0)
-          Q(s1.copy(g = s1.g + (x, t)), v1)
-        })
-=======
         val (t, newExp) = v.decider.fresh(x)
         Q(s.copy(g = s.g + (x -> (t, newExp))), v)
 
@@ -471,7 +424,6 @@
         eval(s, rhs, AssignmentFailed(ass), v)((s1, tRhs, rhsNew, v1) => {
           val (t, e) = ssaifyRhs(tRhs, rhs, rhsNew, x.name, x.typ, v, s1)
           Q(s1.copy(g = s1.g + (x, (t, e))), v1)})
->>>>>>> 58ba972f
 
       /* TODO: Encode assignments e1.f := e2 as
        *         exhale acc(e1.f)
@@ -480,23 +432,18 @@
        */
 
       /* Assignment for a field that contains quantified chunks */
-      case ass@ast.FieldAssign(fa@ast.FieldAccess(eRcvr, field), rhs)
-        if s0.qpFields.contains(field) =>
-
-        assert(!s0.exhaleExt)
+      case ass @ ast.FieldAssign(fa @ ast.FieldAccess(eRcvr, field), rhs)
+              if s.qpFields.contains(field) =>
+
+        assert(!s.exhaleExt)
         val pve = AssignmentFailed(ass)
-<<<<<<< HEAD
-        eval(s0, eRcvr, pve, v0)((s1, tRcvr, v1) =>
-          eval(s1, rhs, pve, v1)((s2, tRhs, v2) => {
-=======
         eval(s, eRcvr, pve, v)((s1, tRcvr, eRcvrNew, v1) =>
           eval(s1, rhs, pve, v1)((s2, tRhs, rhsNew, v2) => {
->>>>>>> 58ba972f
             val (relevantChunks, otherChunks) =
               quantifiedChunkSupporter.splitHeap[QuantifiedFieldChunk](s2.h, BasicChunkIdentifier(field.name))
             val hints = quantifiedChunkSupporter.extractHints(None, Seq(tRcvr))
             val chunkOrderHeuristics = quantifiedChunkSupporter.singleReceiverChunkOrderHeuristic(Seq(tRcvr), hints, v2)
-            val s2p = if (s2.heapDependentTriggers.contains(field)) {
+            val s2p = if (s2.heapDependentTriggers.contains(field)){
               val (smDef1, smCache1) =
                 quantifiedChunkSupporter.summarisingSnapshotMap(
                   s2, field, Seq(`?r`), relevantChunks, v1)
@@ -526,17 +473,6 @@
                 val h3 = Heap(remainingChunks ++ otherChunks)
                 val (sm, smValueDef) = quantifiedChunkSupporter.singletonSnapshotMap(s3, field, Seq(tRcvr), tRhs, v2)
                 v1.decider.prover.comment("Definitional axioms for singleton-FVF's value")
-<<<<<<< HEAD
-                v1.decider.assumeDefinition(smValueDef)
-                val ch = quantifiedChunkSupporter.createSingletonQuantifiedChunk(Seq(`?r`), field, Seq(tRcvr), FullPerm, sm, s0.program)
-                if (s3.heapDependentTriggers.contains(field))
-                  v1.decider.assume(FieldTrigger(field.name, sm, tRcvr))
-                Q(s3.copy(h = h3 + ch), v2)
-              case (Incomplete(_), s3, _) =>
-                createFailure(pve dueTo InsufficientPermission(fa), v2, s3)
-            }
-          }))
-=======
                 val debugExp = Option.when(withExp)(DebugExp.createInstance("Definitional axioms for singleton-FVF's value", isInternal_ = true))
                 v1.decider.assumeDefinition(smValueDef, debugExp)
                 val ch = quantifiedChunkSupporter.createSingletonQuantifiedChunk(Seq(`?r`), Option.when(withExp)(Seq(ast.LocalVarDecl("r", ast.Ref)(ass.pos, ass.info, ass.errT))),
@@ -550,20 +486,13 @@
                 Q(s5, v2)
               case (Incomplete(_, _), s3, _) =>
                 createFailure(pve dueTo InsufficientPermission(fa), v2, s3, "sufficient permission")}}))
->>>>>>> 58ba972f
-
-      case ass@ast.FieldAssign(fa@ast.FieldAccess(eRcvr, field), rhs) =>
-        assert(!s0.exhaleExt)
+
+      case ass @ ast.FieldAssign(fa @ ast.FieldAccess(eRcvr, field), rhs) =>
+        assert(!s.exhaleExt)
         val pve = AssignmentFailed(ass)
-<<<<<<< HEAD
-        eval(s0, eRcvr, pve, v0)((s1, tRcvr, v1) =>
-          eval(s1, rhs, pve, v1)((s2, tRhs, v2) => {
-            val resource = fa.res(s0.program)
-=======
         eval(s, eRcvr, pve, v)((s1, tRcvr, eRcvrNew, v1) =>
           eval(s1, rhs, pve, v1)((s2, tRhs, rhsNew, v2) => {
             val resource = fa.res(s.program)
->>>>>>> 58ba972f
             val ve = pve dueTo InsufficientPermission(fa)
             val description = s"consume ${ass.pos}: $ass"
             chunkSupporter.consume(s2, s2.h, resource, Seq(tRcvr), eRcvrNew.map(Seq(_)), FullPerm, Option.when(withExp)(ast.FullPerm()(ass.pos, ass.info, ass.errT)), ve, v2, description)((s3, h3, _, v3) => {
@@ -579,19 +508,6 @@
           })
         )
 
-<<<<<<< HEAD
-      case ast.NewStmt(x, fields) =>
-        val tRcvr = v0.decider.fresh(x)
-        v0.decider.assume(tRcvr !== Null)
-        val newChunks = fields map (field => {
-          val p = FullPerm
-          val snap = v0.decider.fresh(field.name, v0.symbolConverter.toSort(field.typ))
-          if (s0.qpFields.contains(field)) {
-            val (sm, smValueDef) = quantifiedChunkSupporter.singletonSnapshotMap(s0, field, Seq(tRcvr), snap, v0)
-            v0.decider.prover.comment("Definitional axioms for singleton-FVF's value")
-            v0.decider.assumeDefinition(smValueDef)
-            quantifiedChunkSupporter.createSingletonQuantifiedChunk(Seq(`?r`), field, Seq(tRcvr), p, sm, s0.program)
-=======
       case stmt@ast.NewStmt(x, fields) =>
         val (tRcvr, eRcvrNew) = v.decider.fresh(x)
         val debugExp = Option.when(withExp)(ast.NeCmp(x, ast.NullLit()())())
@@ -608,153 +524,120 @@
             v.decider.assumeDefinition(smValueDef, debugExp)
             quantifiedChunkSupporter.createSingletonQuantifiedChunk(Seq(`?r`), Option.when(withExp)(Seq(ast.LocalVarDecl("r", ast.Ref)(stmt.pos, stmt.info, stmt.errT))),
               field, Seq(tRcvr), Option.when(withExp)(Seq(eRcvrNew.get)), p, pExp, sm, s.program)
->>>>>>> 58ba972f
           } else {
             BasicChunk(FieldID, BasicChunkIdentifier(field.name), Seq(tRcvr), Option.when(withExp)(Seq(x)), snap, p, pExp)
           }
         })
-<<<<<<< HEAD
-        val ts = viper.silicon.state.utils.computeReferenceDisjointnesses(s0, tRcvr)
-        val s1 = s0.copy(g = s0.g + (x, tRcvr), h = s0.h + Heap(newChunks))
-        v0.decider.assume(ts)
-        Q(s1, v0)
-=======
         val ts = viper.silicon.state.utils.computeReferenceDisjointnesses(s, tRcvr)
         val esNew = eRcvrNew.map(rcvr => BigAnd(viper.silicon.state.utils.computeReferenceDisjointnessesExp(s, rcvr)))
         val s1 = s.copy(g = s.g + (x, (tRcvr, eRcvrNew)), h = s.h + Heap(newChunks))
         v.decider.assume(ts, Option.when(withExp)(DebugExp.createInstance(Some("Reference Disjointness"), esNew, esNew, InsertionOrderedSet.empty)), enforceAssumption = false)
         Q(s1, v)
->>>>>>> 58ba972f
-
-      case inhale@ast.Inhale(a) => a match {
+
+      case inhale @ ast.Inhale(a) => a match {
         case _: ast.FalseLit =>
           /* We're done */
           Success()
         case _ =>
-          produce(s0, freshSnap, a, InhaleFailed(inhale), v0)((s1, v1) => {
+          produce(s, freshSnap, a, InhaleFailed(inhale), v)((s1, v1) => {
             v1.decider.prover.saturate(Verifier.config.proverSaturationTimeouts.afterInhale)
-            Q(s1, v1)
-          })
+            Q(s1, v1)})
       }
 
-      case exhale@ast.Exhale(a) =>
+      case exhale @ ast.Exhale(a) =>
         val pve = ExhaleFailed(exhale)
-        consume(s0, a, pve, v0)((s1, _, v1) =>
+        consume(s, a, pve, v)((s1, _, v1) =>
           Q(s1, v1))
 
-      case assert@ast.Assert(a: ast.FalseLit) =>
+      case assert @ ast.Assert(a: ast.FalseLit) =>
         /* "assert false" triggers a smoke check. If successful, we backtrack. */
-        executionFlowController.tryOrFail0(s0.copy(h = magicWandSupporter.getEvalHeap(s0)), v0)((s1, v1, QS) => {
+        executionFlowController.tryOrFail0(s.copy(h = magicWandSupporter.getEvalHeap(s)), v)((s1, v1, QS) => {
           if (v1.decider.checkSmoke(true))
-            QS(s1.copy(h = s0.h), v1)
+            QS(s1.copy(h = s.h), v1)
           else
             createFailure(AssertFailed(assert) dueTo AssertionFalse(a), v1, s1, False, true, Option.when(withExp)(a))
         })((_, _) => Success())
 
-      case assert@ast.Assert(a) if Verifier.config.disableSubsumption() =>
+      case assert @ ast.Assert(a) if Verifier.config.disableSubsumption() =>
         val r =
-          consume(s0, a, AssertFailed(assert), v0)((_, _, _) =>
+          consume(s, a, AssertFailed(assert), v)((_, _, _) =>
             Success())
 
-        r combine Q(s0, v0)
-
-      case assert@ast.Assert(a) =>
+        r combine Q(s, v)
+
+      case assert @ ast.Assert(a) =>
         val pve = AssertFailed(assert)
 
-        if (s0.exhaleExt) {
-          Predef.assert(s0.h.values.isEmpty)
-          Predef.assert(s0.reserveHeaps.head.values.isEmpty)
+        if (s.exhaleExt) {
+          Predef.assert(s.h.values.isEmpty)
+          Predef.assert(s.reserveHeaps.head.values.isEmpty)
 
           /* When exhaleExt is set magicWandSupporter.transfer is used to transfer permissions to
            * hUsed (reserveHeaps.head) instead of consuming them. hUsed is later discarded and replaced
            * by s.h. By copying hUsed to s.h the contained permissions remain available inside the wand.
            */
-          consume(s0, a, pve, v0)((s2, _, v1) => {
+          consume(s, a, pve, v)((s2, _, v1) => {
             Q(s2.copy(h = s2.reserveHeaps.head), v1)
           })
         } else
-          consume(s0, a, pve, v0)((s1, _, v1) => {
-            val s2 = s1.copy(h = s0.h, reserveHeaps = s0.reserveHeaps)
-            Q(s2, v1)
-          })
+          consume(s, a, pve, v)((s1, _, v1) => {
+            val s2 = s1.copy(h = s.h, reserveHeaps = s.reserveHeaps)
+            Q(s2, v1)})
 
       // Calling hack407_R() results in Silicon efficiently havocking all instances of resource R.
       // See also Silicon issue #407.
       case ast.MethodCall(methodName, _, _)
-        if !Verifier.config.disableHavocHack407() && methodName.startsWith(hack407_method_name_prefix) =>
+          if !Verifier.config.disableHavocHack407() && methodName.startsWith(hack407_method_name_prefix) =>
 
         val resourceName = methodName.stripPrefix(hack407_method_name_prefix)
-        val member = s0.program.collectFirst {
+        val member = s.program.collectFirst {
           case m: ast.Field if m.name == resourceName => m
           case m: ast.Predicate if m.name == resourceName => m
         }.getOrElse(sys.error(s"Found $methodName, but no matching field or predicate $resourceName"))
-        val h1 = Heap(s0.h.values.map {
+        val h1 = Heap(s.h.values.map {
           case bc: BasicChunk if bc.id.name == member.name =>
-            bc.withSnap(freshSnap(bc.snap.sort, v0))
+            bc.withSnap(freshSnap(bc.snap.sort, v))
           case qfc: QuantifiedFieldChunk if qfc.id.name == member.name =>
-            qfc.withSnapshotMap(freshSnap(qfc.fvf.sort, v0))
+            qfc.withSnapshotMap(freshSnap(qfc.fvf.sort, v))
           case qpc: QuantifiedPredicateChunk if qpc.id.name == member.name =>
-            qpc.withSnapshotMap(freshSnap(qpc.psf.sort, v0))
+            qpc.withSnapshotMap(freshSnap(qpc.psf.sort, v))
           case other =>
-            other
-        })
-        Q(s0.copy(h = h1), v0)
+            other})
+        Q(s.copy(h = h1), v)
 
       // Calling hack510() triggers a state consolidation.
       // See also Silicon issue #510.
       case ast.MethodCall(`hack510_method_name`, _, _) =>
-<<<<<<< HEAD
-        val s1 = v0.stateConsolidator.consolidate(s0, v0)
-        Q(s1, v0)
-=======
         val s1 = v.stateConsolidator(s).consolidate(s, v)
         Q(s1, v)
->>>>>>> 58ba972f
-
-      case call@ast.MethodCall(methodName, eArgs, lhs) =>
-        val meth = s0.program.findMethod(methodName)
+
+      case call @ ast.MethodCall(methodName, eArgs, lhs) =>
+        val meth = s.program.findMethod(methodName)
         val fargs = meth.formalArgs.map(_.localVar)
         val formalsToActuals: Map[ast.LocalVar, ast.Exp] = fargs.zip(eArgs).to(Map)
         val reasonTransformer = (n: viper.silver.verifier.errors.ErrorNode) => n.replace(formalsToActuals)
         val pveCall = CallFailed(call)
         val pveCallTransformed = pveCall.withReasonNodeTransformed(reasonTransformer)
 
-<<<<<<< HEAD
-        val mcLog = new MethodCallRecord(call, s0, v0.decider.pcs)
-        val sepIdentifier = v0.symbExLog.openScope(mcLog)
-        val paramLog = new CommentRecord("Parameters", s0, v0.decider.pcs)
-        val paramId = v0.symbExLog.openScope(paramLog)
-        evals(s0, eArgs, _ => pveCall, v0)((s1, tArgs, v1) => {
-=======
         val mcLog = new MethodCallRecord(call, s, v.decider.pcs)
         val sepIdentifier = v.symbExLog.openScope(mcLog)
         val paramLog = new CommentRecord("Parameters", s, v.decider.pcs)
         val paramId = v.symbExLog.openScope(paramLog)
         evals(s, eArgs, _ => pveCall, v)((s1, tArgs, eArgsNew, v1) => {
->>>>>>> 58ba972f
           v1.symbExLog.closeScope(paramId)
           val exampleTrafo = CounterexampleTransformer({
             case ce: SiliconCounterexample => ce.withStore(s1.g)
             case ce => ce
           })
-          val abductionTrafo = AbductionQuestionTransformer({
-            case a: AbductionQuestion => a.copy(s = s1, v = v1)
-            case a => a
-          })
-          val pvePre = ErrorWrapperWithTransformers(PreconditionInCallFalse(call).withReasonNodeTransformed(reasonTransformer), exampleTrafo, abductionTrafo)
+          val pvePre = ErrorWrapperWithExampleTransformer(PreconditionInCallFalse(call).withReasonNodeTransformed(reasonTransformer), exampleTrafo)
           val preCondLog = new CommentRecord("Precondition", s1, v1.decider.pcs)
           val preCondId = v1.symbExLog.openScope(preCondLog)
-<<<<<<< HEAD
-          val s2 = s1.copy(g = Store(fargs.zip(tArgs)),
-            recordVisited = true)
-=======
           val argsWithExp = if (withExp)
             tArgs zip (eArgsNew.get.map(Some(_)))
           else
             tArgs zip Seq.fill(tArgs.size)(None)
           val s2 = s1.copy(g = Store(fargs.zip(argsWithExp)),
                            recordVisited = true)
->>>>>>> 58ba972f
           consumes(s2, meth.pres, _ => pvePre, v1)((s3, _, v2) => {
             v2.symbExLog.closeScope(preCondId)
             val postCondLog = new CommentRecord("Postcondition", s3, v2.decider.pcs)
@@ -766,37 +649,13 @@
               v3.symbExLog.closeScope(postCondId)
               v3.decider.prover.saturate(Verifier.config.proverSaturationTimeouts.afterContract)
               val gLhs = Store(lhs.zip(outs)
-<<<<<<< HEAD
-                .map(p => (p._1, s5.g(p._2))).toMap)
-=======
                               .map(p => (p._1, s5.g.values(p._2))).toMap)
->>>>>>> 58ba972f
               val s6 = s5.copy(g = s1.g + gLhs,
-                oldHeaps = s1.oldHeaps,
-                recordVisited = s1.recordVisited)
+                               oldHeaps = s1.oldHeaps,
+                               recordVisited = s1.recordVisited)
               v3.symbExLog.closeScope(sepIdentifier)
-              Q(s6, v3)
-            })
-          })
-        })
-
-<<<<<<< HEAD
-      case fold@ast.Fold(ast.PredicateAccessPredicate(ast.PredicateAccess(eArgs, predicateName), ePerm)) =>
-        val predicate = s0.program.findPredicate(predicateName)
-        val pve = FoldFailed(fold)
-        evals(s0, eArgs, _ => pve, v0)((s1, tArgs, v1) =>
-          eval(s1, ePerm, pve, v1)((s2, tPerm, v2) =>
-            permissionSupporter.assertPositive(s2, tPerm, ePerm, pve, v2)((s3, v3) => {
-              val wildcards = s3.constrainableARPs -- s1.constrainableARPs
-              predicateSupporter.fold(s3, predicate, tArgs, tPerm, wildcards, pve, v3)(Q)
-            })))
-
-      case unfold@ast.Unfold(ast.PredicateAccessPredicate(pa@ast.PredicateAccess(eArgs, predicateName), ePerm)) =>
-        val predicate = s0.program.findPredicate(predicateName)
-        val pve = UnfoldFailed(unfold)
-        evals(s0, eArgs, _ => pve, v0)((s1, tArgs, v1) =>
-          eval(s1, ePerm, pve, v1)((s2, tPerm, v2) => {
-=======
+              Q(s6, v3)})})})
+
       case fold @ ast.Fold(ast.PredicateAccessPredicate(predAcc @ ast.PredicateAccess(eArgs, predicateName), ePerm)) =>
         v.decider.startDebugSubExp()
         val predicate = s.program.findPredicate(predicateName)
@@ -817,7 +676,6 @@
         val pve = UnfoldFailed(unfold)
         evals(s, eArgs, _ => pve, v)((s1, tArgs, eArgsNew, v1) =>
           eval(s1, ePerm, pve, v1)((s2, tPerm, ePermNew, v2) => {
->>>>>>> 58ba972f
 
             val smCache1 = if (s2.qpPredicates.contains(predicate) && s2.heapDependentTriggers.contains(predicate)) {
               val (relevantChunks, _) =
@@ -844,31 +702,8 @@
             })
           }))
 
-      case pckg@ast.Package(wand, proofScript) =>
+      case pckg @ ast.Package(wand, proofScript) =>
         val pve = PackageFailed(pckg)
-<<<<<<< HEAD
-        magicWandSupporter.packageWand(s0, wand, proofScript, pve, v0)((s1, chWand, v1) => {
-
-          val hOps = s1.reserveHeaps.head + chWand
-          assert(s0.exhaleExt || s1.reserveHeaps.length == 1)
-          val s2 =
-            if (s0.exhaleExt) {
-              s1.copy(h = Heap(),
-                exhaleExt = true,
-                /* It is assumed, that s.reserveHeaps.head (hUsed) is not used or changed
-                 * by the packageWand method. hUsed is normally used during transferring
-                 * consume to store permissions that have already been consumed. The
-                 * permissions on this heap should be discarded after a statement finishes
-                 * execution. hUsed should therefore be empty unless the package statement
-                 * was triggered by heuristics during a consume operation.
-                 */
-                reserveHeaps = s0.reserveHeaps.head +: hOps +: s1.reserveHeaps.tail)
-            } else {
-              /* c1.reserveHeap is expected to be [σ.h'], i.e. the remainder of σ.h */
-              s1.copy(h = hOps,
-                exhaleExt = false,
-                reserveHeaps = Nil)
-=======
           magicWandSupporter.packageWand(s, wand, proofScript, pve, v)((s1, chWand, v1) => {
 
             val hOps = s1.reserveHeaps.head + chWand
@@ -906,48 +741,32 @@
                   Option.when(withExp)(DebugExp.createInstance(s"PredicateTrigger(${ch.id.toString}(${ch.singletonArgExps.get}))", isInternal_ = true)))
                 smCache
               case _ => s2.smCache
->>>>>>> 58ba972f
             }
-          assert(s2.reserveHeaps.length == s0.reserveHeaps.length)
-
-          val smCache3 = chWand match {
-            case ch: QuantifiedMagicWandChunk if s2.heapDependentTriggers.contains(MagicWandIdentifier(wand, s2.program)) =>
-              val (relevantChunks, _) =
-                quantifiedChunkSupporter.splitHeap[QuantifiedMagicWandChunk](s2.h, ch.id)
-              val bodyVars = wand.subexpressionsToEvaluate(s0.program)
-              val formalVars = bodyVars.indices.toList.map(i => Var(Identifier(s"x$i"), v1.symbolConverter.toSort(bodyVars(i).typ), false))
-              val (smDef, smCache) =
-                quantifiedChunkSupporter.summarisingSnapshotMap(
-                  s2, wand, formalVars, relevantChunks, v1)
-              v1.decider.assume(PredicateTrigger(ch.id.toString, smDef.sm, ch.singletonArgs.get))
-              smCache
-            case _ => s2.smCache
-          }
-
-          continuation(s2.copy(smCache = smCache3), v1)
-        })
-
-      case apply@ast.Apply(e) =>
+
+            continuation(s2.copy(smCache = smCache3), v1)
+          })
+
+      case apply @ ast.Apply(e) =>
         val pve = ApplyFailed(apply)
-        magicWandSupporter.applyWand(s0, e, pve, v0)(Q)
+        magicWandSupporter.applyWand(s, e, pve, v)(Q)
 
       case havoc: ast.Quasihavoc =>
-        havocSupporter.execHavoc(havoc, v0, s0)(Q)
+        havocSupporter.execHavoc(havoc, v, s)(Q)
 
       case havocall: ast.Quasihavocall =>
-        havocSupporter.execHavocall(havocall, v0, s0)(Q)
+        havocSupporter.execHavocall(havocall, v, s)(Q)
 
       case viper.silicon.extensions.TryBlock(body) =>
         var bodySucceeded = false
-        val bodyResult = exec(s0, body, v0)((s1, v2) => {
+        val bodyResult = exec(s, body, v)((s1, v2) => {
           bodySucceeded = true
           Q(s1, v2)
         })
         if (bodySucceeded) bodyResult
-        else Q(s0, v0)
+        else Q(s, v)
 
       /* These cases should not occur when working with the CFG-representation of the program. */
-      case _: ast.Goto
+      case   _: ast.Goto
            | _: ast.If
            | _: ast.Label
            | _: ast.Seqn
@@ -965,40 +784,16 @@
               executor.execs(s1, as.stmts.reverse, v1) { (s2, v2) =>
                 exec(s2, stmt, v2)((s3, v3) => Q(s3, v3) && Success(Some(as)))
               }
-            }
+    }
 
           case Some(_: BiAbductionFailure) =>
             println("Abduction failed")
-            executed
-        }
+    executed
+  }
       case _ => executed
     }
   }
 
-<<<<<<< HEAD
-  private def ssaifyRhs(rhs: Term, name: String, typ: ast.Type, v: Verifier): Term = {
-    rhs match {
-      case _: Var | _: Literal =>
-        rhs
-
-      case _ =>
-        /* 2018-06-05 Malte:
-         *   This case was previously guarded by the condition
-         *     rhs.existsDefined {
-         *       case t if v.triggerGenerator.isForbiddenInTrigger(t) => true
-         *     }
-         *   and followed by a catch-all case in which rhs was returned.
-         *   However, reducing the number of fresh symbols does not appear to improve
-         *   performance; instead, it can cause an exponential blow-up in term size, as
-         *   reported by Silicon issue #328.
-         */
-        val t = v.decider.fresh(name, v.symbolConverter.toSort(typ))
-        v.decider.assumeDefinition(BuiltinEquals(t, rhs))
-
-        t
-    }
-  }
-=======
    private def ssaifyRhs(rhs: Term, rhsExp: ast.Exp, rhsExpNew: Option[ast.Exp], name: String, typ: ast.Type, v: Verifier, s : State): (Term, Option[ast.Exp]) = {
      rhs match {
        case _: Var | _: Literal =>
@@ -1030,7 +825,6 @@
          (t, eNew)
      }
    }
->>>>>>> 58ba972f
 
   private val hack407_method_name_prefix = "___silicon_hack407_havoc_all_"
 
