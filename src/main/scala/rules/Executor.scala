--- conflicted
+++ resolved
@@ -6,11 +6,8 @@
 
 package viper.silicon.rules
 
-<<<<<<< HEAD
 import viper.silicon.rules.chunks.chunkSupporter
-=======
 import viper.silicon.Config.JoinMode
->>>>>>> ad3593f7
 
 import scala.annotation.unused
 import viper.silver.cfg.silver.SilverCfg
@@ -96,7 +93,7 @@
         val sNew = phase match {
           case LoopPhases.Transferring =>
             // just merge back
-            val (fr1, h1) = v.stateConsolidator.merge(s.functionRecorder, s.h, s.loopHeapStack.head, v)
+            val (fr1, h1) = v.stateConsolidator(s).merge(s.functionRecorder, s.h, s.loopHeapStack.head, v)
             val s1 = s.copy(functionRecorder = fr1, h = h1,
               loopHeapStack = s.loopHeapStack.tail, loopReadVarStack = s.loopReadVarStack.tail, loopPhaseStack = s.loopPhaseStack.tail)
             s1
@@ -107,7 +104,7 @@
             s1
           case LoopPhases.Checking =>
             // just merge back
-            val (fr1, h1) = v.stateConsolidator.merge(s.functionRecorder, s.h, s.loopHeapStack.head, v)
+            val (fr1, h1) = v.stateConsolidator(s).merge(s.functionRecorder, s.h, s.loopHeapStack.head, v)
             val s1 = s.copy(functionRecorder = fr1, h = h1,
               loopHeapStack = s.loopHeapStack.tail, loopReadVarStack = s.loopReadVarStack.tail, loopPhaseStack = s.loopPhaseStack.tail)
             s1
