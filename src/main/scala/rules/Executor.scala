// This Source Code Form is subject to the terms of the Mozilla Public
// License, v. 2.0. If a copy of the MPL was not distributed with this
// file, You can obtain one at http://mozilla.org/MPL/2.0/.
//
// Copyright (c) 2011-2019 ETH Zurich.

package viper.silicon.rules

import viper.silicon.Config.JoinMode
import viper.silicon.biabduction._
import viper.silicon.common.collections.immutable.InsertionOrderedSet
import viper.silicon.debugger.DebugExp
import viper.silicon.decider.RecordedPathConditions
import viper.silicon.interfaces._
import viper.silicon.logger.records.data.{CommentRecord, ConditionalEdgeRecord, ExecuteRecord, MethodCallRecord}
import viper.silicon.resources.FieldID
import viper.silicon.state._
import viper.silicon.state.terms._
import viper.silicon.state.terms.predef.`?r`
import viper.silicon.utils.ast.{BigAnd, extractPTypeFromExp, simplifyVariableName}
import viper.silicon.utils.freshSnap
import viper.silicon.verifier.Verifier
import viper.silver.ast.{Exp, Method, Positioned, Stmt}
import viper.silver.cfg.silver.SilverCfg
import viper.silver.cfg.silver.SilverCfg.{SilverBlock, SilverEdge}
import viper.silver.cfg.{ConditionalEdge, StatementBlock}
import viper.silver.verifier.errors._
import viper.silver.verifier.reasons._
import viper.silver.verifier.{AbductionQuestionTransformer, CounterexampleTransformer, PartialVerificationError}
import viper.silver.{ast, cfg}

import scala.annotation.unused

trait ExecutionRules extends SymbolicExecutionRules {
  def exec(s: State,
           cfg: SilverCfg,
           v: Verifier)
          (Q: (State, Verifier) => VerificationResult)
          : VerificationResult

  def exec(s: State, stmt: ast.Stmt, v: Verifier, abdLoc: Option[Positioned] = None, abdStateAllowed: Boolean = true)
          (Q: (State, Verifier) => VerificationResult)
          : VerificationResult

  def execs(s: State, stmts: Seq[ast.Stmt], v: Verifier, abdLoc: Option[Positioned] = None)
           (Q: (State, Verifier) => VerificationResult)
           : VerificationResult
}

object executor extends ExecutionRules {
  import consumer._
  import evaluator._
  import producer._

  private def follow(s: State, edge: SilverEdge, v: Verifier, joinPoint: Option[SilverBlock])
                    (Q: (State, Verifier) => VerificationResult)
                    : VerificationResult = {


    joinPoint match {
      case Some(jp) if jp == edge.target =>
        // Join point reached, stop following edges.
        val s1 = handleOutEdge(s, edge, v)
        Q(s1, v)

      case _ => edge match {
        case ce: cfg.ConditionalEdge[ast.Stmt, ast.Exp] =>
          val condEdgeRecord = new ConditionalEdgeRecord(ce.condition, s, v.decider.pcs)
          val sepIdentifier = v.symbExLog.openScope(condEdgeRecord)
          val s1 = handleOutEdge(s, edge, v)
          //executionFlowController.tryOrElse2[Term, Option[Exp]](s1, v) {(s1a, va, R) =>
          evalWithAbduction(s1, ce.condition, IfFailed(ce.condition), v) {(s2, tCond, condNew, v1) =>
            
            /* Using branch(...) here ensures that the edge condition is recorded
             * as a branch condition on the pathcondition stack.
             */
            brancher.branch(s2.copy(parallelizeBranches = false), tCond, (ce.condition, condNew), v1)(
              (s3, v3) =>
                exec(s3.copy(parallelizeBranches = s2.parallelizeBranches), ce.target, ce.kind, v3, joinPoint)((s4, v4) => {
                  v4.symbExLog.closeScope(sepIdentifier)
                  Q(s4, v4)
                }),
              (_, v3) => {
                v3.symbExLog.closeScope(sepIdentifier)
                Success()
              })} 
            
          /*{
            f =>
              BiAbductionSolver.solveAbductionForError(s1, v, f, stateAllowed = true, Some(ce.condition))((s5, v5) => {
                follow(s5, edge, v5, joinPoint)(Q)
              }
              )
          }*/

        case ue: cfg.UnconditionalEdge[ast.Stmt, ast.Exp] =>
          val s1 = handleOutEdge(s, edge, v)
          exec(s1, ue.target, ue.kind, v, joinPoint)(Q)
      }
    }
  }

  def handleOutEdge(s: State, edge: SilverEdge, v: Verifier): State = {
    edge.kind match {
      case cfg.Kind.Out =>
        val (fr1, h1) = v.stateConsolidator(s).merge(s.functionRecorder, s, s.h, s.invariantContexts.head, v)
        val s1 = s.copy(functionRecorder = fr1, h = h1,
          invariantContexts = s.invariantContexts.tail)
        s1
      case _ =>
        /* No need to do anything special. See also the handling of loop heads in exec below. */
        s
    }
  }

  def follows(s: State,
                      edges: Seq[SilverEdge],
                      @unused pvef: ast.Exp => PartialVerificationError,
                      v: Verifier,
                      joinPoint: Option[SilverBlock])
                     (Q: (State, Verifier) => VerificationResult)
                     : VerificationResult = {

    // If joining branches is enabled, find join point if it exists.
    val jp: Option[SilverBlock] = if (s.moreJoins.id >= JoinMode.All.id) {
      edges.headOption.flatMap(edge => s.methodCfg.joinPoints.get(edge.source))
    } else {
      None
    }

    (edges, jp) match {
      case (Seq(), _) => Q(s, v)
      case (Seq(edge), _) => follow(s, edge, v, joinPoint)(Q)
      case (Seq(edge1, edge2), Some(newJoinPoint)) if
          s.moreJoins.id >= JoinMode.All.id &&
          // Can't directly match type because of type erasure ...
          edge1.isInstanceOf[ConditionalEdge[ast.Stmt, ast.Exp]] &&
          edge2.isInstanceOf[ConditionalEdge[ast.Stmt, ast.Exp]] &&
          // We only join branches that originate from if statements
          // this is the case if the source is a statement block,
          // as opposed to a loop head block.
          edge1.source.isInstanceOf[StatementBlock[ast.Stmt, ast.Exp]] &&
          edge2.source.isInstanceOf[StatementBlock[ast.Stmt, ast.Exp]] =>

        assert(edge1.source == edge2.source)

        val cedge1 = edge1.asInstanceOf[ConditionalEdge[ast.Stmt, ast.Exp]]
        val cedge2 = edge2.asInstanceOf[ConditionalEdge[ast.Stmt, ast.Exp]]

        // Here we assume that edge1.condition is the negation of edge2.condition.
        assert((cedge1.condition, cedge2.condition) match {
          case (exp1, ast.Not(exp2)) => exp1 == exp2
          case (ast.Not(exp1), exp2) => exp1 == exp2
          case _ => false
        })

        eval(s, cedge1.condition, pvef(cedge1.condition), v)((s1, t0, condNew, v1) =>
          // The type arguments here are Null because there is no need to pass any join data.
          joiner.join[scala.Null, scala.Null](s1, v1, resetState = false)((s2, v2, QB) => {
            brancher.branch(s2, t0, (cedge1.condition, condNew), v2)(
              // Follow only until join point.
              (s3, v3) => follow(s3, edge1, v3, Some(newJoinPoint))((s, v) => QB(s, null, v)),
              (s3, v3) => follow(s3, edge2, v3, Some(newJoinPoint))((s, v) => QB(s, null, v))
            )
          })(entries => {
            val s2 = entries match {
              case Seq(entry) => // One branch is dead
                entry.s
              case Seq(entry1, entry2) => // Both branches are alive
                entry1.pathConditionAwareMerge(entry2, v1)
              case _ =>
                sys.error(s"Unexpected join data entries: $entries")
            }
            (s2, null)
          })((s4, _, v4) => {
            if (joinPoint.contains(newJoinPoint)) {
              Q(s4, v4)
            } else {
              // Continue after merging at join point.
              exec(s4, newJoinPoint, s4.methodCfg.inEdges(newJoinPoint).head.kind, v4, joinPoint)(Q)
            }
          })
        )

      case (Seq(thenEdge@ConditionalEdge(cond1, _, _, _), elseEdge@ConditionalEdge(cond2, _, _, _)), _)
        if Verifier.config.parallelizeBranches() && cond2 == ast.Not(cond1)() =>
        val condEdgeRecord = new ConditionalEdgeRecord(thenEdge.condition, s, v.decider.pcs)
        val sepIdentifier = v.symbExLog.openScope(condEdgeRecord)
        val res = eval(s, thenEdge.condition, IfFailed(thenEdge.condition), v)((s2, tCond, eCondNew, v1) =>
          brancher.branch(s2, tCond, (thenEdge.condition, eCondNew), v1)(
            (s3, v3) => {
              follow(s3, thenEdge, v3, joinPoint)(Q)
            },
            (s3, v3) => {
              follow(s3, elseEdge, v3, joinPoint)(Q)
            }))
        res

      case _ =>
        val uidBranchPoint = v.symbExLog.insertBranchPoint(edges.length)
        val res = edges.zipWithIndex.foldLeft(Success(): VerificationResult) {
          case (result: VerificationResult, (edge, edgeIndex)) => {
            if (edgeIndex != 0) {
              v.symbExLog.switchToNextBranch(uidBranchPoint)
            }
            v.symbExLog.markReachable(uidBranchPoint)
            result combine follow(s, edge, v, joinPoint)(Q)
          }
        }
        v.symbExLog.endBranchPoint(uidBranchPoint)
        res
    }
  }

  def exec(s: State, graph: SilverCfg, v: Verifier)
          (Q: (State, Verifier) => VerificationResult)
          : VerificationResult = {

    exec(s, graph.entry, cfg.Kind.Normal, v, None)(Q)
  }

  def exec(s: State, block: SilverBlock, incomingEdgeKind: cfg.Kind.Value, v: Verifier, joinPoint: Option[SilverBlock])
          (Q: (State, Verifier) => VerificationResult)
          : VerificationResult = {

    block match {
      case cfg.StatementBlock(stmt) =>
        execs(s, stmt, v)((s1, v1) =>
          follows(s1, magicWandSupporter.getOutEdges(s1, block), IfFailed, v1, joinPoint)(Q))

      case   _: cfg.PreconditionBlock[ast.Stmt, ast.Exp]
           | _: cfg.PostconditionBlock[ast.Stmt, ast.Exp] =>

        /* It is expected that the CFG of a method *body* is executed, not that of
         * the whole method (which includes pre-/postcondition blocks).
         * See also the MethodSupporter.
         */
        sys.error(s"Unexpected block: $block")

      case block@cfg.LoopHeadBlock(existingInvs, stmts, _) =>

        val edges = s.methodCfg.outEdges(block)
        val (outEdges, otherEdges) = edges partition (_.kind == cfg.Kind.Out)
        val sortedEdges = otherEdges ++ outEdges
        val edgeConditions = sortedEdges.collect { case ce: cfg.ConditionalEdge[ast.Stmt, ast.Exp] => ce.condition }.distinct
        val condition = otherEdges.head.asInstanceOf[ConditionalEdge[Stmt, Exp]].condition
        val whileStmt = abductionUtils.getWhile(condition, s.currentMember.get.asInstanceOf[Method])
        val endStmt = abductionUtils.getEndOfLoopStmt(whileStmt)
        
        //val invLoc = s.methodCfg.outEdges(block).head.asInstanceOf[ConditionalEdge[Stmt, Exp]].condition
        //val endPos = VirtualPosition("End of loop at " + invLoc.toString)
        
        incomingEdgeKind match {
          case cfg.Kind.In =>
            /* We've reached a loop head block via an in-edge. Steps to perform:
             *   - Check loop invariant for self-framingness
             *   - Check that the loop guard is framed by the invariant
             *   - Exhale invariant of the target block
             *   - Push leftover state onto invariant context stack
             *   - Create state in which to execute the loop body by producing the
             *     invariant into an empty heap
             *   - Execute the statements in the loop head block
             *   - Follow the outgoing edges
             */

            /* Havoc local variables that are assigned to in the loop body */
            val wvs = s.methodCfg.writtenVars(block)
            /* TODO: BUG: Variables declared by LetWand show up in this list, but shouldn't! */

            val gBody = Store(wvs.foldLeft(s.g.values)((map, x) => {
              val xNew = v.decider.fresh(x)
              map.updated(x, xNew)
            }))
            val sBody = s.copy(g = gBody, h = Heap())

<<<<<<< HEAD
            // TODO we are leaking PCs somehow, so we do this hack
            val prePcs = v.decider.pcs.duplicate()

            val invReses = if(s.doAbduction) {executionFlowController.locally(s.copy(h = Heap()), v)((sInv, vInv) =>
              // We have to consume the existing invariants once, because we produce them at the start of each iteration
              // We do this as an assert so that abduction guarantees it to exist
              //executor.exec(sInv, ast.Exhale(BigAnd(existingInvs))(), vInv) { (sInv1, vInv1) =>
                LoopInvariantSolver.solveLoopInvariants(sInv, vInv, sInv.g.values.keys.toSeq, block, otherEdges, joinPoint, vInv.decider.pcs.branchConditions)
              //}
            )} else Success()

            v.decider.setPcs(prePcs)

            invReses match {

              case f: Failure => f

              case nfr: NonFatalResult => {

                val (foundInvs, invSuc) = abductionUtils.getInvariantSuccesses(nfr) match {
                  case invSucs if s.doAbduction && invSucs.nonEmpty => 
                    
                    // This fails some branching maybe
                    val allInvs = invSucs.flatMap{_.invs}.distinct
                    (allInvs, Success(Some(LoopInvariantSuccess(s, v, allInvs, invSucs.head.loop, v.decider.pcs.duplicate()))))
                  case Seq() if !s.doAbduction => (Seq(), Success())
                }
                val invs = abductionUtils.sortExps(foundInvs ++ existingInvs)

                type PhaseData = (State, RecordedPathConditions, Set[FunctionDecl])
                var phase1data: Vector[PhaseData] = Vector.empty

                val wfi = executionFlowController.locally(sBody, v)((s0, v0) => {
                    v0.decider.prover.comment("Loop head block: Check well-definedness of invariant")
                    val mark = v0.decider.setPathConditionMark()
                    produces(s0, freshSnap, invs, ContractNotWellformed, v0)((s1, v1) => {
                      phase1data = phase1data :+ (s1,
                        v1.decider.pcs.after(mark),
                        v1.decider.freshFunctions /* [BRANCH-PARALLELISATION] */ )
                      Success()
                    })
                  })
                
                val con = executionFlowController.locally(s, v) ((s0, v0) => {
                  v0.decider.prover.comment("Loop head block: Establish invariant")
                  checkInvariants(s0, v0, invs, condition, stateAllowed = true)((sLeftover, v1) => {
                    v1.decider.prover.comment("Loop head block: Execute statements of loop head block (in invariant state)")
                    phase1data.foldLeft(Success(): VerificationResult) {
                      case (result, _) if !result.continueVerification => result
                      case (intermediateResult, (s1, pcs, ff1)) => /* [BRANCH-PARALLELISATION] ff1 */
                        val s2 = s1.copy(invariantContexts = sLeftover.h +: s1.invariantContexts)
                        intermediateResult combine executionFlowController.locally(s2, v1)((s3, v2) => {
                          v2.decider.declareAndRecordAsFreshFunctions(ff1 -- v2.decider.freshFunctions, true) /* [BRANCH-PARALLELISATION] */
                          v2.decider.assume(pcs.assumptions, Option.when(withExp)(DebugExp.createInstance("Loop invariant", pcs.assumptionExps)), false)
                          v2.decider.prover.saturate(Verifier.config.proverSaturationTimeouts.afterContract)
                          if (v2.decider.checkSmoke())
                            Success()
                          else {
                            execs(s3, stmts, v2)((s4, v3) => {
=======
            val edges = s.methodCfg.outEdges(block)
            val (outEdges, otherEdges) = edges partition(_.kind == cfg.Kind.Out)
            val sortedEdges = otherEdges ++ outEdges
            val edgeConditions = sortedEdges.collect{case ce: cfg.ConditionalEdge[ast.Stmt, ast.Exp] => ce.condition}
                                            .distinct

            type PhaseData = (State, RecordedPathConditions, Set[FunctionDecl])
            var phase1data: Vector[PhaseData] = Vector.empty

            (executionFlowController.locally(sBody, v)((s0, v0) => {
                v0.decider.prover.comment("Loop head block: Check well-definedness of invariant")
                val mark = v0.decider.setPathConditionMark()
                produces(s0, freshSnap, invs, ContractNotWellformed, v0)((s1, v1) => {
                  phase1data = phase1data :+ (s1,
                                              v1.decider.pcs.after(mark),
                                              v1.decider.freshFunctions /* [BRANCH-PARALLELISATION] */)
                  Success()
                })})
            combine executionFlowController.locally(s, v)((s0, v0) => {
                v0.decider.prover.comment("Loop head block: Establish invariant")
                consumes(s0, invs, false, LoopInvariantNotEstablished, v0)((sLeftover, _, v1) => {
                  v1.decider.prover.comment("Loop head block: Execute statements of loop head block (in invariant state)")
                  phase1data.foldLeft(Success(): VerificationResult) {
                    case (result, _) if !result.continueVerification => result
                    case (intermediateResult, (s1, pcs, ff1)) => /* [BRANCH-PARALLELISATION] ff1 */
                      val s2 = s1.copy(invariantContexts = sLeftover.h +: s1.invariantContexts)
                      intermediateResult combine executionFlowController.locally(s2, v1)((s3, v2) => {
                        v2.decider.declareAndRecordAsFreshFunctions(ff1 -- v2.decider.freshFunctions) /* [BRANCH-PARALLELISATION] */
                        v2.decider.assume(pcs.assumptions, Option.when(withExp)(DebugExp.createInstance("Loop invariant", pcs.assumptionExps)), false)
                        v2.decider.prover.saturate(Verifier.config.proverSaturationTimeouts.afterContract)
                        if (v2.decider.checkSmoke())
                          Success()
                        else {
                          execs(s3, stmts, v2)((s4, v3) => {
                            val edgeCondWelldefinedness = {
>>>>>>> 69bd824a
                              v1.decider.prover.comment("Loop head block: Check well-definedness of edge conditions")
                              val wde = edgeConditions.foldLeft(Success(): VerificationResult) {
                                case (result, _) if !result.continueVerification => result
                                case (intermediateResult, eCond) =>
                                  intermediateResult combine executionFlowController.locally(s4, v3)((s5, v4) => {
                                    eval(s5, eCond, WhileFailed(eCond), v4)((_, _, _, _) => {
                                      Success()
                                    })
                                  })
                              }
                              v3.decider.prover.comment("Loop head block: Follow loop-internal edges")
                              val lie = executionFlowController.locally(s4, v3)((s5, v5) => {
                                follows(s5, otherEdges, WhileFailed, v5, joinPoint)((s6, v6) => {
                                  // We have to check the inferred invariants after loop manually here instead of
                                  // relying on the reentry of the loop head, as this will not have the found invariants
                                  // Existing invariants may be required for framing and stuff, so we produce them again first
                                  producer.produces(s6, freshSnap, existingInvs, ContractNotWellformed, v6) { (s7, v7) =>
                                    checkInvariants(s7, v7, foundInvs, endStmt, stateAllowed = false)((_, _) => Success())
                                  }
                                }
                                )
                              })
                              // Continue after the loop (with the new invariants)
                              val atl = follows(s4, outEdges, WhileFailed, v3, joinPoint)(Q)

                              wde combine lie combine atl
                            })
                          }
                        })
                    }
                  })
                })
                invSuc combine wfi combine con
              }
            }

          case _ =>
            /* We've reached a loop head block via an edge other than an in-edge: a normal edge or
             * and out-edge. We consider this edge to be a back-edge and we break the cycle by
             * attempting to re-establish the invariant.
             */
            v.decider.prover.comment("Loop head block: Re-establish invariant")
<<<<<<< HEAD
            // TODO If we reach this from the invariant generation, then state is OK. If from the final loop checking, it is not!
            checkInvariants(s, v, existingInvs, endStmt, stateAllowed = true)(Q)
=======
            consumes(s, invs, false, e => LoopInvariantNotPreserved(e), v)((_, _, _) =>
              Success())
>>>>>>> 69bd824a
        }
    }
  }

  private def checkInvariants(s: State, v: Verifier, invs: Seq[Exp], location: Positioned, stateAllowed: Boolean)(Q: (State, Verifier) => VerificationResult): VerificationResult = {
    if (invs.isEmpty) {
      Q(s, v)
    } else {
      executionFlowController.tryOrElse1[Term](s, v) {
        (s1, v1, QS) =>
          consumes(s1, invs, LoopInvariantNotPreserved, v1)(QS)
      } {
        (s2, _, v2) => 
          Q(s2, v2)
      } {
        f =>
        BiAbductionSolver.solveAbductionForError(s, v, f, stateAllowed, Some(location))((s3, v3) =>
          checkInvariants(s3, v3, invs, location, stateAllowed)(Q))
      }
    }
  }

  def execs(s: State, stmts: Seq[ast.Stmt], v: Verifier, abdLoc: Option[Positioned] = None)
           (Q: (State, Verifier) => VerificationResult)
           : VerificationResult =

    if (stmts.nonEmpty)
      exec(s, stmts.head, v)((s1, v1) =>
        execs(s1, stmts.tail, v1)(Q))
    else
      Q(s, v)

  def exec(s: State, stmt: ast.Stmt, v: Verifier, abdLoc: Option[Positioned] = None, abdStateAllowed: Boolean = true)
          (Q: (State, Verifier) => VerificationResult)
  : VerificationResult = {
    val sepIdentifier = v.symbExLog.openScope(new ExecuteRecord(stmt, s, v.decider.pcs))
    executionFlowController.tryOrElse0(s, v) { (s1, v1, QS) =>
      exec2(s1, stmt, v1)(QS)
    } { (s2, v2) =>
      v2.symbExLog.closeScope(sepIdentifier)
      Q(s2, v2)
    } {
      f =>
        val loc = if (abdLoc.isDefined) abdLoc else Some(stmt)
        BiAbductionSolver.solveAbductionForError(s, v, f, stateAllowed = abdStateAllowed, loc)((s3, v3) => {
          v3.symbExLog.closeScope(sepIdentifier)
          //if (v3.decider.checkSmoke()) {
          //  f
          //} else {
            exec(s3, stmt, v3, abdLoc)(Q)
          //}
        }
        )
    }
  }

  def exec2(state: State, stmt: ast.Stmt, v: Verifier)
           (continuation: (State, Verifier) => VerificationResult)
           : VerificationResult = {

    val s = state.copy(h = magicWandSupporter.getExecutionHeap(state))
    val Q: (State, Verifier) => VerificationResult = (s, v) => {
      continuation(magicWandSupporter.moveToReserveHeap(s, v), v)}

    /* For debugging-purposes only */
    stmt match {
      case _: ast.Seqn =>
      case _ =>
        v.logger.debug(s"\nEXECUTE ${viper.silicon.utils.ast.sourceLineColumn(stmt)}: $stmt")
        v.logger.debug(v.stateFormatter.format(s, v.decider.pcs))
        if (s.reserveHeaps.nonEmpty)
          v.logger.debug("hR = " + s.reserveHeaps.map(v.stateFormatter.format).mkString("", ",\n     ", ""))
        v.decider.prover.comment("[exec]")
        v.decider.prover.comment(stmt.toString())
    }

    stmt match {
      case ast.Seqn(stmts, _) =>
        execs(s, stmts, v)(Q)

      case ast.Label(name, _) =>
        val s1 = s.copy(oldHeaps = s.oldHeaps + (name -> magicWandSupporter.getEvalHeap(s)))
        Q(s1, v)

      case ast.LocalVarDeclStmt(decl) =>
        val x = decl.localVar
        val (t, newExp) = v.decider.fresh(x)
        Q(s.copy(g = s.g + (x -> (t, newExp))), v)

      case ass @ ast.LocalVarAssign(x, rhs) =>
        eval(s, rhs, AssignmentFailed(ass), v)((s1, tRhs, rhsNew, v1) => {
          val (t, e) = ssaifyRhs(tRhs, rhs, rhsNew, x.name, x.typ, v, s1)
          Q(s1.copy(g = s1.g + (x, (t, e))), v1)})

      /* TODO: Encode assignments e1.f := e2 as
       *         exhale acc(e1.f)
       *         inhale acc(e1.f) && e1.f == e2
       *       and benchmark possible performance effects.
       */

      /* Assignment for a field that contains quantified chunks */
      case ass @ ast.FieldAssign(fa @ ast.FieldAccess(eRcvr, field), rhs)
              if s.qpFields.contains(field) =>

        assert(!s.exhaleExt)
        val pve = AssignmentFailed(ass)
        eval(s, eRcvr, pve, v)((s1, tRcvr, eRcvrNew, v1) =>
          eval(s1, rhs, pve, v1)((s2, tRhs, _, v2) => {
            val (relevantChunks, otherChunks) =
              quantifiedChunkSupporter.splitHeap[QuantifiedFieldChunk](s2.h, BasicChunkIdentifier(field.name))
            val hints = quantifiedChunkSupporter.extractHints(None, Seq(tRcvr))
            val chunkOrderHeuristics = quantifiedChunkSupporter.singleReceiverChunkOrderHeuristic(Seq(tRcvr), hints, v2)
            val s2p = if (s2.heapDependentTriggers.contains(field)){
              val (smDef1, smCache1) =
                quantifiedChunkSupporter.summarisingSnapshotMap(
                  s2, field, Seq(`?r`), relevantChunks, v1)
              val debugExp = Option.when(withExp)(DebugExp.createInstance(s"Field Trigger: (${eRcvrNew.toString()}).${field.name}"))
              v2.decider.assume(FieldTrigger(field.name, smDef1.sm, tRcvr), debugExp)
              s2.copy(smCache = smCache1)
            } else {
              s2
            }
            v2.decider.clearModel()
            val result = quantifiedChunkSupporter.removePermissions(
              s2p,
              relevantChunks,
              Seq(`?r`),
              Option.when(withExp)(Seq(ast.LocalVarDecl(`?r`.id.name, ast.Ref)())),
              `?r` === tRcvr,
              eRcvrNew.map(r => ast.EqCmp(ast.LocalVar(`?r`.id.name, ast.Ref)(), r)()),
              Some(Seq(tRcvr)),
              field,
              FullPerm,
              Option.when(withExp)(ast.FullPerm()()),
              chunkOrderHeuristics,
              v2
            )
            result match {
              case (Complete(), s3, remainingChunks) =>
                val h3 = Heap(remainingChunks ++ otherChunks)
                val (sm, smValueDef) = quantifiedChunkSupporter.singletonSnapshotMap(s3, field, Seq(tRcvr), tRhs, v2)
                v1.decider.prover.comment("Definitional axioms for singleton-FVF's value")
                val debugExp = Option.when(withExp)(DebugExp.createInstance("Definitional axioms for singleton-FVF's value", isInternal_ = true))
                v1.decider.assumeDefinition(smValueDef, debugExp)
                val ch = quantifiedChunkSupporter.createSingletonQuantifiedChunk(Seq(`?r`), Option.when(withExp)(Seq(ast.LocalVarDecl("r", ast.Ref)(ass.pos, ass.info, ass.errT))),
                  field, Seq(tRcvr), Option.when(withExp)(Seq(eRcvrNew.get)), FullPerm, Option.when(withExp)(ast.FullPerm()(ass.pos, ass.info, ass.errT)), sm, s.program)
                if (s3.heapDependentTriggers.contains(field)) {
                  val debugExp2 = Option.when(withExp)(DebugExp.createInstance(s"FieldTrigger(${eRcvrNew.toString()}.${field.name})"))
                  v1.decider.assume(FieldTrigger(field.name, sm, tRcvr), debugExp2)
                }
                val s4 = s3.copy(h = h3 + ch)
                val (debugHeapName, _) = v.getDebugOldLabel(s4, fa.pos)
                val s5 = if (withExp) s4.copy(oldHeaps = s4.oldHeaps + (debugHeapName -> magicWandSupporter.getEvalHeap(s4))) else s4
                Q(s5, v2)
              case (Incomplete(_, _), s3, _) =>
                createFailure(pve dueTo InsufficientPermission(fa), v2, s3, "sufficient permission")}}))

      case ass @ ast.FieldAssign(fa @ ast.FieldAccess(eRcvr, field), rhs) =>
        assert(!s.exhaleExt)
        val pve = AssignmentFailed(ass)
        eval(s, eRcvr, pve, v)((s1, tRcvr, eRcvrNew, v1) =>
          eval(s1, rhs, pve, v1)((s2, tRhs, rhsNew, v2) => {
            val resource = fa.res(s.program)
            val ve = pve dueTo InsufficientPermission(fa)
            val description = s"consume ${ass.pos}: $ass"
            chunkSupporter.consume(s2, s2.h, resource, Seq(tRcvr), eRcvrNew.map(Seq(_)), FullPerm, Option.when(withExp)(ast.FullPerm()(ass.pos, ass.info, ass.errT)), false, ve, v2, description)((s3, h3, _, v3) => {
              val (tSnap, _) = ssaifyRhs(tRhs, rhs, rhsNew, field.name, field.typ, v3, s3)
              val id = BasicChunkIdentifier(field.name)
              val newChunk = BasicChunk(FieldID, id, Seq(tRcvr), eRcvrNew.map(Seq(_)), tSnap, rhsNew, FullPerm, Option.when(withExp)(ast.FullPerm()(ass.pos, ass.info, ass.errT)))
              chunkSupporter.produce(s3, h3, newChunk, v3)((s4, h4, v4) => {
                val s5 = s4.copy(h = h4)
                val (debugHeapName, _) = v4.getDebugOldLabel(s5, fa.pos)
                val s6 = if (withExp) s5.copy(oldHeaps = s5.oldHeaps + (debugHeapName -> magicWandSupporter.getEvalHeap(s5))) else s5
                Q(s6, v4)
              })
            })
          })
        )

      case stmt@ast.NewStmt(x, fields) =>
        val (tRcvr, eRcvrNew) = v.decider.fresh(x)
        val debugExp = Option.when(withExp)(ast.NeCmp(x, ast.NullLit()())())
        val debugExpSubst = Option.when(withExp)(ast.NeCmp(eRcvrNew.get, ast.NullLit()())())
        val (debugHeapName, debugLabel) = v.getDebugOldLabel(s, stmt.pos)
        v.decider.assume(tRcvr !== Null, debugExp, debugExpSubst)
        val newChunks = fields map (field => {
          val p = FullPerm
          val pExp = Option.when(withExp)(ast.FullPerm()(stmt.pos, stmt.info, stmt.errT))
          val snap = v.decider.fresh(field.name, v.symbolConverter.toSort(field.typ), Option.when(withExp)(extractPTypeFromExp(x)))
          val snapExp = Option.when(withExp)(ast.DebugLabelledOld(ast.FieldAccess(eRcvrNew.get, field)(), debugLabel)(stmt.pos, stmt.info, stmt.errT))
          if (s.qpFields.contains(field)) {
            val (sm, smValueDef) = quantifiedChunkSupporter.singletonSnapshotMap(s, field, Seq(tRcvr), snap, v)
            v.decider.prover.comment("Definitional axioms for singleton-FVF's value")
            val debugExp = Option.when(withExp)(DebugExp.createInstance("Definitional axioms for singleton-FVF's value", isInternal_ = true))
            v.decider.assumeDefinition(smValueDef, debugExp)
            quantifiedChunkSupporter.createSingletonQuantifiedChunk(Seq(`?r`), Option.when(withExp)(Seq(ast.LocalVarDecl("r", ast.Ref)(stmt.pos, stmt.info, stmt.errT))),
              field, Seq(tRcvr), Option.when(withExp)(Seq(eRcvrNew.get)), p, pExp, sm, s.program)
          } else {
            BasicChunk(FieldID, BasicChunkIdentifier(field.name), Seq(tRcvr), Option.when(withExp)(Seq(x)), snap, snapExp, p, pExp)
          }
        })
        val ts = viper.silicon.state.utils.computeReferenceDisjointnesses(s, tRcvr)
        val esNew = eRcvrNew.map(rcvr => BigAnd(viper.silicon.state.utils.computeReferenceDisjointnessesExp(s, rcvr)))
        val s1 = s.copy(g = s.g + (x, (tRcvr, eRcvrNew)), h = s.h + Heap(newChunks))
        val s2 = if (withExp) s1.copy(oldHeaps = s1.oldHeaps + (debugHeapName -> magicWandSupporter.getEvalHeap(s1))) else s1
        v.decider.assume(ts, Option.when(withExp)(DebugExp.createInstance(Some("Reference Disjointness"), esNew, esNew, InsertionOrderedSet.empty)), enforceAssumption = false)
        Q(s2, v)

      case inhale @ ast.Inhale(a) => a match {
        case _: ast.FalseLit =>
          /* We're done */
          Success()
        case _ =>
          produce(s, freshSnap, a, InhaleFailed(inhale), v)((s1, v1) => {
            v1.decider.prover.saturate(Verifier.config.proverSaturationTimeouts.afterInhale)
            Q(s1, v1)})
      }

      case exhale @ ast.Exhale(a) =>
        val pve = ExhaleFailed(exhale)
        consume(s, a, false, pve, v)((s1, _, v1) =>
          Q(s1, v1))

      case assert @ ast.Assert(a: ast.FalseLit) if !s.isInPackage =>
        /* "assert false" triggers a smoke check. If successful, we backtrack. */
        executionFlowController.tryOrFail0(s.copy(h = magicWandSupporter.getEvalHeap(s)), v)((s1, v1, QS) => {
          if (v1.decider.checkSmoke(true))
            QS(s1.copy(h = s.h), v1)
          else
            createFailure(AssertFailed(assert) dueTo AssertionFalse(a), v1, s1, False, true, Option.when(withExp)(a))
        })((_, _) => Success())

      case assert @ ast.Assert(a) if Verifier.config.disableSubsumption() =>
        val r =
          consume(s, a, false, AssertFailed(assert), v)((_, _, _) =>
            Success())

        r combine Q(s, v)

      case assert @ ast.Assert(a) =>
        val pve = AssertFailed(assert)

        if (s.exhaleExt) {
          Predef.assert(s.h.values.isEmpty)
          Predef.assert(s.reserveHeaps.head.values.isEmpty)

          /* When exhaleExt is set magicWandSupporter.transfer is used to transfer permissions to
           * hUsed (reserveHeaps.head) instead of consuming them. hUsed is later discarded and replaced
           * by s.h. By copying hUsed to s.h the contained permissions remain available inside the wand.
           */
          consume(s, a, false, pve, v)((s2, _, v1) => {
            Q(s2.copy(h = s2.reserveHeaps.head), v1)
          })
        } else
          consume(s, a, false, pve, v)((s1, _, v1) => {
            val s2 = s1.copy(h = s.h, reserveHeaps = s.reserveHeaps)
            Q(s2, v1)})

      // Calling hack407_R() results in Silicon efficiently havocking all instances of resource R.
      // See also Silicon issue #407.
      case ast.MethodCall(methodName, _, _)
          if !Verifier.config.disableHavocHack407() && methodName.startsWith(hack407_method_name_prefix) =>

        val resourceName = methodName.stripPrefix(hack407_method_name_prefix)
        val member = s.program.collectFirst {
          case m: ast.Field if m.name == resourceName => m
          case m: ast.Predicate if m.name == resourceName => m
        }.getOrElse(sys.error(s"Found $methodName, but no matching field or predicate $resourceName"))
        val h1 = Heap(s.h.values.map {
          case bc: BasicChunk if bc.id.name == member.name =>
            bc.withSnap(freshSnap(bc.snap.sort, v), None)
          case qfc: QuantifiedFieldChunk if qfc.id.name == member.name =>
            qfc.withSnapshotMap(freshSnap(qfc.fvf.sort, v))
          case qpc: QuantifiedPredicateChunk if qpc.id.name == member.name =>
            qpc.withSnapshotMap(freshSnap(qpc.psf.sort, v))
          case other =>
            other})
        Q(s.copy(h = h1), v)

      // Calling hack510() triggers a state consolidation.
      // See also Silicon issue #510.
      case ast.MethodCall(`hack510_method_name`, _, _) =>
        val s1 = v.stateConsolidator(s).consolidate(s, v)
        Q(s1, v)

      case call @ ast.MethodCall(methodName, eArgs, lhs) =>
        val meth = s.program.findMethod(methodName)
        val fargs = meth.formalArgs.map(_.localVar)
        val formalsToActuals: Map[ast.LocalVar, ast.Exp] = fargs.zip(eArgs).to(Map)
        val reasonTransformer = (n: viper.silver.verifier.errors.ErrorNode) => n.replace(formalsToActuals)
        val pveCall = CallFailed(call)
        val pveCallTransformed = pveCall.withReasonNodeTransformed(reasonTransformer)

        val mcLog = new MethodCallRecord(call, s, v.decider.pcs)
        val sepIdentifier = v.symbExLog.openScope(mcLog)
        val paramLog = new CommentRecord("Parameters", s, v.decider.pcs)
        val paramId = v.symbExLog.openScope(paramLog)
        evals(s, eArgs, _ => pveCall, v)((s1, tArgs, eArgsNew, v1) => {
          v1.symbExLog.closeScope(paramId)
          val exampleTrafo = CounterexampleTransformer({
            case ce: SiliconCounterexample => ce.withStore(s1.g)
            case ce => ce
          })
          val abductionTrafo = AbductionQuestionTransformer({
            case a: AbductionQuestion => a.copy(s = s1, v = v1)
            case a => a
          })
          val pvePre = ErrorWrapperWithTransformers(PreconditionInCallFalse(call).withReasonNodeTransformed(reasonTransformer), exampleTrafo, abductionTrafo)
          val preCondLog = new CommentRecord("Precondition", s1, v1.decider.pcs)
          val preCondId = v1.symbExLog.openScope(preCondLog)
          val argsWithExp = if (withExp)
            tArgs zip (eArgsNew.get.map(Some(_)))
          else
            tArgs zip Seq.fill(tArgs.size)(None)
          val s2 = s1.copy(g = Store(fargs.zip(argsWithExp)),
                           recordVisited = true)
          consumes(s2, meth.pres, false, _ => pvePre, v1)((s3, _, v2) => {
            v2.symbExLog.closeScope(preCondId)
            val postCondLog = new CommentRecord("Postcondition", s3, v2.decider.pcs)
            val postCondId = v2.symbExLog.openScope(postCondLog)
            val outs = meth.formalReturns.map(_.localVar)
            val gOuts = Store(outs.map(x => (x, v2.decider.fresh(x))).toMap)
            val s4 = s3.copy(g = s3.g + gOuts, oldHeaps = s3.oldHeaps + (Verifier.PRE_STATE_LABEL -> magicWandSupporter.getEvalHeap(s1)))
            produces(s4, freshSnap, meth.posts, _ => pveCallTransformed, v2)((s5, v3) => {
              v3.symbExLog.closeScope(postCondId)
              v3.decider.prover.saturate(Verifier.config.proverSaturationTimeouts.afterContract)
              val gLhs = Store(lhs.zip(outs)
                              .map(p => (p._1, s5.g.values(p._2))).toMap)
              val s6 = s5.copy(g = s1.g + gLhs,
                               oldHeaps = s1.oldHeaps,
                               recordVisited = s1.recordVisited)
              v3.symbExLog.closeScope(sepIdentifier)
              Q(s6, v3)})})})

      case fold @ ast.Fold(pap @ ast.PredicateAccessPredicate(predAcc @ ast.PredicateAccess(eArgs, predicateName), _)) =>
        assert(s.constrainableARPs.isEmpty)
        v.decider.startDebugSubExp()
        val ePerm = pap.perm
        val predicate = s.program.findPredicate(predicateName)
        
        val fargs = predicate.formalArgs.map(_.localVar)
        val formalsToActuals: Map[ast.LocalVar, ast.Exp] = fargs.zip(eArgs).to(Map)
        val reasonTransformer = (n: viper.silver.verifier.errors.ErrorNode) => n.replace(formalsToActuals)
        val pveFold = FoldFailed(fold)
        val pveFoldTransformed = pveFold.withReasonNodeTransformed(reasonTransformer)
        
        evals(s, eArgs, _ => pveFoldTransformed, v)((s1, tArgs, eArgsNew, v1) =>
          eval(s1, ePerm, pveFoldTransformed, v1)((s2, tPerm, ePermNew, v2) =>
            permissionSupporter.assertPositive(s2, tPerm, if (withExp) ePermNew.get else ePerm, pveFoldTransformed, v2)((s3, v3) => {
              val wildcards = s3.constrainableARPs -- s1.constrainableARPs
              predicateSupporter.fold(s3, predicate, tArgs, eArgsNew, tPerm, ePermNew, wildcards, pveFoldTransformed, v3)((s4, v4) => {
                  v3.decider.finishDebugSubExp(s"folded ${predAcc.toString}")
                  Q(s4, v4)
                }
              )})))

      case unfold @ ast.Unfold(pap @ ast.PredicateAccessPredicate(pa @ ast.PredicateAccess(eArgs, predicateName), _)) =>
        assert(s.constrainableARPs.isEmpty)
        v.decider.startDebugSubExp()
        val ePerm = pap.perm
        val predicate = s.program.findPredicate(predicateName)
        val pve = UnfoldFailed(unfold)
        evals(s, eArgs, _ => pve, v)((s1, tArgs, eArgsNew, v1) =>
          eval(s1, ePerm, pve, v1)((s2, tPerm, ePermNew, v2) => {

            val smCache1 = if (s2.qpPredicates.contains(predicate) && s2.heapDependentTriggers.contains(predicate)) {
              val (relevantChunks, _) =
                quantifiedChunkSupporter.splitHeap[QuantifiedPredicateChunk](s2.h, BasicChunkIdentifier(predicateName))
              val (smDef1, smCache1) =
                quantifiedChunkSupporter.summarisingSnapshotMap(
                  s2, predicate, s2.predicateFormalVarMap(predicate), relevantChunks, v2)
              val eArgsStr = eArgsNew.mkString(", ")
              val debugExp = Option.when(withExp)(DebugExp.createInstance(Some(s"PredicateTrigger(${predicate.name}($eArgsStr))"), Some(pa),
                Some(ast.PredicateAccess(eArgsNew.get, predicateName)(pa.pos, pa.info, pa.errT)), None, isInternal_ = true, InsertionOrderedSet.empty))
              v2.decider.assume(PredicateTrigger(predicate.name, smDef1.sm, tArgs), debugExp)
              smCache1
            } else {
              s2.smCache
            }

            permissionSupporter.assertPositive(s2, tPerm, if (withExp) ePermNew.get else ePerm, pve, v2)((s3, v3) => {
              val wildcards = s3.constrainableARPs -- s1.constrainableARPs
              predicateSupporter.unfold(s3.copy(smCache = smCache1), predicate, tArgs, eArgsNew, tPerm, ePermNew, wildcards, pve, v3, pa)(
                (s4, v4) => {
                  v2.decider.finishDebugSubExp(s"unfolded ${pa.toString}")
                  Q(s4, v4)
                })
            })
          }))

      case pckg @ ast.Package(wand, proofScript) =>
        val pve = PackageFailed(pckg)
          magicWandSupporter.packageWand(s.copy(isInPackage = true), wand, proofScript, pve, v)((s1, chWand, v1) => {

            val hOps = s1.reserveHeaps.head + chWand
            assert(s.exhaleExt || s1.reserveHeaps.length == 1)
            val s2 =
              if (s.exhaleExt) {
                s1.copy(h = Heap(),
                        exhaleExt = true,
                        /* It is assumed, that s.reserveHeaps.head (hUsed) is not used or changed
                         * by the packageWand method. hUsed is normally used during transferring
                         * consume to store permissions that have already been consumed. The
                         * permissions on this heap should be discarded after a statement finishes
                         * execution. hUsed should therefore be empty unless the package statement
                         * was triggered by heuristics during a consume operation.
                         */
                        reserveHeaps = s.reserveHeaps.head +: hOps +: s1.reserveHeaps.tail)
              } else {
                /* c1.reserveHeap is expected to be [σ.h'], i.e. the remainder of σ.h */
                s1.copy(h = hOps,
                        exhaleExt = false,
                        reserveHeaps = Nil)
              }
            // TODO nklose figure out what is going on here
            //assert(s2.reserveHeaps.length == s.reserveHeaps.length)

            val smCache3 = chWand match {
              case ch: QuantifiedMagicWandChunk if s2.heapDependentTriggers.contains(MagicWandIdentifier(wand, s2.program)) =>
                val (relevantChunks, _) =
                  quantifiedChunkSupporter.splitHeap[QuantifiedMagicWandChunk](s2.h, ch.id)
                val bodyVars = wand.subexpressionsToEvaluate(s.program)
                val formalVars = bodyVars.indices.toList.map(i => Var(Identifier(s"x$i"), v1.symbolConverter.toSort(bodyVars(i).typ), false))
                val (smDef, smCache) =
                  quantifiedChunkSupporter.summarisingSnapshotMap(
                    s2, wand, formalVars, relevantChunks, v1)
                v1.decider.assume(PredicateTrigger(ch.id.toString, smDef.sm, ch.singletonArgs.get),
                  Option.when(withExp)(DebugExp.createInstance(s"PredicateTrigger(${ch.id.toString}(${ch.singletonArgExps.get}))", isInternal_ = true)))
                smCache
              case _ => s2.smCache
            }

            continuation(s2.copy(smCache = smCache3, isInPackage = s.isInPackage), v1)
          })

      case apply @ ast.Apply(e) =>
        val pve = ApplyFailed(apply)
        magicWandSupporter.applyWand(s, e, pve, v)(Q)

      case havoc: ast.Quasihavoc =>
        havocSupporter.execHavoc(havoc, v, s)(Q)

      case havocall: ast.Quasihavocall =>
        havocSupporter.execHavocall(havocall, v, s)(Q)

      case viper.silicon.extensions.TryBlock(body) =>
        var bodySucceeded = false
        val bodyResult = exec(s, body, v)((s1, v2) => {
          bodySucceeded = true
          Q(s1, v2)
        })
        if (bodySucceeded) bodyResult
        else Q(s, v)

      /* These cases should not occur when working with the CFG-representation of the program. */
      case   _: ast.Goto
           | _: ast.If
           | _: ast.Label
           | _: ast.Seqn
           | _: ast.Assume
           | _: ast.ExtensionStmt
           | _: ast.While => sys.error(s"Unexpected statement (${stmt.getClass.getName}): $stmt")
    }
  }

   private def ssaifyRhs(rhs: Term, rhsExp: ast.Exp, rhsExpNew: Option[ast.Exp], name: String, typ: ast.Type, v: Verifier, s : State): (Term, Option[ast.Exp]) = {
     rhs match {
       case _: Var | _: Literal =>
         (rhs, rhsExpNew)

       case _  =>
         /* 2018-06-05 Malte:
          *   This case was previously guarded by the condition
          *     rhs.existsDefined {
          *       case t if v.triggerGenerator.isForbiddenInTrigger(t) => true
          *     }
          *   and followed by a catch-all case in which rhs was returned.
          *   However, reducing the number of fresh symbols does not appear to improve
          *   performance; instead, it can cause an exponential blow-up in term size, as
          *   reported by Silicon issue #328.
          */
         val t = v.decider.fresh(name, v.symbolConverter.toSort(typ), Option.when(withExp)(extractPTypeFromExp(rhsExp)))
         val (eNew, debugExp) = if (withExp) {
           val eRhs = rhsExp
           val eNew = ast.LocalVarWithVersion(simplifyVariableName(t.id.name), typ)(eRhs.pos, eRhs.info, eRhs.errT)
           val exp = ast.EqCmp(ast.LocalVar(name, typ)(), eRhs)(eRhs.pos, eRhs.info, eRhs.errT)
           val expNew = ast.EqCmp(eNew, rhsExpNew.get)()
           val debugExp = DebugExp.createInstance(exp, expNew)
           (Some(eNew), Some(debugExp))
         } else {
            (None, None)
         }
         v.decider.assumeDefinition(BuiltinEquals(t, rhs), debugExp)
         (t, eNew)
     }
   }

  private val hack407_method_name_prefix = "___silicon_hack407_havoc_all_"

  def hack407_havoc_all_resources_method_name(id: String): String = s"$hack407_method_name_prefix$id"

  def hack407_havoc_all_resources_method_call(id: String): ast.MethodCall = {
    ast.MethodCall(
      methodName = hack407_havoc_all_resources_method_name(id),
      args = Vector.empty,
      targets = Vector.empty
    )(ast.NoPosition, ast.NoInfo, ast.NoTrafos)
  }

  private val hack510_method_name = "___silicon_hack510_consolidate_state"
}<|MERGE_RESOLUTION|>--- conflicted
+++ resolved
@@ -70,7 +70,7 @@
           val s1 = handleOutEdge(s, edge, v)
           //executionFlowController.tryOrElse2[Term, Option[Exp]](s1, v) {(s1a, va, R) =>
           evalWithAbduction(s1, ce.condition, IfFailed(ce.condition), v) {(s2, tCond, condNew, v1) =>
-            
+
             /* Using branch(...) here ensures that the edge condition is recorded
              * as a branch condition on the pathcondition stack.
              */
@@ -83,8 +83,8 @@
               (_, v3) => {
                 v3.symbExLog.closeScope(sepIdentifier)
                 Success()
-              })} 
-            
+              })}
+
           /*{
             f =>
               BiAbductionSolver.solveAbductionForError(s1, v, f, stateAllowed = true, Some(ce.condition))((s5, v5) => {
@@ -246,10 +246,10 @@
         val condition = otherEdges.head.asInstanceOf[ConditionalEdge[Stmt, Exp]].condition
         val whileStmt = abductionUtils.getWhile(condition, s.currentMember.get.asInstanceOf[Method])
         val endStmt = abductionUtils.getEndOfLoopStmt(whileStmt)
-        
+
         //val invLoc = s.methodCfg.outEdges(block).head.asInstanceOf[ConditionalEdge[Stmt, Exp]].condition
         //val endPos = VirtualPosition("End of loop at " + invLoc.toString)
-        
+
         incomingEdgeKind match {
           case cfg.Kind.In =>
             /* We've reached a loop head block via an in-edge. Steps to perform:
@@ -273,7 +273,6 @@
             }))
             val sBody = s.copy(g = gBody, h = Heap())
 
-<<<<<<< HEAD
             // TODO we are leaking PCs somehow, so we do this hack
             val prePcs = v.decider.pcs.duplicate()
 
@@ -294,8 +293,8 @@
               case nfr: NonFatalResult => {
 
                 val (foundInvs, invSuc) = abductionUtils.getInvariantSuccesses(nfr) match {
-                  case invSucs if s.doAbduction && invSucs.nonEmpty => 
-                    
+                  case invSucs if s.doAbduction && invSucs.nonEmpty =>
+
                     // This fails some branching maybe
                     val allInvs = invSucs.flatMap{_.invs}.distinct
                     (allInvs, Success(Some(LoopInvariantSuccess(s, v, allInvs, invSucs.head.loop, v.decider.pcs.duplicate()))))
@@ -316,7 +315,7 @@
                       Success()
                     })
                   })
-                
+
                 val con = executionFlowController.locally(s, v) ((s0, v0) => {
                   v0.decider.prover.comment("Loop head block: Establish invariant")
                   checkInvariants(s0, v0, invs, condition, stateAllowed = true)((sLeftover, v1) => {
@@ -326,50 +325,13 @@
                       case (intermediateResult, (s1, pcs, ff1)) => /* [BRANCH-PARALLELISATION] ff1 */
                         val s2 = s1.copy(invariantContexts = sLeftover.h +: s1.invariantContexts)
                         intermediateResult combine executionFlowController.locally(s2, v1)((s3, v2) => {
-                          v2.decider.declareAndRecordAsFreshFunctions(ff1 -- v2.decider.freshFunctions, true) /* [BRANCH-PARALLELISATION] */
+                        v2.decider.declareAndRecordAsFreshFunctions(ff1 -- v2.decider.freshFunctions) /* [BRANCH-PARALLELISATION] */
                           v2.decider.assume(pcs.assumptions, Option.when(withExp)(DebugExp.createInstance("Loop invariant", pcs.assumptionExps)), false)
                           v2.decider.prover.saturate(Verifier.config.proverSaturationTimeouts.afterContract)
                           if (v2.decider.checkSmoke())
                             Success()
                           else {
                             execs(s3, stmts, v2)((s4, v3) => {
-=======
-            val edges = s.methodCfg.outEdges(block)
-            val (outEdges, otherEdges) = edges partition(_.kind == cfg.Kind.Out)
-            val sortedEdges = otherEdges ++ outEdges
-            val edgeConditions = sortedEdges.collect{case ce: cfg.ConditionalEdge[ast.Stmt, ast.Exp] => ce.condition}
-                                            .distinct
-
-            type PhaseData = (State, RecordedPathConditions, Set[FunctionDecl])
-            var phase1data: Vector[PhaseData] = Vector.empty
-
-            (executionFlowController.locally(sBody, v)((s0, v0) => {
-                v0.decider.prover.comment("Loop head block: Check well-definedness of invariant")
-                val mark = v0.decider.setPathConditionMark()
-                produces(s0, freshSnap, invs, ContractNotWellformed, v0)((s1, v1) => {
-                  phase1data = phase1data :+ (s1,
-                                              v1.decider.pcs.after(mark),
-                                              v1.decider.freshFunctions /* [BRANCH-PARALLELISATION] */)
-                  Success()
-                })})
-            combine executionFlowController.locally(s, v)((s0, v0) => {
-                v0.decider.prover.comment("Loop head block: Establish invariant")
-                consumes(s0, invs, false, LoopInvariantNotEstablished, v0)((sLeftover, _, v1) => {
-                  v1.decider.prover.comment("Loop head block: Execute statements of loop head block (in invariant state)")
-                  phase1data.foldLeft(Success(): VerificationResult) {
-                    case (result, _) if !result.continueVerification => result
-                    case (intermediateResult, (s1, pcs, ff1)) => /* [BRANCH-PARALLELISATION] ff1 */
-                      val s2 = s1.copy(invariantContexts = sLeftover.h +: s1.invariantContexts)
-                      intermediateResult combine executionFlowController.locally(s2, v1)((s3, v2) => {
-                        v2.decider.declareAndRecordAsFreshFunctions(ff1 -- v2.decider.freshFunctions) /* [BRANCH-PARALLELISATION] */
-                        v2.decider.assume(pcs.assumptions, Option.when(withExp)(DebugExp.createInstance("Loop invariant", pcs.assumptionExps)), false)
-                        v2.decider.prover.saturate(Verifier.config.proverSaturationTimeouts.afterContract)
-                        if (v2.decider.checkSmoke())
-                          Success()
-                        else {
-                          execs(s3, stmts, v2)((s4, v3) => {
-                            val edgeCondWelldefinedness = {
->>>>>>> 69bd824a
                               v1.decider.prover.comment("Loop head block: Check well-definedness of edge conditions")
                               val wde = edgeConditions.foldLeft(Success(): VerificationResult) {
                                 case (result, _) if !result.continueVerification => result
@@ -412,13 +374,8 @@
              * attempting to re-establish the invariant.
              */
             v.decider.prover.comment("Loop head block: Re-establish invariant")
-<<<<<<< HEAD
             // TODO If we reach this from the invariant generation, then state is OK. If from the final loop checking, it is not!
             checkInvariants(s, v, existingInvs, endStmt, stateAllowed = true)(Q)
-=======
-            consumes(s, invs, false, e => LoopInvariantNotPreserved(e), v)((_, _, _) =>
-              Success())
->>>>>>> 69bd824a
         }
     }
   }
@@ -429,9 +386,9 @@
     } else {
       executionFlowController.tryOrElse1[Term](s, v) {
         (s1, v1, QS) =>
-          consumes(s1, invs, LoopInvariantNotPreserved, v1)(QS)
+          consumes(s1, invs, false, LoopInvariantNotPreserved, v1)(QS)
       } {
-        (s2, _, v2) => 
+        (s2, _, v2) =>
           Q(s2, v2)
       } {
         f =>
@@ -758,13 +715,13 @@
         v.decider.startDebugSubExp()
         val ePerm = pap.perm
         val predicate = s.program.findPredicate(predicateName)
-        
+
         val fargs = predicate.formalArgs.map(_.localVar)
         val formalsToActuals: Map[ast.LocalVar, ast.Exp] = fargs.zip(eArgs).to(Map)
         val reasonTransformer = (n: viper.silver.verifier.errors.ErrorNode) => n.replace(formalsToActuals)
         val pveFold = FoldFailed(fold)
         val pveFoldTransformed = pveFold.withReasonNodeTransformed(reasonTransformer)
-        
+
         evals(s, eArgs, _ => pveFoldTransformed, v)((s1, tArgs, eArgsNew, v1) =>
           eval(s1, ePerm, pveFoldTransformed, v1)((s2, tPerm, ePermNew, v2) =>
             permissionSupporter.assertPositive(s2, tPerm, if (withExp) ePermNew.get else ePerm, pveFoldTransformed, v2)((s3, v3) => {
