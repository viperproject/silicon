--- conflicted
+++ resolved
@@ -2113,14 +2113,9 @@
          */
         val t3 = v.decider.appliedFresh("ms", t1.sort, fqvars)
         val lookupT3 = Lookup(field, t3, `?r`)
-<<<<<<< HEAD
         val constraint = And(Implies(b1, lookupT3 === lookupT1), Implies(b2, lookupT3 === lookupT2))
         val triggers = Seq(Trigger(lookupT1), Trigger(lookupT2), Trigger(lookupT3))
-        (fr.recordConstrainedVar(t3, Forall(`?r`, constraint, triggers)), t3, constraint, triggers)
-=======
-        (fr.recordPathSymbol(t3.applicable.asInstanceOf[Function]).recordConstraint(And(Implies(b1, lookupT3 === lookupT1), Implies(b2, lookupT3 === lookupT2))), t3,
-          And(Implies(b1, lookupT3 === lookupT1), Implies(b2, lookupT3 === lookupT2)), Seq(Trigger(lookupT1), Trigger(lookupT2), Trigger(lookupT3)))
->>>>>>> 923269a7
+        (fr.recordPathSymbol(t3.applicable.asInstanceOf[Function]).recordConstraint(Forall(`?r`, constraint, triggers)), t3, constraint, triggers)
     }
 
     (fr2, sm, Forall(`?r`, smDef, triggers))
