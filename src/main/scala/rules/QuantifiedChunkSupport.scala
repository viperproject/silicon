// This Source Code Form is subject to the terms of the Mozilla Public
// License, v. 2.0. If a copy of the MPL was not distributed with this
// file, You can obtain one at http://mozilla.org/MPL/2.0/.
//
// Copyright (c) 2011-2019 ETH Zurich.

package viper.silicon.rules

import viper.silicon.debugger.DebugExp
import viper.silicon.Map
import viper.silicon.common.collections.immutable.InsertionOrderedSet
import viper.silicon.interfaces.VerificationResult
import viper.silicon.interfaces.state._
import viper.silicon.logger.records.data.CommentRecord
import viper.silicon.resources.{NonQuantifiedPropertyInterpreter, QuantifiedPropertyInterpreter, Resources}
import viper.silicon.state._
import viper.silicon.state.terms._
import viper.silicon.state.terms.perms.{BigPermSum, IsPositive}
import viper.silicon.state.terms.predef.`?r`
import viper.silicon.state.terms.utils.consumeExactRead
import viper.silicon.supporters.functions.{FunctionRecorder, NoopFunctionRecorder}
import viper.silicon.utils.ast.{BigAnd, buildMinExp}
import viper.silicon.utils.freshSnap
import viper.silicon.utils.notNothing.NotNothing
import viper.silicon.utils.freshSnap
import viper.silicon.verifier.Verifier
import viper.silver.ast
import viper.silver.ast.TrueLit
import viper.silver.parser.PUnknown
import viper.silver.reporter.InternalWarningMessage
import viper.silver.verifier.reasons.{InsufficientPermission, MagicWandChunkNotFound}
import viper.silver.verifier.{ErrorReason, PartialVerificationError, VerificationError}

import scala.collection.immutable.ArraySeq
import scala.reflect.ClassTag

case class InverseFunctions(condition: Term,
                            invertibles: Seq[Seq[Term]],
                            invertibleExps: Option[Seq[ast.Exp]],
                            additionalArguments: Seq[Vector[Var]],
                            axiomInversesOfInvertibles: Seq[Quantification],
                            axiomInvertiblesOfInverses: Seq[Quantification],
                            qvarExps: Option[Seq[ast.LocalVarDecl]],
                            qvarsToInverses: Seq[Map[Var, Function]],
                            qvarsToImages: Seq[Map[Var, Function]]) {

  val inverses: Iterable[Function] = qvarsToInverses.flatMap(_.values)

  val images: Iterable[Function] = qvarsToImages.flatMap(_.values)

  val definitionalAxioms: Vector[Quantification] =
    (axiomInversesOfInvertibles ++ axiomInvertiblesOfInverses).toVector

  def inversesOf(argument: Term): Seq[App] =
    inversesOf(Seq(argument))

  def inversesOf(arguments: Seq[Term]): Seq[App] =
    /* TODO: Memoisation might be worthwhile, e.g. because often used with `?r` */
    qvarsToInverses.zip(additionalArguments).flatMap {
      case(invs, addArgs) => invs.values.map(inv => App(inv, addArgs ++ arguments))
    }.to(Seq)

  def qvarsToInversesOf(argument: Term): Seq[Map[Var, App]] =
    qvarsToInversesOf(Seq(argument))

  def qvarsToInversesOf(arguments: Seq[Term]): Seq[Map[Var, App]] =
    /* TODO: Memoisation might be worthwhile, e.g. because often used with `?r` */
//    qvarsToInverses.map {
//      case (x, inv) => x -> inv.map(fn => App(fn, additionalArguments ++ arguments))
//    }.to(Map)
    qvarsToInverses.zip(additionalArguments).map {
      case(inv, addArgs) => inv.map {
        case (x, fn) => x -> (App(fn, addArgs ++ arguments))
      }.to(Map)
    }

  def mergeInvFunctions(invs: InverseFunctions): InverseFunctions = {
    InverseFunctions(
      condition = True,
      invertibles = invertibles ++ invs.invertibles,
      invertibleExps = Some(invertibleExps.getOrElse(Seq()) ++ invs.invertibleExps.getOrElse(Seq())),
      additionalArguments = additionalArguments ++ invs.additionalArguments,
      axiomInversesOfInvertibles = axiomInversesOfInvertibles ++ invs.axiomInversesOfInvertibles,
      axiomInvertiblesOfInverses = axiomInvertiblesOfInverses ++ invs.axiomInvertiblesOfInverses,
      qvarExps = qvarExps,
      qvarsToInverses = qvarsToInverses ++ invs.qvarsToInverses,
      qvarsToImages = qvarsToImages ++ invs.qvarsToImages,
    )
  }

  override lazy val toString: String = indentedToString("")

  def indentedToString(linePrefix: String): String =
      s"""$linePrefix${this.getClass.getSimpleName}@${System.identityHashCode(this)}
         |$linePrefix  condition: $condition
         |$linePrefix  invertibles: $invertibles
         |$linePrefix  additionalArguments: $additionalArguments
         |$linePrefix  axiomInversesOfInvertibles:
         |$linePrefix    ${axiomInversesOfInvertibles.map(a => a.stringRepresentationWithTriggers)}
         |$linePrefix  axiomInvertiblesOfInverses
         |$linePrefix    ${axiomInvertiblesOfInverses.map(a => a.stringRepresentationWithTriggers)}
         |$linePrefix  qvarsToInverses: $qvarsToInverses
         |$linePrefix  qvarsToImages: $qvarsToImages
       """.stripMargin
}

case class SnapshotMapDefinition(resource: ast.Resource,
                                 sm: Term,
                                 valueDefinitions: Seq[Term],
                                 domainDefinitions: Seq[Term]) {

  override lazy val toString: String = {
    val resourceRepr = viper.silicon.utils.ast.toUnambiguousShortString(resource)

    s"SnapshotMapDefinition($resourceRepr, $sm, ${valueDefinitions.toString()}, ${domainDefinitions.toString()})"
  }
}

case class PermMapDefinition(resource: ast.Resource,
                             pm: Term,
                             valueDefinitions: Seq[Term])

trait QuantifiedChunkSupport extends SymbolicExecutionRules {

  // TODO: Update documentation
  /** Creates `n` fresh (partial) inverse functions `inv_i` that invert an `n`-ary
    * function `fct`, where `n == qvars.length`, and returns the inverse functions as
    * well as the definitional axioms.
    * If the types of the quantified variables could be finite, additionally creates n fresh
    * boolean functions `img_i` denoting the domain of the respective inverse functions.
    *
    * Let
    *   - `x_1: T_1`, ..., `x_n: T_n` denote the quantified variables (argument `qvars`)
    *     and their types
    *   - `fct(x_1, ..., x_n)` the invertible function (argument `invertible`),
    *     and `R` the function's return type
    *   - `c(x_1, ..., x_n)` a boolean condition (argument `condition`) determining when
    *     the partial inverses are defined
    *
    * The following definitional axioms will be returned, in addition to the fresh
    * inverse functions `inv_1`, ..., `inv_n` and the respective image functions:
    *
    *   forall x_1: T_1, ..., x_n: T_n :: {fct(x_1, ..., x_n)}
    *     c(x_1, ..., x_n) ==>
    *          inv_1(fct(x_1, ..., x_n)) == x_1 && img_1(fct(x_1, ..., x_n))
    *       && ...
    *       && inv_n(fct(x_1, ..., x_n)) == x_n && img_n(fct(x_1, ..., x_n))
    *
    *   forall r: R :: {inv_1(r), ..., inv_n(r)}
    *     c(inv_1(r), ..., inv_n(r)) && img_1(r) && ... && img_n(r) ==>
    *       fct(inv_1(r), ..., inv_n(r)) == r
    *
    *  For all i where x_i is of type Ref or Int, we do not generate the img_i constraints in
    *  either axiom, since those types are known to have the same cardinality as Ref.
    *
    * @param qvars Quantified variables that occur in the invertible function and for
    *              which partial inverse functions are to be defined..
    * @param condition A condition (containing the quantified variables) determining
    *                  when the partial inverses are defined.
    * @param invertibles A term containing the quantified variables, i.e. a term that can
    *                   be understood as the application of an invertible function to the
    *                   quantified variables.
    * @param additionalInvArgs Additional arguments on which `inv` depends (typically
    *                          quantified variables bound by some surrounding scope).
    *                          Currently omitted from the axioms shown above.
    * @param stateQVars Quantified variables in the current state that the inverse functions may depend on.
    * @return The generated partial inverse functions and corresponding definitional axioms, and
    *         the images of the given codomain variables (returned separately, since nothing else
    *         in the returned InverseFunctions object references or contains the codomain
    *         variables, and thus they only have meaning for the caller).
    */
  def getFreshInverseFunctions(qvars: Seq[Var],
                               qvarExps: Option[Seq[ast.LocalVarDecl]],
                               condition: Term,
                               invertibles: Seq[Term],
                               invertibleExps: Option[Seq[ast.Exp]],
                               codomainQVars: Seq[Var],
                               codomainQVarExps: Option[Seq[ast.LocalVarDecl]],
                               additionalInvArgs: Seq[Var],
                               additionalInvArgExps: Option[Seq[ast.AbstractLocalVar]],
                               stateQVars: Seq[Var],
                               userProvidedTriggers: Option[Seq[Trigger]],
                               qidPrefix: String,
                               v: Verifier)
                              : (InverseFunctions, Seq[Term])

  def injectivityAxiom(qvars: Seq[Var],
                       condition: Term,
                       perms: Term,
                       arguments: Seq[Term],
                       triggers: Seq[Trigger],
                       qidPrefix: String,
                       program: ast.Program)
                      : Quantification

  def createSingletonQuantifiedChunk(codomainQVars: Seq[Var],
                                     codomainQVarsExp: Option[Seq[ast.LocalVarDecl]],
                                     resource: ast.Resource,
                                     arguments: Seq[Term],
                                     argumentsExp: Option[Seq[ast.Exp]],
                                     permissions: Term,
                                     permissionsExp: Option[ast.Exp],
                                     sm: Term,
                                     tag: Option[Int],
                                     program: ast.Program)
                                    : QuantifiedBasicChunk

  /** Creates a quantified chunk corresponding to the assertion
    * `forall xs :: c(xs) ==> acc(..., p(xs))`.
    *
    * @param qvars The quantified variables `xs`.
    * @param condition The condition `c(xs)`.
    * @param resource The location identifier (a field, predicate, ...).
    * @param arguments The arguments `e_1(xs), ..., e_n(xs)` that, together with the
    *                  provided `location`, identify the resources to which the
    *                  new chunk provides permissions.
    * @param permissions Permission amount per resource.
    * @param sm The snapshot map that is to be stored in the new chunk.
    * @param additionalInvArgs See the homonymous parameter of [[getFreshInverseFunctions()]].
    * @param stateQVars See the homonymous parameter of [[getFreshInverseFunctions()]].
    * @param v A verifier.
    * @return A tuple of
    *           1. the newly created quantified chunk
    *           2. the inverse functions used for the newly created chunk,
    *              see [[getFreshInverseFunctions]].
    */
  def createQuantifiedChunk(qvars: Seq[Var],
                            qvarExps: Option[Seq[ast.LocalVarDecl]],
                            condition: Term,
                            conditionExp: Option[ast.Exp],
                            resource: ast.Resource,
                            arguments: Seq[Term],
                            argumentExps: Option[Seq[ast.Exp]],
                            permissions: Term,
                            permissionExps: Option[ast.Exp],
                            codomainQVars: Seq[Var],
                            codomainQVarExps: Option[Seq[ast.LocalVarDecl]],
                            sm: Term,
                            additionalInvArgs: Seq[Var],
                            additionalInvArgExps: Option[Seq[ast.AbstractLocalVar]],
                            stateQVars: Seq[Var],
                            userProvidedTriggers: Option[Seq[Trigger]],
                            qidPrefix: String,
                            tag: Option[Int],
                            v: Verifier,
                            program: ast.Program)
                           : (QuantifiedBasicChunk, InverseFunctions)

  def splitHeap[CH <: QuantifiedBasicChunk : NotNothing : ClassTag]
               (h: Heap, id: ChunkIdentifer)
               : (Seq[CH], Seq[Chunk])

  def extractHints(cond: Option[Term], arguments: Seq[Term]): Seq[Term]

  def hintBasedChunkOrderHeuristic(hints: Seq[Term])
                                  : Seq[QuantifiedBasicChunk] => Seq[QuantifiedBasicChunk]

  def findChunk(chunks: Iterable[Chunk], chunk: QuantifiedChunk, v: Verifier): Option[QuantifiedChunk]

  /** Merge the snapshots of two quantified heap chunks that denote the same location, i.e. whose ids and arguments
   * are known to be equal.
   *
   * @param fr The functionRecorder to use when new snapshot maps are generated.
<<<<<<< HEAD
   * @param valueFn The lookup-value-function of the two terms t1 and t2
=======
   * @param field The name of the field.
   * @param fqvars Arguments of the current function if we are currently verifying one, i.e., functionRecorderQVars.
   * @param t1 The first chunk's snapshot map.
   * @param t2 The second chunk's snapshot map.
   * @param p1 The first chunk's permission amount, should be constrained by the domain.
   * @param p2 The second chunk's permission amount, should be constrained by the domain.
   * @param v The verifier to use.
   * @return A tuple (fr, sm, def) of functionRecorder, a snapshot map sm and a term def constraining sm.
   */
  def combineFieldSnapshotMaps(fr: FunctionRecorder, field: String, fqvars: Seq[Var],t1: Term, t2: Term, p1: Term, p2: Term, v: Verifier): (FunctionRecorder, Term, Term)

  /** Merge the snapshots of two quantified heap chunks that denote the same predicate
   *
   * @param fr The functionRecorder to use when new snapshot maps are generated.
   * @param predicate The name of the predicate.
>>>>>>> 74722a8e
   * @param qVars The variables over which p1 and p2 are defined
   * @param fqvars Arguments of the current function if we are currently verifying one, i.e., functionRecorderQVars.
   * @param t1 The first chunk's snapshot map.
   * @param t2 The second chunk's snapshot map.
   * @param p1 The first chunk's permission amount, should be constrained by the domain.
   * @param p2 The second chunk's permission amount, should be constrained by the domain.
   * @param v The verifier to use.
   * @return A tuple (fr, sm, def) of functionRecorder, a snapshot map sm and a term def constraining sm.
   */
<<<<<<< HEAD
  // def combineSnapshotMaps(fr: FunctionRecorder, valueFn: Term => Term, qVars: Seq[Var], t1: Term, t2: Term, p1: Term, p2: Term, v: Verifier): (FunctionRecorder, Term, Term)

=======
  def combinePredicateSnapshotMaps(fr: FunctionRecorder, predicate: String, qVars: Seq[Var], fqvars: Seq[Var],
                                   t1: Term, t2: Term, p1: Term, p2: Term, v: Verifier): (FunctionRecorder, Term, Term)
>>>>>>> 74722a8e
}

object quantifiedChunkSupporter extends QuantifiedChunkSupport {

  /* Chunk creation */

  def createSingletonQuantifiedChunk(codomainQVars: Seq[Var],
                                     codomainQVarsExp: Option[Seq[ast.LocalVarDecl]],
                                     resource: ast.Resource,
                                     arguments: Seq[Term],
                                     argumentsExp: Option[Seq[ast.Exp]],
                                     permissions: Term,
                                     permissionsExp: Option[ast.Exp],
                                     sm: Term,
                                     tag: Option[Int],
                                     program: ast.Program)
                                    : QuantifiedBasicChunk = {

    val condition =
      And(
        codomainQVars
          .zip(arguments)
          .map { case (x, a) => x === a })


    val conditionExp = codomainQVarsExp.map(vars => BigAnd(vars.zip(argumentsExp.get).map { case (x, a) => ast.EqCmp(x.localVar, a)() } ))

    val hints = extractHints(None, arguments)

    genericQuantifiedChunk(
      codomainQVars,
      codomainQVarsExp,
      resource,
      arguments,
      sm,
      condition,
      conditionExp,
      permissions,
      permissionsExp,
      None,
      Seq(arguments),
      Seq(argumentsExp.getOrElse(Seq())),
      tag,
      hints,
      program)
  }

  /** @inheritdoc [[QuantifiedChunkSupport.createQuantifiedChunk]] */
  def createQuantifiedChunk(qvars: Seq[Var],
                            qvarExps: Option[Seq[ast.LocalVarDecl]],
                            condition: Term,
                            conditionExp: Option[ast.Exp],
                            resource: ast.Resource,
                            arguments: Seq[Term],
                            argumentExps: Option[Seq[ast.Exp]],
                            permissions: Term,
                            permissionExps: Option[ast.Exp],
                            codomainQVars: Seq[Var],
                            codomainQVarExps: Option[Seq[ast.LocalVarDecl]],
                            sm: Term,
                            additionalInvArgs: Seq[Var],
                            additionalInvArgExps: Option[Seq[ast.AbstractLocalVar]],
                            stateQVars: Seq[Var],
                            userProvidedTriggers: Option[Seq[Trigger]],
                            qidPrefix: String,
                            tag: Option[Int],
                            v: Verifier,
                            program: ast.Program)
                           : (QuantifiedBasicChunk, InverseFunctions) = {

    val (inverseFunctions, imagesOfCodomain) =
      getFreshInverseFunctions(
        qvars,
        qvarExps,
        And(condition, IsPositive(permissions)),
        arguments,
        argumentExps,
        codomainQVars,
        codomainQVarExps,
        additionalInvArgs,
        additionalInvArgExps,
        stateQVars,
        userProvidedTriggers,
        qidPrefix,
        v)

    val qvarsToInversesOfCodomain = inverseFunctions.qvarsToInversesOf(codomainQVars).head

    val cond = And(And(imagesOfCodomain), condition.replace(qvarsToInversesOfCodomain))
    val perms = permissions.replace(qvarsToInversesOfCodomain)
    v.decider.prover.comment(s"condition: $condition")
    v.decider.prover.comment(s"arguments: $arguments")
    val hints = extractHints(Some(condition), arguments)
    v.decider.prover.comment(s"hint: $hints")
    val ch =
      genericQuantifiedChunk(
        codomainQVars,
        codomainQVarExps,
        resource,
        arguments,
        sm,
        cond,
        conditionExp,
        perms,
        permissionExps,
        Some(inverseFunctions),
        Seq(),
        Seq(),
        tag,
        hints,
        program)

    (ch, inverseFunctions)
  }

  /* State queries */

  def splitHeap[CH <: QuantifiedBasicChunk : NotNothing : ClassTag]
               (h: Heap, id: ChunkIdentifer)
               : (Seq[CH], Seq[Chunk]) = {

    var relevantChunks = Seq[CH]()
    var otherChunks = Seq[Chunk]()

    h.values foreach {
      case ch: CH if ch.id == id =>
        relevantChunks +:= ch
      case ch: NonQuantifiedChunk if ch.id == id =>
        sys.error(
            s"I did not expect non-quantified chunks on the heap for resource $id, "
          + s"but found $ch")
      case ch =>
        otherChunks +:= ch
    }

    (relevantChunks, otherChunks)
  }

  // TODO: Remove once QuantifiedChunk generic
  private def genericQuantifiedChunk(codomainQVars: Seq[Var],
                                     codomainQVarExps: Option[Seq[ast.LocalVarDecl]],
                                     resource: ast.Resource,
                                     arguments: Seq[Term],
                                     sm: Term,
                                     condition: Term,
                                     conditionExp: Option[ast.Exp],
                                     permissions: Term,
                                     permissionsExp: Option[ast.Exp],
                                     optInverseFunctions: Option[InverseFunctions],
                                     optSingletonArguments: Seq[Seq[Term]],
                                     optSingletonArgumentsExp: Seq[Seq[ast.Exp]],
                                     tag: Option[Int],
                                     hints: Seq[Term],
                                     program: ast.Program)
                                    : QuantifiedBasicChunk = {

    resource match {
      case field: ast.Field =>
        assert(arguments.length == 1)
        //assert(optSingletonArguments.length == 1)
        //assert(optSingletonArgumentsExp.length == 1)

        QuantifiedFieldChunk(
          BasicChunkIdentifier(field.name),
          sm,
          condition,
          condition,
          conditionExp,
          permissions,
          permissionsExp,
          optInverseFunctions,
          optSingletonArguments,
          optSingletonArgumentsExp,
          tag,
          hints)

      case predicate: ast.Predicate =>
        QuantifiedPredicateChunk(
          BasicChunkIdentifier(predicate.name),
          codomainQVars,
          codomainQVarExps,
          sm,
          condition,
          condition,
          conditionExp,
          permissions,
          permissionsExp,
          optInverseFunctions,
          optSingletonArguments,
          optSingletonArgumentsExp,
          tag,
          hints)

      case wand: ast.MagicWand =>
        val conditionalizedPermissions = Ite(condition, permissions, NoPerm)
        val conditionalizedPermissionsExp = conditionExp.map(ce => ast.CondExp(ce, permissionsExp.get, ast.NoPerm()())(ce.pos, ce.info, ce.errT))
        QuantifiedMagicWandChunk(
          MagicWandIdentifier(wand, program),
          codomainQVars,
          codomainQVarExps,
          sm,
          condition, //TODO: Is that correct?
          conditionalizedPermissions,
          conditionalizedPermissionsExp,
          optInverseFunctions,
          optSingletonArguments,
          optSingletonArgumentsExp,
          tag,
          Seq(),
          hints)

      case other =>
        sys.error(s"Found yet unsupported resource $other (${other.getClass.getSimpleName})")
    }
  }

  /** Summarises the values of heap locations by axiomatising a fresh snapshot map.
    *
    * @param s The current state.
    * @param relevantChunks Chunks relevant for the summarisation, i.e. chunks that correspond
    *                       to the given `resource`.
    * @param codomainQVars Quantified variables, typically from a quantified permission assertion,
    *                      but ranging over codomain types.
    * @param resource A particular resource (e.g. a field) to summarise the heap for.
    * @param optSmDomainDefinitionCondition A constraint, potentially mentioning the
    *                                       `codomainQVars`. If provided, a domain definition is
    *                                       returned that is conditionally defined w.r.t. this
    *                                       constraint.
    * @param v The current verifier.
    * @return A triple `(snapshotMap, valueDefinitions, optDomainDefinition)`.
    *         The domain definition is `None` iff the provided `optSmDomainDefinitionCondition` is
    *         `None`.
    */
   def summarise(s: State,
                        relevantChunks: Seq[QuantifiedBasicChunk],
                        codomainQVars: Seq[Var], /* rs := r_1, ..., r_m. May be empty. */
                        resource: ast.Resource,
                        optSmDomainDefinitionCondition: Option[Term], /* c(rs) */
                        v: Verifier)
                       : (Term, Seq[Quantification], Seq[Term]) = {
    // TODO: Consider if axioms can be simplified in case codomainQVars is empty

    val snapshotMaps = relevantChunks.map(_.snapshotMap)
    val relevantQvars = s.quantifiedVariables.map(_._1).filter(qvar =>
      snapshotMaps.exists(sm => sm.contains(qvar)) || optSmDomainDefinitionCondition.exists(_.contains(qvar)))
    val additionalFvfArgs = s.functionRecorderQuantifiedVariables().map(_._1) ++ relevantQvars
    val sm = freshSnapshotMap(s, resource, additionalFvfArgs, v)

    val (qvar, smDomainDefinitionCondition, permIsPositive) = resource match {
      case _: ast.Field =>
        (codomainQVars.head, optSmDomainDefinitionCondition, (ch: QuantifiedBasicChunk) => IsPositive(ch.perm))
      case _ =>
        val qvar = v.decider.fresh("s", sorts.Snap, Option.when(withExp)(PUnknown())) /* Quantified snapshot s */

        // Create a replacement map for rewriting e(r_1, r_2, ...) to e(first(s), second(s), ...),
        // including necessary sort wrapper applications
        val snapToCodomainTermsSubstitution: Map[Term, Term] =
        codomainQVars.zip(fromSnapTree(qvar, codomainQVars)).to(Map)

        // Rewrite c(r_1, r_2, ...) to c(first(s), second(s), ...)
        val transformedOptSmDomainDefinitionCondition =
          optSmDomainDefinitionCondition.map(_.replace(snapToCodomainTermsSubstitution))

        (qvar, transformedOptSmDomainDefinitionCondition, (ch: QuantifiedBasicChunk) => IsPositive(ch.perm).replace(snapToCodomainTermsSubstitution))
    }

    val (domainTerm, hasDomain) = resource match {
      case field: ast.Field =>
        (Domain(field.name, sm), HasDomain(field.name, sm))
      case predicate: ast.Predicate =>
        (PredicateDomain(predicate.name, sm), HasPredicateDomain(predicate.name, sm))
      case wand: ast.MagicWand =>
        val mwi = MagicWandIdentifier(wand, s.program).toString
        (PredicateDomain(mwi, sm), HasPredicateDomain(mwi, sm))
    }

    val qvarInDomainOfSummarisingSm = SetIn(qvar, domainTerm)

    val valueDefinitions =
      relevantChunks map (chunk => {
        val lookupSummary = ResourceLookup(resource, sm, Seq(qvar), s.program)
        val lookupChunk = ResourceLookup(resource, chunk.snapshotMap, Seq(qvar), s.program)

        val snapshotNotUnit = resource match {
          case _: ast.Field => True
          case _ =>
            // This is justified even for vacuous predicates (e.g. with body "true") and wands because
            // qvar is the tuple of predicate arguments, and thus unrelated to the actual body
            if (codomainQVars.nonEmpty) qvar !== Unit
            else qvar === Unit
        }


        val effectiveCondition =
          And(
            smDomainDefinitionCondition.getOrElse(True), /* Alternatively: qvarInDomainOfSummarisingSm */
            permIsPositive(chunk))

        Forall(
          qvar,
          Implies(effectiveCondition, And(snapshotNotUnit, BuiltinEquals(lookupSummary, lookupChunk))),
          if (Verifier.config.disableISCTriggers()) Nil else Seq(Trigger(lookupSummary), Trigger(lookupChunk)),
          s"qp.psmValDef${v.counter(this).next()}",
          isGlobal = relevantQvars.isEmpty)
      })

    val resourceIdentifier = resource match {
      case wand: ast.MagicWand => MagicWandIdentifier(wand, s.program)
      case r => r
    }
    val resourceAndValueDefinitions = if (s.heapDependentTriggers.contains(resourceIdentifier)) {
      val resourceTriggerDefinition =
        Forall(
          qvar,
          And(relevantChunks map (chunk => ResourceTriggerFunction(resource, chunk.snapshotMap, Seq(qvar), s.program))),
          Trigger(ResourceLookup(resource, sm, Seq(qvar), s.program)),
          s"qp.psmResTrgDef${v.counter(this).next()}",
          isGlobal = relevantQvars.isEmpty)
      valueDefinitions :+ resourceTriggerDefinition
    } else {
      valueDefinitions
    }

    val optDomainDefinition =
      smDomainDefinitionCondition.toSeq.flatMap(condition =>
        Seq(
          Forall(
            qvar,
            Iff(
              qvarInDomainOfSummarisingSm,
              condition),
            if (Verifier.config.disableISCTriggers()) Nil else Seq(Trigger(qvarInDomainOfSummarisingSm)),
            s"qp.psmDomDef${v.counter(this).next()}",
            isGlobal = relevantQvars.isEmpty
          ),
          hasDomain
        ))

    (sm, resourceAndValueDefinitions, optDomainDefinition)
  }

  private def summarisePerm(s: State,
                            relevantChunks: Seq[QuantifiedBasicChunk],
                            codomainQVars: Seq[Var],
                            resource: ast.Resource,
                            smDef: SnapshotMapDefinition,
                            v: Verifier)
                           : (Term, Seq[Quantification]) = {

    val pm = freshPermMap(resource, Seq(), v)

    val permSummary = ResourcePermissionLookup(resource, pm, codomainQVars, s.program)

    val valueDefinitions =
      Forall(
        codomainQVars,
        permSummary === BigPermSum(relevantChunks map (_.perm)),
        Trigger(permSummary),
        s"qp.resPrmSumDef${v.counter(this).next()}",
        isGlobal = true)

    val resourceIdentifier = resource match {
      case wand: ast.MagicWand => MagicWandIdentifier(wand, s.program)
      case r => r
    }
    val resourceAndValueDefinitions = if (s.heapDependentTriggers.contains(resourceIdentifier)){
      val resourceTriggerFunction = ResourceTriggerFunction(resource, smDef.sm, codomainQVars, s.program)

      // TODO: Quantify over snapshot if resource is predicate.
      //       Also check other places where a similar quantifier is constructed.
      val resourceTriggerDefinition =
      Forall(
        codomainQVars,
        And(resourceTriggerFunction +:
          relevantChunks.map(chunk =>
            ResourceTriggerFunction(resource, chunk.snapshotMap, codomainQVars, s.program))),
        Trigger(ResourcePermissionLookup(resource, pm, codomainQVars, s.program)),
        s"qp.resTrgDef${v.counter(this).next()}",
        isGlobal = true)

      Seq(valueDefinitions, resourceTriggerDefinition)
    } else {
      Seq(valueDefinitions)
    }

    (pm, resourceAndValueDefinitions)
  }

  def summarisingPermissionMap(s: State,
                             resource: ast.Resource,
                             formalQVars: Seq[Var],
                             relevantChunks: Seq[QuantifiedBasicChunk],
                             smDef: SnapshotMapDefinition,
                             v: Verifier)
                            : (PermMapDefinition, PmCache) = {

    Verifier.config.mapCache(s.pmCache.get(resource, relevantChunks)) match {
      case Some(pmDef) =>
        v.decider.assume(pmDef.valueDefinitions, Option.when(withExp)(DebugExp.createInstance("value definitions", isInternal_ = true)), enforceAssumption = false)
        (pmDef, s.pmCache)
      case _ =>
        val (pm, valueDef) =
          quantifiedChunkSupporter.summarisePerm(s, relevantChunks, formalQVars, resource, smDef, v)
        val pmDef = PermMapDefinition(resource, pm, valueDef)
        v.decider.assume(valueDef, Option.when(withExp)(DebugExp.createInstance("value definitions", isInternal_ = true)), enforceAssumption = false)
        (pmDef, s.pmCache + ((resource, relevantChunks) -> pmDef))
    }
  }

  /* Snapshots */

  def singletonSnapshotMap(s: State,
                           resource: ast.Resource,
                           arguments: Seq[Term],
                           value: Term,
                           v: Verifier)
                          : (Term, Term) = {

    val additionalSmArgs = s.relevantQuantifiedVariables(arguments).map(_._1)
    val sm = freshSnapshotMap(s, resource, additionalSmArgs, v)
    val smValueDef = BuiltinEquals(ResourceLookup(resource, sm, arguments, s.program), value)

    (sm, smValueDef)
  }

  def summarisingSnapshotMap(s: State,
                             resource: ast.Resource,
                             codomainQVars: Seq[Var],
                             relevantChunks: Seq[QuantifiedBasicChunk],
                             v: Verifier,
                             optSmDomainDefinitionCondition: Option[Term] = None,
                             optQVarsInstantiations: Option[Seq[Term]] = None)
                            : (SnapshotMapDefinition, SnapshotMapCache) = {

    def emitSnapshotMapDefinition(s: State,
                                  smDef: SnapshotMapDefinition,
                                  v: Verifier,
                                  optQVarsInstantiations: Option[Seq[Term]])
                                 : Unit = {

      if (s.smDomainNeeded) {
        optQVarsInstantiations match {
          case None =>
            val comment = "Definitional axioms for snapshot map domain"
            v.decider.prover.comment(comment)
            v.decider.assume(smDef.domainDefinitions, Option.when(withExp)(DebugExp.createInstance(comment, isInternal_ = true)), enforceAssumption = false)
          case Some(_instantiations) =>
            // TODO: Avoid pattern matching on resource
            val instantiations = resource match {
              case _: ast.Predicate | _: ast.MagicWand => Seq(toSnapTree(_instantiations))
              case _: ast.Field => _instantiations
            }

            val comment = "Definitional axioms for snapshot map domain (instantiated)"
            v.decider.prover.comment(comment)
            // TODO: Avoid cast to Quantification
            v.decider.assume(smDef.domainDefinitions.map(_.asInstanceOf[Quantification].instantiate(instantiations)),
              Option.when(withExp)(DebugExp.createInstance(comment, isInternal_ = true)), enforceAssumption = false)
        }
      }

      optQVarsInstantiations match {
        case None =>
          val comment = "Definitional axioms for snapshot map values"
          v.decider.prover.comment(comment)
          v.decider.assume(smDef.valueDefinitions, Option.when(withExp)(DebugExp.createInstance(comment, isInternal_ = true)), enforceAssumption = false)
        case Some(_instantiations) =>
          // TODO: Avoid pattern matching on resource
          val instantiations = resource match {
            case _: ast.Predicate | _: ast.MagicWand => Seq(toSnapTree(_instantiations))
            case _: ast.Field => _instantiations
          }

          val comment = "Definitional axioms for snapshot map values (instantiated)"
          v.decider.prover.comment(comment)
          // TODO: Avoid cast to Quantification
          v.decider.assume(smDef.valueDefinitions.map(_.asInstanceOf[Quantification].instantiate(instantiations)),
            Option.when(withExp)(DebugExp.createInstance(comment, true)), enforceAssumption = false)
      }
    }

    val (smDef, smCache) =
      Verifier.config.mapCache(s.smCache.get(resource, relevantChunks, optSmDomainDefinitionCondition)) match {
        case Some((smDef, _)) if !s.exhaleExt => // Cache hit (and not in extended-exhale mode)
          (smDef, s.smCache)
        case _ =>
          val (sm, valueDefs, optDomainDefinition) =
            quantifiedChunkSupporter.summarise(
              s, relevantChunks, codomainQVars, resource, optSmDomainDefinitionCondition, v)
          val smDef = SnapshotMapDefinition(resource, sm, valueDefs, optDomainDefinition.toSeq)
          val totalPermissions = BigPermSum(relevantChunks.map(_.perm))

          if (Verifier.config.disableValueMapCaching()) {
            (smDef, s.smCache)
          } else {
            /* TODO: smCache records total permissions, pmCache seems to do the same - why? */
            val key = (resource, relevantChunks)
            val value = (smDef, totalPermissions, optSmDomainDefinitionCondition)
            (smDef, s.smCache + (key, value))
          }
      }

    emitSnapshotMapDefinition(s, smDef, v, optQVarsInstantiations)

    (smDef, smCache)
  }

  def heapSummarisingMaps(s: State,
                          resource: ast.Resource,
                          codomainQVars: Seq[Var],
                          relevantChunks: Seq[QuantifiedBasicChunk],
                          v: Verifier,
                          optSmDomainDefinitionCondition: Option[Term] = None,
                          optQVarsInstantiations: Option[Seq[Term]] = None)
                         : (State, SnapshotMapDefinition, PermMapDefinition) = {

    val (smDef, smCache) =
      summarisingSnapshotMap(
        s, resource, codomainQVars, relevantChunks, v, optSmDomainDefinitionCondition, optQVarsInstantiations)

    val s1 = s.copy(smCache = smCache)

    val (pmDef, pmCache) =
      quantifiedChunkSupporter.summarisingPermissionMap(
        s1, resource, codomainQVars, relevantChunks, smDef, v)

    val s2 = s1.copy(pmCache = pmCache)

    (s2, smDef, pmDef)
  }

  /*
   * Like heapSummarisingMaps, but does not define any snapshot maps.
   */
  def permSummarisingMaps(s: State,
                          resource: ast.Resource,
                          codomainQVars: Seq[Var],
                          relevantChunks: Seq[QuantifiedBasicChunk],
                          v: Verifier)
  : (State, PermMapDefinition) = {

    val s1 = s
    val (pmDef, pmCache) =
      quantifiedChunkSupporter.summarisingPermissionMap(
        s1, resource, codomainQVars, relevantChunks, null, v)

    val s2 = s1.copy(pmCache = pmCache)

    (s2, pmDef)
  }



  /* Manipulating quantified chunks */

  def produce(s: State,
              forall: ast.Forall,
              resource: ast.Resource,
              qvars: Seq[Var],
              qvarExps: Option[Seq[ast.LocalVarDecl]],
              formalQVars: Seq[Var],
              formalQVarExps: Option[Seq[ast.LocalVarDecl]],
              qid: String,
              optTrigger: Option[Seq[ast.Trigger]],
              tTriggers: Seq[Trigger],
              auxGlobals: Seq[Term],
              auxNonGlobals: Seq[Quantification],
              auxGlobalsExp: Option[InsertionOrderedSet[DebugExp]],
              auxNonGlobalsExp: Option[InsertionOrderedSet[DebugExp]],
              tCond: Term,
              eCond: Option[ast.Exp],
              tArgs: Seq[Term],
              eArgs: Option[Seq[ast.Exp]],
              tSnap: Term,
              tPerm: Term,
              ePerm: Option[ast.Exp],
              pve: PartialVerificationError,
              negativePermissionReason: => ErrorReason,
              notInjectiveReason: => ErrorReason,
              v: Verifier)
             (Q: (State, Verifier) => VerificationResult)
             : VerificationResult = {

    val gain = if (!Verifier.config.unsafeWildcardOptimization() ||
      (resource.isInstanceOf[ast.Location] && s.permLocations.contains(resource.asInstanceOf[ast.Location])))
      PermTimes(tPerm, s.permissionScalingFactor)
    else
      WildcardSimplifyingPermTimes(tPerm, s.permissionScalingFactor)
    val gainExp = ePerm.map(p => ast.PermMul(p, s.permissionScalingFactorExp.get)(p.pos, p.info, p.errT))
    val (ch: QuantifiedBasicChunk, inverseFunctions) =
      quantifiedChunkSupporter.createQuantifiedChunk(
        qvars                = qvars,
        qvarExps             = qvarExps,
        condition            = tCond,
        conditionExp         = eCond,
        resource             = resource,
        arguments            = tArgs,
        argumentExps         = eArgs,
        permissions          = gain,
        permissionExps       = gainExp,
        codomainQVars        = formalQVars,
        codomainQVarExps     = formalQVarExps,
        sm                   = tSnap,
        additionalInvArgs    = s.relevantQuantifiedVariables(tArgs).map(_._1),
        additionalInvArgExps = Option.when(withExp)(s.relevantQuantifiedVariables(tArgs).map(_._2.get)),
        stateQVars           = s.quantifiedVariables.map(_._1).filter(qvar => (tArgs ++ Seq(tCond)).exists(_.contains(qvar))),
        userProvidedTriggers = optTrigger.map(_ => tTriggers),
        qidPrefix            = qid,
        tag                  = Some(v.counter(this).next()),
        v                    = v,
        program              = s.program)
    val (effectiveTriggers, effectiveTriggersQVars, effectiveTriggersQVarExps) =
      optTrigger match {
        case Some(_) =>
          /* Explicit triggers were provided */

          val trig = tTriggers map (t => Trigger(t.p map {
            /* TODO: Understand and document why the provided trigger ft/pt is sometimes,
             *       but not always, replaced.
             */
            case ft: FieldTrigger =>
              resource match {
                case field: ast.Field if ft.field == field.name => FieldTrigger(ft.field, tSnap, ft.at)
                case _ => ft
              }
            case pt: PredicateTrigger =>
              resource match {
                case p: ast.Predicate if pt.predname == p.name =>
                  PredicateTrigger(pt.predname, tSnap, pt.args)
                case wand: ast.MagicWand if pt.predname == MagicWandIdentifier(wand, s.program).toString =>
                  PredicateTrigger(pt.predname, tSnap, pt.args)
                case _ => pt
              }
            case other => other
          }))

          (trig, qvars, qvarExps)
        case None =>
          /* No explicit triggers were provided and we resort to those from the inverse
           * function axiom inv-of-rcvr, i.e. from `inv(e(x)) = x`.
           * Note that the trigger generation code might have added quantified variables
           * to that axiom.
           */
          (inverseFunctions.axiomInversesOfInvertibles.flatMap(a => a.triggers),
            inverseFunctions.axiomInversesOfInvertibles.flatMap(a => a.vars), qvarExps)
      }

    if (effectiveTriggers.isEmpty) {
      val msg = s"No triggers available for quantifier at ${forall.pos}"
      v.reporter report InternalWarningMessage(msg)
      v.logger warn msg
    }

    val commentGlobals = "Nested auxiliary terms: globals"
    v.decider.prover.comment(commentGlobals)
    v.decider.assume(auxGlobals, Option.when(withExp)(DebugExp.createInstance(description=commentGlobals, children=auxGlobalsExp.get)),
      enforceAssumption = false)

    val commentNonGlobals = "Nested auxiliary terms: non-globals"
    v.decider.prover.comment(commentNonGlobals)
    v.decider.assume(
      auxNonGlobals.map(_.copy(
        vars = effectiveTriggersQVars,
        triggers = effectiveTriggers)),
      Option.when(withExp)(DebugExp.createInstance(description=commentNonGlobals, children=auxNonGlobalsExp.get)), enforceAssumption = false)

    val nonNegImplication = Implies(tCond, perms.IsNonNegative(tPerm))
    val nonNegImplicationExp = eCond.map(c => ast.Implies(c, ast.PermGeCmp(ePerm.get, ast.NoPerm()())())(c.pos, c.info, c.errT))
    val nonNegTerm = Forall(qvars, Implies(FunctionPreconditionTransformer.transform(nonNegImplication, s.program), nonNegImplication), Nil)
    // TODO: Replace by QP-analogue of permissionSupporter.assertNotNegative
    v.decider.assert(nonNegTerm) {
      case true =>

        /* TODO: Can we omit/simplify the injectivity check in certain situations? */
        val receiverInjectivityCheck =
          if (!Verifier.config.assumeInjectivityOnInhale()) {
            quantifiedChunkSupporter.injectivityAxiom(
              qvars     = qvars,
              // TODO: Adding ResourceTriggerFunction requires a summarising snapshot map of the current heap
              condition = tCond, // And(tCond, ResourceTriggerFunction(resource, smDef1.sm, tArgs)),
              perms     = tPerm,
              arguments = tArgs,
              triggers  = Nil,
              qidPrefix = qid,
              program   = s.program)
          } else {
            True
          }
        val comment = "Check receiver injectivity"
        v.decider.prover.comment(comment)
        val completeReceiverInjectivityCheck = Implies(FunctionPreconditionTransformer.transform(receiverInjectivityCheck, s.program),
          receiverInjectivityCheck)
        v.decider.assert(completeReceiverInjectivityCheck) {
          case true =>
            val ax = inverseFunctions.axiomInversesOfInvertibles.head
            val inv = inverseFunctions.copy(axiomInversesOfInvertibles = Seq(Forall(ax.vars, ax.body, effectiveTriggers, s"$qid-invOfFct")))
            v.decider.prover.comment(s"inv: $inv")
            v.decider.prover.comment(inv.definitionalAxioms.toString())
            val comment = "Definitional axioms for inverse functions"
            v.decider.prover.comment(comment)
            val definitionalAxiomMark = v.decider.setPathConditionMark()
            v.decider.assume(inv.definitionalAxioms.map(a => FunctionPreconditionTransformer.transform(a, s.program)),
              Option.when(withExp)(DebugExp.createInstance(comment, isInternal_ = true)), enforceAssumption = false)
            v.decider.assume(inv.definitionalAxioms, Option.when(withExp)(DebugExp.createInstance(comment, isInternal_ = true)), enforceAssumption = false)
            val conservedPcs =
              if (s.recordPcs) (s.conservedPcs.head :+ v.decider.pcs.after(definitionalAxiomMark)) +: s.conservedPcs.tail
              else s.conservedPcs

            val resourceDescription = Resources.resourceDescriptions(ch.resourceID)
            val interpreter = new QuantifiedPropertyInterpreter
            resourceDescription.instanceProperties(s.mayAssumeUpperBounds).foreach (property => {
              v.decider.prover.comment(property.description)
              v.decider.prover.comment(s"chunk properties: ${ch}")
              val (pcsForChunk, pcsForChunkExp) = interpreter.buildPathConditionForChunk(
                chunk = ch,
                property = property,
                qvars = effectiveTriggersQVars,
                qvarsExp = effectiveTriggersQVarExps,
                args = tArgs,
                argsExp = eArgs,
                perms = gain,
                permsExp = gainExp,
                condition = tCond,
                conditionExp = eCond,
                triggers = effectiveTriggers,
                qidPrefix = qid
              )
              v.decider.assume(pcsForChunk, pcsForChunkExp, pcsForChunkExp)
            })
            val (fr1, h1) = v.stateConsolidator(s).merge(s.functionRecorder, s, s.h, Heap(Seq(ch)), v)

            val resourceIdentifier = resource match {
              case wand: ast.MagicWand => MagicWandIdentifier(wand, s.program)
              case r => r
            }
            val smCache1 = if (s.heapDependentTriggers.contains(resourceIdentifier)){
              // TODO: Why not formalQVars? Used as codomainVars, see above.
              val codomainVars =
                resource match {
                  case _: ast.Field => Seq(`?r`)
                  case p: ast.Predicate => s.predicateFormalVarMap(p)
                  case w: ast.MagicWand =>
                    val bodyVars = w.subexpressionsToEvaluate(s.program)
                    bodyVars.indices.toList.map(i => Var(Identifier(s"x$i"), v.symbolConverter.toSort(bodyVars(i).typ), false))
                }

              val (relevantChunks, _) =
                quantifiedChunkSupporter.splitHeap[QuantifiedBasicChunk](h1, ch.id)
              val (smDef1, smCache1) =
                quantifiedChunkSupporter.summarisingSnapshotMap(
                  s, resource, codomainVars, relevantChunks, v)
              val trigger = ResourceTriggerFunction(resource, smDef1.sm, codomainVars, s.program)
              val qvarsToInv = inv.qvarsToInversesOf(codomainVars).head
              val condOfInv = tCond.replace(qvarsToInv)
              v.decider.assume(Forall(codomainVars, Implies(condOfInv, trigger), Trigger(inv.inversesOf(codomainVars))),
                Option.when(withExp)(DebugExp.createInstance("Inverse Trigger", true)))
              smCache1
            } else {
              s.smCache
            }
            val s1 =
              s.copy(h = h1,
                     functionRecorder = fr1.recordFieldInv(inv),
                     conservedPcs = conservedPcs,
                     smCache = smCache1)
            Q(s1, v)
          case false => {
            createFailure(pve dueTo notInjectiveReason, v, s, receiverInjectivityCheck, "QP receiver is injective")
          }
        }
      case false =>
        createFailure(pve dueTo negativePermissionReason, v, s, nonNegImplication, nonNegImplicationExp)}
  }

  def produceSingleLocation(s: State,
                            resource: ast.Resource,
                            formalQVars: Seq[Var],
                            formalQVarsExp: Option[Seq[ast.LocalVarDecl]],
                            tArgs: Seq[Term],
                            eArgs: Option[Seq[ast.Exp]],
                            tSnap: Term,
                            tPerm: Term,
                            ePerm: Option[ast.Exp],
                            resourceTriggerFactory: Term => Term, /* Trigger with some snapshot */
                            v: Verifier)
                           (Q: (State, Verifier) => VerificationResult)
                           : VerificationResult = {

    val (sm, smValueDef) = quantifiedChunkSupporter.singletonSnapshotMap(s, resource, tArgs, tSnap, v)
    val comment = "Definitional axioms for singleton-SM's value4"
    v.decider.prover.comment(comment)
    val definitionalAxiomMark = v.decider.setPathConditionMark()
    v.decider.assumeDefinition(smValueDef, Option.when(withExp)(DebugExp.createInstance(comment, true)))
    val conservedPcs =
      if (s.recordPcs) (s.conservedPcs.head :+ v.decider.pcs.after(definitionalAxiomMark)) +: s.conservedPcs.tail
      else s.conservedPcs
    val ch = quantifiedChunkSupporter.createSingletonQuantifiedChunk(formalQVars, formalQVarsExp, resource, tArgs, eArgs, tPerm, ePerm, sm, Some(s.qpTag.getOrElse(v.counter(this).next())), s.program)
    val (fr1, h1) = v.stateConsolidator(s).merge(s.functionRecorder, s, s.h, Heap(Seq(ch)), v)

    val interpreter = new NonQuantifiedPropertyInterpreter(h1.values, v)
    val resourceDescription = Resources.resourceDescriptions(ch.resourceID)
    val pcs = interpreter.buildPathConditionsForChunk(ch, resourceDescription.instanceProperties(s.mayAssumeUpperBounds))
    pcs.foreach(p => v.decider.assume(p._1, Option.when(withExp)(DebugExp.createInstance(p._2, p._2))))

    //val (fr1, h1) = v.stateConsolidator(s).merge(s.functionRecorder, s, s.h, Heap(Seq(ch)), v)

    val resourceIdentifier = resource match {
      case wand: ast.MagicWand => MagicWandIdentifier(wand, s.program)
      case r => r
    }
    val smCache1 = if (s.heapDependentTriggers.contains(resourceIdentifier)){
      val (relevantChunks, _) =
        quantifiedChunkSupporter.splitHeap[QuantifiedFieldChunk](h1, ch.id )
      val (smDef1, smCache1) =
        quantifiedChunkSupporter.summarisingSnapshotMap(
          s, resource, formalQVars, relevantChunks, v)
      v.decider.assume(resourceTriggerFactory(smDef1.sm), Option.when(withExp)(DebugExp.createInstance("Resource Trigger", true)))
      smCache1
    } else {
      s.smCache
    }


    val smDef2 = SnapshotMapDefinition(resource, sm, Seq(smValueDef), Seq())
    val s1 = s.copy(h = h1,
                    conservedPcs = conservedPcs,
                    functionRecorder = fr1.recordFvfAndDomain(smDef2),
                    smCache = smCache1)
    Q(s1, v)
  }

  def consume(s: State,
              h: Heap,
              resource: ast.Resource,
              qvars: Seq[Var],
              qvarExps: Option[Seq[ast.LocalVarDecl]],
              formalQVars: Seq[Var],
              formalQVarsExp: Option[Seq[ast.LocalVarDecl]],
              qid: String,
              optTrigger: Option[Seq[ast.Trigger]],
              tTriggers: Seq[Trigger],
              auxGlobals: Seq[Term],
              auxNonGlobals: Seq[Quantification],
              auxGlobalsExp: Option[InsertionOrderedSet[DebugExp]],
              auxNonGlobalsExp: Option[InsertionOrderedSet[DebugExp]],
              tCond: Term,
              eCond: Option[ast.Exp],
              tArgs: Seq[Term],
              eArgs: Option[Seq[ast.Exp]],
              tPerm: Term,
              ePerm: Option[ast.Exp],
              returnSnap: Boolean,
              pve: PartialVerificationError,
              negativePermissionReason: => ErrorReason,
              notInjectiveReason: => ErrorReason,
              insufficientPermissionReason: => ErrorReason,
              v: Verifier)
             (Q: (State, Heap, Option[Term], Verifier) => VerificationResult)
             : VerificationResult = {

    val (inverseFunctions, imagesOfFormalQVars) =
      quantifiedChunkSupporter.getFreshInverseFunctions(
        qvars,
        qvarExps,
        And(tCond, IsPositive(tPerm)),
        tArgs,
        eArgs,
        formalQVars,
        formalQVarsExp,
        s.relevantQuantifiedVariables(tArgs ++ Seq(tCond)).map(_._1),
        Option.when(withExp)(s.relevantQuantifiedVariables(tArgs).map(_._2.get)),
        s.quantifiedVariables.map(_._1).filter(qvar => (tArgs ++ Seq(tCond)).exists(_.contains(qvar))),
        optTrigger.map(_ => tTriggers),
        qid,
        v)
    val (effectiveTriggers, effectiveTriggersQVars) =
    optTrigger match {
      case Some(_) =>
        /* Explicit triggers were provided */
        (tTriggers, qvars)
      case None =>
        /* No explicit triggers were provided and we resort to those from the inverse
          * function axiom inv-of-rcvr, i.e. from `inv(e(x)) = x`.
          * Note that the trigger generation code might have added quantified variables
          * to that axiom.
          */
        (inverseFunctions.axiomInversesOfInvertibles.flatMap(a => a.triggers),
         inverseFunctions.axiomInversesOfInvertibles.flatMap(a => a.vars))
    }

    val comment = "Nested auxiliary terms: globals"
    v.decider.prover.comment(comment)
    v.decider.assume(auxGlobals, Option.when(withExp)(DebugExp.createInstance(description=comment, children=auxGlobalsExp.get)), enforceAssumption = false)

    val comment2 = "Nested auxiliary terms: non-globals"
    v.decider.prover.comment(comment2)
    optTrigger match {
      case None =>
        /* No explicit triggers provided */
        v.decider.assume(
          auxNonGlobals.map(_.copy(
            vars = effectiveTriggersQVars,
            triggers = effectiveTriggers)), Option.when(withExp)(DebugExp.createInstance(description=comment2, children=auxNonGlobalsExp.get)), enforceAssumption = false)
      case Some(_) =>
        /* Explicit triggers were provided. */
        v.decider.assume(auxNonGlobals, Option.when(withExp)(DebugExp.createInstance(description=comment2, children=auxNonGlobalsExp.get)), enforceAssumption = false)
    }

    val nonNegImplication = Implies(tCond, perms.IsNonNegative(tPerm))
    val nonNegImplicationExp = ePerm.map(p => ast.Implies(eCond.get, ast.PermGeCmp(p, ast.NoPerm()())())(p.pos, p.info, p.errT))
    val nonNegTerm = Forall(qvars, Implies(FunctionPreconditionTransformer.transform(nonNegImplication, s.program), nonNegImplication), Nil)
    val nonNegExp = qvarExps.map(qv => ast.Forall(qv, Nil, nonNegImplicationExp.get)())
    // TODO: Replace by QP-analogue of permissionSupporter.assertNotNegative
    v.decider.assert(nonNegTerm) {
      case true =>
        val hints = quantifiedChunkSupporter.extractHints(Some(tCond), tArgs)
        val chunkOrderHeuristics =
          qpAppChunkOrderHeuristics(inverseFunctions.invertibles.flatten, qvars, hints, v)
        val loss = if (!Verifier.config.unsafeWildcardOptimization() ||
            (resource.isInstanceOf[ast.Location] && s.permLocations.contains(resource.asInstanceOf[ast.Location])))
          PermTimes(tPerm, s.permissionScalingFactor)
        else
          WildcardSimplifyingPermTimes(tPerm, s.permissionScalingFactor)
        val lossExp = ePerm.map(p => ast.PermMul(p, s.permissionScalingFactorExp.get)(p.pos, p.info, p.errT))
        val (relevantChunks, otherChunks) =
          quantifiedChunkSupporter.splitHeap[QuantifiedBasicChunk](
            h, ChunkIdentifier(resource, s.program))
        val resourceIdentifier = resource match {
          case wand: ast.MagicWand => MagicWandIdentifier(wand, s.program)
          case r => r
        }
        val (newCond, smCache1, smDef1) = if (s.heapDependentTriggers.contains(resourceIdentifier)) {
          val (smDef1, smCache1) =
            quantifiedChunkSupporter.summarisingSnapshotMap(
              s, resource, formalQVars, relevantChunks, v)
          (And(tCond, ResourceTriggerFunction(resource, smDef1.sm, tArgs, s.program)), smCache1, Some(smDef1))
        } else {
          (tCond, s.smCache, None)
        }

        /* TODO: Can we omit/simplify the injectivity check in certain situations? */
        val receiverInjectivityCheck =
          quantifiedChunkSupporter.injectivityAxiom(
            qvars     = qvars,
            condition = newCond,
            perms     = tPerm,
            arguments = tArgs,
            triggers  = Nil,
            qidPrefix = qid,
            program = s.program)
        v.decider.prover.comment("Check receiver injectivity")
        val completeReceiverInjectivityCheck = Implies(FunctionPreconditionTransformer.transform(receiverInjectivityCheck, s.program), receiverInjectivityCheck)
        v.decider.assert(completeReceiverInjectivityCheck) {
          case true =>
            val qvarsToInvOfLoc = inverseFunctions.qvarsToInversesOf(formalQVars).head
            val condOfInvOfLoc = tCond.replace(qvarsToInvOfLoc)
            val lossOfInvOfLoc = loss.replace(qvarsToInvOfLoc)
            val argsOfInvOfLoc = tArgs.map(a => a.replace(qvarsToInvOfLoc))
            // ME: We include the following condition to make sure the arguments are contained in the condition (and
            // can trigger other quantifiers) even if neither tCond not loss term mention the arguments.
            val argumentsMatch = And(formalQVars.zip(argsOfInvOfLoc).map(va => va._1 === va._2))
            val argumentsMatchExp = formalQVarsExp.map(qv => BigAnd(qv.zip(eArgs.get).map(va => ast.EqCmp(va._1.localVar, va._2)(va._1.pos, va._1.info, va._1.errT))))

            v.decider.prover.comment("Definitional axioms for inverse functions")

            v.decider.assume(inverseFunctions.definitionalAxioms.map(a => FunctionPreconditionTransformer.transform(a, s.program)),
              Option.when(withExp)(DebugExp.createInstance("Inverse Function Axioms", isInternal_ = true)), enforceAssumption = false)
            v.decider.assume(inverseFunctions.definitionalAxioms, Option.when(withExp)(DebugExp.createInstance("Inverse function axiom", isInternal_ = true)), enforceAssumption = false)

            if (s.heapDependentTriggers.contains(resourceIdentifier)){
              v.decider.assume(
                Seq(Forall(
                  formalQVars,
                  Implies(condOfInvOfLoc, ResourceTriggerFunction(resource, smDef1.get.sm, formalQVars, s.program)),
                  Trigger(inverseFunctions.inversesOf(formalQVars)))),
                Option.when(withExp)(DebugExp.createInstance("Inverse Function", isInternal_ = true)), enforceAssumption = false)
            }


            executionFlowController.tryOrFail2[Heap, Term](s, v)((s1, v1, QS) => {
              /* TODO: Try to unify the upcoming if/else-block, their code is rather similar */
              if (s1.exhaleExt) {
                magicWandSupporter.transfer[QuantifiedBasicChunk](
                                            s1.copy(smCache = smCache1),
                                            lossOfInvOfLoc,
                                            lossExp,
                                            createFailure(pve dueTo insufficientPermissionReason/*InsufficientPermission(acc.loc)*/, v1, s1, "consuming QP"),
                                            formalQVars,
                                            v1)((s2, heap, rPerm, rPermExp, v2) => {
                  val (relevantChunks, otherChunks) =
                    quantifiedChunkSupporter.splitHeap[QuantifiedBasicChunk](
                      heap, ChunkIdentifier(resource, s2.program))
                  val (result, s3, remainingChunks, untouchedChunks) =
                    quantifiedChunkSupporter.removePermissions(
                      s2,
                      relevantChunks,
                      formalQVars,
                      formalQVarsExp,
                      And(condOfInvOfLoc, And(imagesOfFormalQVars), argumentsMatch),
                      eCond.map(c => ast.And(c, argumentsMatchExp.get)()),
                      None,
                      resource,
                      rPerm,
                      rPermExp,
                      chunkOrderHeuristics,
                      v2)
                  v.decider.prover.comment("three")
                  val optSmDomainDefinitionCondition2 =
                      if (s3.smDomainNeeded) Some(And(condOfInvOfLoc, IsPositive(lossOfInvOfLoc), And(imagesOfFormalQVars)))
                      else None
                    val (smDef2, smCache2) =
                      quantifiedChunkSupporter.summarisingSnapshotMap(
                        s3, resource, formalQVars, relevantChunks.diff(untouchedChunks), v2, optSmDomainDefinitionCondition2)
                  val (permsTaken, permsTakenExp) = result match {
                    case Complete() => (rPerm, rPermExp)
                    case Incomplete(remaining, remainingExp) =>
                      (PermMinus(rPerm, remaining), rPermExp.map(rp => ast.PermSub(rp, remainingExp.get)(rp.pos, rp.info, rp.errT)))
                  }
                  val newTag =  Some(quantifiedChunkSupporter.mostCommonTag(relevantChunks.diff(untouchedChunks)).getOrElse(v.counter(this).next()))
                  val (consumedChunk, inverseFunctions) = quantifiedChunkSupporter.createQuantifiedChunk(
                    qvars,
                    qvarExps,
                    condOfInvOfLoc,
                    eCond,
                    resource,
                    tArgs,
                    eArgs,
                    permsTaken,
                    permsTakenExp,
                    formalQVars,
                    formalQVarsExp,
                    smDef2.sm,
                    s3.relevantQuantifiedVariables(tArgs).map(_._1),
                    Option.when(withExp)(s3.relevantQuantifiedVariables(tArgs).map(_._2.get)),
                    optTrigger.map(_ => tTriggers),
                    qid,
                    newTag,
                    v2,
                    s3.program
                  )
                  val debugExp = Option.when(withExp)(DebugExp.createInstance("Inverse functions for quantified permission", true))
                  v.decider.assume(FunctionPreconditionTransformer.transform(inverseFunctions.axiomInvertiblesOfInverses.head, s3.program), debugExp)
                  v.decider.assume(inverseFunctions.axiomInvertiblesOfInverses.head, debugExp)
                  val substitutedAxiomInversesOfInvertibles = inverseFunctions.axiomInversesOfInvertibles.head.replace(formalQVars, tArgs)
                  v.decider.assume(FunctionPreconditionTransformer.transform(substitutedAxiomInversesOfInvertibles, s3.program), debugExp)
                  v.decider.assume(substitutedAxiomInversesOfInvertibles, debugExp)
                  val h2 = Heap(remainingChunks ++ untouchedChunks ++ otherChunks)
                  val s4 = s3.copy(smCache = smCache2,
                                   constrainableARPs = s.constrainableARPs)
                  (result, s4, h2, Some(consumedChunk))
                })((s4, optCh, v3) =>
                  optCh match {
                    case Some(ch) => QS(s4, s4.h, ch.snapshotMap.convert(sorts.Snap), v3)
                    case _ => QS(s4, s4.h, v3.decider.fresh(sorts.Snap, Option.when(withExp)(PUnknown())), v3)
                  }
                )
              } else {
                v.decider.clearModel()
                val permissionRemovalResult =
                  quantifiedChunkSupporter.removePermissions(
                    s1.copy(smCache = smCache1),
                    relevantChunks,
                    formalQVars,
                    formalQVarsExp,
                    And(condOfInvOfLoc, And(imagesOfFormalQVars), argumentsMatch),
                    eCond.map(c => ast.And(c, argumentsMatchExp.get)()),
                    None,
                    resource,
                    lossOfInvOfLoc,
                    lossExp,
                    chunkOrderHeuristics,
<<<<<<< HEAD
                    v1
                  )
                v.decider.prover.comment("two")
                permissionRemovalResult match {
                  case (Complete(), s2, remainingChunks, untouchedChunks) =>
                    v.decider.prover.comment("perm removed")
                    v.decider.prover.comment(s"remaining chunks: $remainingChunks")
                    v.decider.prover.comment(s"untouched chunks $untouchedChunks")
                    v.decider.prover.comment(s"other chunks $otherChunks")

                    val h3 = Heap(remainingChunks ++ untouchedChunks ++ otherChunks)
                    val newTag =  Some(quantifiedChunkSupporter.mostCommonTag(relevantChunks.diff(untouchedChunks)).getOrElse(v.counter(this).next()))  // extract tags from all involved chunks and pick majority
                    val optSmDomainDefinitionCondition2 =
                      if (s2.smDomainNeeded) Some(And(condOfInvOfLoc, IsPositive(lossOfInvOfLoc), And(And(imagesOfFormalQVars))))
                      else None
                    if (relevantChunks.diff(untouchedChunks).size == 1 && !s2.smDomainNeeded) {
                      val fr3 = s2.functionRecorder.recordFieldInv(inverseFunctions)
                      val s3 = s2.copy(functionRecorder = fr3,
                        partiallyConsumedHeap = Some(h3),
                        constrainableARPs = s1.constrainableARPs,
                        qpTag = newTag)
                      v.decider.prover.comment("used")
                      QS(s3, h3, relevantChunks.diff(untouchedChunks).head.snapshotMap.convert(sorts.Snap), v1)
                    } else {
                      val (smDef2, smCache2) =
                        quantifiedChunkSupporter.summarisingSnapshotMap(
                          s2, resource, formalQVars, relevantChunks.diff(untouchedChunks), v1, optSmDomainDefinitionCondition2)
                      val fr3 = s2.functionRecorder.recordFvfAndDomain(smDef2)
                        .recordFieldInv(inverseFunctions)
                      val s3 = s2.copy(functionRecorder = fr3,
                        partiallyConsumedHeap = Some(h3),
                        constrainableARPs = s1.constrainableARPs,
                        smCache = smCache2,
                        qpTag = newTag)
                      QS(s3, h3, smDef2.sm.convert(sorts.Snap), v1)
                    }
                  case (Incomplete(_, _), s2, _, _) =>
                    createFailure(pve dueTo insufficientPermissionReason, v, s2, "QP consume")}
              }
            })(Q)
            case false =>
              createFailure(pve dueTo notInjectiveReason, v, s, receiverInjectivityCheck, "QP receiver injective")}
        case false =>
          createFailure(pve dueTo negativePermissionReason, v, s, nonNegTerm, nonNegExp)}
=======
                    v2)
                val optSmDomainDefinitionCondition2 =
                    if (s3.smDomainNeeded) Some(And(condOfInvOfLoc, IsPositive(lossOfInvOfLoc), And(imagesOfFormalQVars)))
                    else None
                  val (smDef2, smCache2) =
                    quantifiedChunkSupporter.summarisingSnapshotMap(
                      s3, resource, formalQVars, relevantChunks, v2, optSmDomainDefinitionCondition2)
                val (permsTaken, permsTakenExp) = result match {
                  case Complete() => (rPerm, rPermExp)
                  case Incomplete(remaining, remainingExp) =>
                    (PermMinus(rPerm, remaining), rPermExp.map(rp => ast.PermSub(rp, remainingExp.get)(rp.pos, rp.info, rp.errT)))
                }
                val (consumedChunk, inverseFunctions) = quantifiedChunkSupporter.createQuantifiedChunk(
                  qvars,
                  qvarExps,
                  condOfInvOfLoc,
                  eCond,
                  resource,
                  tArgs,
                  eArgs,
                  permsTaken,
                  permsTakenExp,
                  formalQVars,
                  formalQVarsExp,
                  smDef2.sm,
                  s3.relevantQuantifiedVariables(tArgs).map(_._1),
                  Option.when(withExp)(s3.relevantQuantifiedVariables(tArgs).map(_._2.get)),
                  s.quantifiedVariables.map(_._1).filter(qvar => (tArgs ++ Seq(tCond)).exists(_.contains(qvar))),
                  optTrigger.map(_ => tTriggers),
                  qid,
                  v2,
                  s.program
                )
                val debugExp = Option.when(withExp)(DebugExp.createInstance("Inverse functions for quantified permission", true))
                v.decider.assume(FunctionPreconditionTransformer.transform(inverseFunctions.axiomInvertiblesOfInverses, s3.program), debugExp)
                v.decider.assume(inverseFunctions.axiomInvertiblesOfInverses, debugExp)
                val substitutedAxiomInversesOfInvertibles = inverseFunctions.axiomInversesOfInvertibles.replace(formalQVars, tArgs)
                v.decider.assume(FunctionPreconditionTransformer.transform(substitutedAxiomInversesOfInvertibles, s3.program), debugExp)
                v.decider.assume(substitutedAxiomInversesOfInvertibles, debugExp)
                val h2 = Heap(remainingChunks ++ otherChunks)
                val s4 = s3.copy(smCache = smCache2,
                                 constrainableARPs = s.constrainableARPs)
                (result, s4, h2, Some(consumedChunk))
              })((s4, optCh, v3) =>
                optCh match {
                  case Some(ch) if returnSnap => Q(s4, s4.h, Some(ch.snapshotMap.convert(sorts.Snap)), v3)
                  case None if returnSnap =>
                    Q(s4, s4.h, Some(freshSnap(sorts.Snap, v3)), v3)
                  case _ => Q(s4, s4.h, None, v3)
                }
              )
            } else {
              v.decider.clearModel()
              val permissionRemovalResult =
                quantifiedChunkSupporter.removePermissions(
                  s.copy(smCache = smCache1),
                  relevantChunks,
                  formalQVars,
                  formalQVarsExp,
                  And(condOfInvOfLoc, And(imagesOfFormalQVars), argumentsMatch),
                  eCond.map(c => ast.And(c, argumentsMatchExp.get)()),
                  None,
                  resource,
                  lossOfInvOfLoc,
                  lossExp,
                  chunkOrderHeuristics,
                  v
                )
              permissionRemovalResult match {
                case (Complete(), s2, remainingChunks) =>
                  val h3 = Heap(remainingChunks ++ otherChunks)
                  if (returnSnap) {
                    val optSmDomainDefinitionCondition2 =
                      if (s2.smDomainNeeded) Some(And(condOfInvOfLoc, IsPositive(lossOfInvOfLoc), And(And(imagesOfFormalQVars))))
                      else None
                    val (smDef2, smCache2) = quantifiedChunkSupporter.summarisingSnapshotMap(
                      s2, resource, formalQVars, relevantChunks, v, optSmDomainDefinitionCondition2)
                    val fr3 = s2.functionRecorder.recordFvfAndDomain(smDef2)
                      .recordFieldInv(inverseFunctions)
                    val s3 = s2.copy(functionRecorder = fr3,
                      partiallyConsumedHeap = Some(h3),
                      constrainableARPs = s.constrainableARPs,
                      smCache = smCache2)
                    Q(s3, h3, Some(smDef2.sm.convert(sorts.Snap)), v)
                  } else {
                    Q(s2, h3, None, v)
                  }
                case (Incomplete(_, _), s2, _) =>
                  createFailure(pve dueTo insufficientPermissionReason, v, s2, "QP consume")}
            }
          case false =>
            createFailure(pve dueTo notInjectiveReason, v, s, receiverInjectivityCheck, "QP receiver injective")}
      case false =>
        createFailure(pve dueTo negativePermissionReason, v, s, nonNegTerm, nonNegExp)}
>>>>>>> 74722a8e
  }
  def consumeSingleLocation(s: State,
                            h: Heap,
                            codomainQVars: Seq[Var], /* rs := r_1, ..., r_m */
                            codomainQVarsExp: Option[Seq[ast.LocalVarDecl]],
                            arguments: Seq[Term], // es := e_1, ..., e_n
                            argumentsExp: Option[Seq[ast.Exp]],
                            resourceAccess: ast.ResourceAccess,
                            permissions: Term, /* p */
                            permissionsExp: Option[ast.Exp],
                            returnSnap: Boolean,
                            optChunkOrderHeuristic: Option[Seq[QuantifiedBasicChunk] => Seq[QuantifiedBasicChunk]],
                            pve: PartialVerificationError,
                            v: Verifier)
                           (Q: (State, Heap, Option[Term], Verifier) => VerificationResult)
                           : VerificationResult = {

    val resource = resourceAccess.res(s.program)
    val chunkIdentifier = ChunkIdentifier(resource, s.program)

    val chunkOrderHeuristics = optChunkOrderHeuristic match {
      case Some(heuristics) =>
        heuristics
      case None =>
        quantifiedChunkSupporter.singleReceiverChunkOrderHeuristic(arguments,
          quantifiedChunkSupporter.extractHints(None, arguments), v)
    }
    executionFlowController.tryOrFail2[Heap, Term](s, v)((s0, v0, QS) => {
      if (s0.exhaleExt) {
        val failure = resourceAccess match {
          case locAcc: ast.LocationAccess => createFailure(pve dueTo InsufficientPermission(locAcc), v0, s0, "single QP consume inside package")
          case wand: ast.MagicWand => createFailure(pve dueTo MagicWandChunkNotFound(wand), v0, s0, "single QP consume inside package")
          case _ => sys.error(s"Found resource $resourceAccess, which is not yet supported as a quantified resource.")
        }
        magicWandSupporter.transfer(s0, permissions, permissionsExp, failure, Seq(), v0)((s1, h1, rPerm, rPermExp, v1) => {
          val (relevantChunks, otherChunks) =
            quantifiedChunkSupporter.splitHeap[QuantifiedBasicChunk](h1, chunkIdentifier)
          val (result, s2, remainingChunks, untouchedChunks) = quantifiedChunkSupporter.removePermissions(
            s1,
            relevantChunks,
            codomainQVars,
            codomainQVarsExp,
            And(codomainQVars.zip(arguments).map { case (r, e) => r === e }),
            codomainQVarsExp.map(qv => BigAnd(qv.map(_.localVar).zip(argumentsExp.get).map { case (r, e) => ast.EqCmp(r, e)() })),
            Some(arguments),
            resource,
            rPerm,
            rPermExp,
            chunkOrderHeuristics,
            v
          )
          val h2 = Heap(remainingChunks ++ untouchedChunks ++ otherChunks)
          val (smDef1, smCache1) =
            summarisingSnapshotMap(
              s2,
              resource,
              codomainQVars,
              relevantChunks.diff(untouchedChunks),
              v1,
              optSmDomainDefinitionCondition = None,
              optQVarsInstantiations = Some(arguments))
          val (permsTaken, permsTakenExp) = result match {
            case Complete() => (rPerm, rPermExp)
            case Incomplete(remaining, remainingExp) =>
              (PermMinus(rPerm, remaining), rPermExp.map(rp => ast.PermSub(rp, remainingExp.get)(rp.pos, rp.info, rp.errT)))
          }
          val consumedChunk =
            quantifiedChunkSupporter.createSingletonQuantifiedChunk(
              codomainQVars, codomainQVarsExp, resource, arguments, argumentsExp, permsTaken, permsTakenExp, smDef1.sm, None, s.program)
          val s3 = s2.copy(functionRecorder = s2.functionRecorder.recordFvfAndDomain(smDef1),
                           smCache = smCache1)
          (result, s3, h2, Some(consumedChunk))
        })((s4, optCh, v2) =>
          optCh match {
            case Some(ch) =>
              val snap = ResourceLookup(resource, ch.snapshotMap, arguments, s4.program).convert(sorts.Snap)
              QS(s4, s4.h, snap, v2)
            case _ =>
              QS(s4, s4.h, v2.decider.fresh(sorts.Snap, Option.when(withExp)(PUnknown())), v2)
          }
        )
      } else {
        val (relevantChunks, otherChunks) =
          quantifiedChunkSupporter.splitHeap[QuantifiedBasicChunk](s0.h, chunkIdentifier)

        val result = quantifiedChunkSupporter.removePermissions(
          s0,
          relevantChunks,
          codomainQVars,
          codomainQVarsExp,
          And(codomainQVars.zip(arguments).map { case (r, e) => r === e }),
          codomainQVarsExp.map(qv => BigAnd(qv.map(_.localVar).zip(argumentsExp.get).map { case (r, e) => ast.EqCmp(r, e)() })),
          Some(arguments),
          resource,
          permissions,
          permissionsExp,
          chunkOrderHeuristics,
          v
        )
<<<<<<< HEAD
        v.decider.prover.comment("four")
        result match {
          case (Complete(), s1, remainingChunks, untouchedChunks) =>
            val h1 = Heap(remainingChunks ++ untouchedChunks ++ otherChunks)
            val newTag = Some(quantifiedChunkSupporter.mostCommonTag(relevantChunks.diff(untouchedChunks)).getOrElse(v.counter(this).next()))  // extract tags from all involved chunks and pick majority
            if (false && relevantChunks.diff(untouchedChunks).size == 1) {
              val s2 = s1.copy(qpTag = newTag)
              v.decider.prover.comment(s"new Tag: ${s2.qpTag}")
              val snap = ResourceLookup(resource, relevantChunks.diff(untouchedChunks).head.snapshotMap, arguments, s2.program).convert(sorts.Snap)
              QS(s2, h1,  snap, v)
            } else {
              val (smDef1, smCache1) =
                quantifiedChunkSupporter.summarisingSnapshotMap(
                  s = s1,
                  resource = resource,
                  codomainQVars = codomainQVars,
                  relevantChunks = relevantChunks.diff(untouchedChunks),
                  optSmDomainDefinitionCondition = None,
                  optQVarsInstantiations = Some(arguments),
                  v = v0)
              val s2 = s1.copy(functionRecorder = s1.functionRecorder.recordFvfAndDomain(smDef1),
                smCache = smCache1,
                qpTag = newTag)
              v.decider.prover.comment(s"new Tag: ${s2.qpTag}")
              val snap = ResourceLookup(resource, smDef1.sm, arguments, s2.program).convert(sorts.Snap)
              QS(s2, h1, snap, v)
            }
          case (Incomplete(_, _), _, _, _) =>
            resourceAccess match {
              case locAcc: ast.LocationAccess => createFailure(pve dueTo InsufficientPermission(locAcc), v, s, "single QP consume")
              case wand: ast.MagicWand => createFailure(pve dueTo MagicWandChunkNotFound(wand), v, s, "single QP consume")
              case _ => sys.error(s"Found resource $resourceAccess, which is not yet supported as a quantified resource.")
            }
        }
=======
        val h2 = Heap(remainingChunks ++ otherChunks)
        val (smDef1, smCache1) =
          summarisingSnapshotMap(
            s2,
            resource,
            codomainQVars,
            relevantChunks,
            v1,
            optSmDomainDefinitionCondition = None,
            optQVarsInstantiations = Some(arguments))
        val (permsTaken, permsTakenExp) = result match {
          case Complete() => (rPerm, rPermExp)
          case Incomplete(remaining, remainingExp) =>
            (PermMinus(rPerm, remaining), rPermExp.map(rp => ast.PermSub(rp, remainingExp.get)(rp.pos, rp.info, rp.errT)))
        }
        val consumedChunk =
          quantifiedChunkSupporter.createSingletonQuantifiedChunk(
            codomainQVars, codomainQVarsExp, resource, arguments, argumentsExp, permsTaken, permsTakenExp, smDef1.sm, s.program)
        val s3 = s2.copy(functionRecorder = s2.functionRecorder.recordFvfAndDomain(smDef1),
                         smCache = smCache1)
        (result, s3, h2, Some(consumedChunk))
      })((s4, optCh, v2) =>
        optCh match {
          case Some(ch) if returnSnap =>
            val snap = ResourceLookup(resource, ch.snapshotMap, arguments, s4.program).convert(sorts.Snap)
            Q(s4, s4.h, Some(snap), v2)
          case None if returnSnap =>
            Q(s4, s4.h, Some(freshSnap(sorts.Snap, v2)), v2)
          case _ => Q(s4, s4.h, None, v2)
        }
      )
    } else {
      val (relevantChunks, otherChunks) =
        quantifiedChunkSupporter.splitHeap[QuantifiedBasicChunk](h, chunkIdentifier)

      val result = quantifiedChunkSupporter.removePermissions(
        s,
        relevantChunks,
        codomainQVars,
        codomainQVarsExp,
        And(codomainQVars.zip(arguments).map { case (r, e) => r === e }),
        codomainQVarsExp.map(qv => BigAnd(qv.map(_.localVar).zip(argumentsExp.get).map { case (r, e) => ast.EqCmp(r, e)() })),
        Some(arguments),
        resource,
        permissions,
        permissionsExp,
        chunkOrderHeuristics,
        v
      )
      result match {
        case (Complete(), s1, remainingChunks) =>
          val h1 = Heap(remainingChunks ++ otherChunks)
          if (returnSnap) {
            val (smDef1, smCache1) =
              quantifiedChunkSupporter.summarisingSnapshotMap(
                s = s1,
                resource = resource,
                codomainQVars = codomainQVars,
                relevantChunks = relevantChunks,
                optSmDomainDefinitionCondition = None,
                optQVarsInstantiations = Some(arguments),
                v = v)
            val s2 = s1.copy(functionRecorder = s1.functionRecorder.recordFvfAndDomain(smDef1),
              smCache = smCache1)
            val snap = ResourceLookup(resource, smDef1.sm, arguments, s2.program).convert(sorts.Snap)
            Q(s2, h1, Some(snap), v)
          } else {
            Q(s1, h1, None, v)
          }
        case (Incomplete(_, _), _, _) =>
          resourceAccess match {
            case locAcc: ast.LocationAccess => createFailure(pve dueTo InsufficientPermission(locAcc), v, s, "single QP consume")
            case wand: ast.MagicWand => createFailure(pve dueTo MagicWandChunkNotFound(wand), v, s, "single QP consume")
            case _ => sys.error(s"Found resource $resourceAccess, which is not yet supported as a quantified resource.")
          }
>>>>>>> 74722a8e
      }
    })(Q)
  }

<<<<<<< HEAD
  //TODO: Markus write better comment
=======
  def assertReadPermission(s: State,
                           candidates: Seq[QuantifiedBasicChunk],
                           codomainQVars: Seq[Var],
                           condition: Term,
                           perms: Term,
                           permsExp: Option[ast.Exp],
                           v: Verifier)
                          : ConsumptionResult = {

    var permsAvailable: Term = NoPerm
    var permsAvailableExp: Option[ast.Exp] = Option.when(withExp)(ast.NoPerm()())


    for (ch <- candidates) {
      permsAvailable = PermPlus(permsAvailable, ch.perm)
      permsAvailableExp = permsAvailableExp.map(pae => ast.PermAdd(pae, permsExp.get)())
    }

    val tookEnoughCheck =
      Forall(codomainQVars, Implies(condition, Implies(Greater(perms, NoPerm), Greater(permsAvailable, NoPerm))), Nil)

    // final check
    val result =
      if (v.decider.check(tookEnoughCheck, Verifier.config.assertTimeout.getOrElse(0)) /* This check is a must-check, i.e. an assert */ )
        Complete()
      else
        Incomplete(PermMinus(permsAvailable, perms), permsAvailableExp.map(pa => ast.PermSub(pa, permsExp.get)()))

    result
  }

>>>>>>> 74722a8e
  // TODO: Consider taking a single term λr.q(r) that maps to a permission amount,
  //       as done in my thesis
  def removePermissions(s: State,
                        relevantChunks: Seq[QuantifiedBasicChunk],
                        codomainQVars: Seq[Var], /* rs := r_1, ..., r_m */
                        codomainQVarsExp: Option[Seq[ast.LocalVarDecl]],
                        condition: Term, // c(rs)
                        conditionExp: Option[ast.Exp], // c(rs)
                        optQVarValues: Option[Seq[Term]], /* optionally actual known values vs := v_1, ..., v_m for all codomainQVars
                                                             (if we're consuming a single location), i.e., if condition is
                                                             forall i :: r_i == v_i */
                        resource: ast.Resource, // field f: e_1(rs).f; or predicate P: P(es); or magic wand
                        perms: Term, // p(rs)
                        permsExp: Option[ast.Exp], // p(rs)
                        chunkOrderHeuristic: Seq[QuantifiedBasicChunk] => Seq[QuantifiedBasicChunk],
                        v: Verifier)
  : (ConsumptionResult, State, Seq[QuantifiedBasicChunk], Seq[QuantifiedBasicChunk]) = {
    val rmPermRecord = new CommentRecord("removePermissions", s, v.decider.pcs)
    val sepIdentifier = v.symbExLog.openScope(rmPermRecord)

    val requiredId = ChunkIdentifier(resource, s.program)
    assert(
      relevantChunks forall (_.id == requiredId),
      s"Expected only chunks for resource $resource, but got: $relevantChunks")

    val candidates =
      if (Verifier.config.disableChunkOrderHeuristics()) relevantChunks
      else chunkOrderHeuristic(relevantChunks)
    v.decider.prover.comment(s"relevant chunks: ${relevantChunks}")
    v.decider.prover.comment(s"candidates chunks: ${candidates}")

    val constrainPermissions = !consumeExactRead(perms, s.constrainableARPs)
    if (s.assertReadAccessOnly) {
      val result = assertReadPermission(s, candidates, codomainQVars, condition, perms, permsExp, v)
      return (result, s, relevantChunks)
    }


    var remainingChunks = Vector.empty[QuantifiedBasicChunk]
    var untouchedChunks = Vector.empty[QuantifiedBasicChunk]
    var permsNeeded = perms
    var permsNeededExp = permsExp
    var success: ConsumptionResult = Incomplete(permsNeeded, Option.when(withExp)(ast.TrueLit()()))

    v.decider.prover.comment("Precomputing data for removing quantified permissions")

    val additionalArgs = s.relevantQuantifiedVariables.map(_._1)
    var currentFunctionRecorder = s.functionRecorder
    v.decider.prover.saturate(Verifier.config.proverSaturationTimeouts.beforeIteration)
    candidates foreach { ch =>
      if (success.isComplete) {
        untouchedChunks = untouchedChunks :+ ch
      } else {
        // ME: When using Z3 via API, it is beneficial to not use macros, since macro-terms will *always* be different
        // (leading to new terms that have to be translated), whereas without macros, we can usually use a term
        // that already exists.
        // ME: Update: Actually, it seems better to use macros even with the API since Silicon terms can grow so large
        // that e.g. the instantiate call in createPermissionConstraintAndDepletedCheck takes forever, before even
        // converting to a Z3 term.
        // During function verification, we should not define macros, since they could contain resullt, which is not
        // defined elsewhere.
        val declareMacro = s.functionRecorder == NoopFunctionRecorder // && !Verifier.config.useFlyweight

        val permsProvided = ch.perm
        val permsProvidedExp = ch.permExp

        val (superSetCheck, subSetCheck) = if (s.moreCompleteExhale) {
          (True, True)
        } else {
          (Forall(codomainQVars, Implies(And(condition, IsPositive(permsNeeded)), IsPositive(permsProvided)), Nil),
          Forall(codomainQVars, Implies(IsPositive(permsProvided), And(condition, IsPositive(permsNeeded))), Nil))
        }

        if ( v.decider.check(subSetCheck, 50*Verifier.config.checkTimeout()) ||
          v.decider.check(superSetCheck, 50*Verifier.config.checkTimeout())
          ) {
          val permsTaken = if (declareMacro) {
            val permsTakenBody = Ite(condition, PermMin(permsProvided, permsNeeded), NoPerm)
            val permsTakenArgs = codomainQVars ++ additionalArgs
            val permsTakenDecl = v.decider.freshMacro("pTaken", permsTakenArgs, permsTakenBody)
            val permsTakenMacro = Macro(permsTakenDecl.id, permsTakenDecl.args.map(_.sort), permsTakenDecl.body.sort)
            currentFunctionRecorder = currentFunctionRecorder.recordFreshMacro(permsTakenDecl)
            val permsTakenApp = App(permsTakenMacro, permsTakenArgs)
            v.symbExLog.addMacro(permsTakenApp, permsTakenBody)
            permsTakenApp
          } else {
            Ite(condition, PermMin(permsProvided, permsNeeded), NoPerm)
          }
          val permsTakenExp = conditionExp.map(c => ast.CondExp(c, buildMinExp(Seq(permsProvidedExp.get, permsNeededExp.get), ast.Perm), ast.NoPerm()())())

          permsNeeded = PermMinus(permsNeeded, permsTaken)
          permsNeededExp = permsNeededExp.map(pn => ast.PermSub(pn, permsTakenExp.get)())

          val (permissionConstraint, depletedCheck, permissionConstraintExp, _) =
            createPermissionConstraintAndDepletedCheck(
              codomainQVars, codomainQVarsExp, condition, conditionExp, optQVarValues, perms, permsExp, constrainPermissions, ch, permsTaken, permsTakenExp, v)

          if (constrainPermissions) {
            v.decider.prover.comment(s"Constrain original permissions $perms")

            v.decider.assume(permissionConstraint, permissionConstraintExp, permissionConstraintExp)
            remainingChunks =
              remainingChunks :+ ch.permMinus(permsTaken, permsTakenExp)
          } else {
            v.decider.prover.comment(s"Chunk depleted?")
            val chunkDepleted = v.decider.check(depletedCheck, Verifier.config.splitTimeout())
            if (!chunkDepleted) {
              val unusedCheck = Forall(codomainQVars, permsTaken === NoPerm, Nil)
              val chunkUnused = v.decider.check(unusedCheck, Verifier.config.checkTimeout())
              if (chunkUnused) {
                untouchedChunks = untouchedChunks :+ ch
              } else {
                remainingChunks = remainingChunks :+ ch.permMinus(permsTaken, permsTakenExp)
                v.decider.prover.comment(s"new chunk: ${remainingChunks.last}")
              }
            }
          }
          val tookEnoughCheck = Forall(codomainQVars, Implies(condition, permsNeeded === NoPerm), Nil)
          v.decider.prover.comment(s"Intermediate check if already taken enough permissions")
          success = if (v.decider.check(tookEnoughCheck, Verifier.config.splitTimeout())) {
            Complete()
          } else {
            Incomplete(permsNeeded, permsNeededExp)
          }
        } else {
          untouchedChunks = untouchedChunks :+ ch
        }
      }
    }
    /* The success-check inside this loop is done with a (short) timeout.
     * Outside of the loop, the last success-check (potentially) needs to be
     * re-done, but without a timeout. In order to make this possible,
     * the assertion to check is recorded by tookEnoughCheck.
     */

    val tookEnoughCheck = if (false && untouchedChunks.size == relevantChunks.size) {
      permsNeeded === NoPerm
    } else {
      Forall(codomainQVars, Implies(condition, permsNeeded === NoPerm), Nil)
    }
    v.decider.prover.comment("Final check if taken enough permissions")
    success =
      if (success.isComplete || v.decider.check(tookEnoughCheck, Verifier.config.assertTimeout.getOrElse(0)) /* This check is a must-check, i.e. an assert */)
        Complete()
      else
        success
    v.decider.prover.comment("Done removing quantified permissions")
    v.symbExLog.closeScope(sepIdentifier)

    (success, s.copy(functionRecorder = currentFunctionRecorder), remainingChunks, untouchedChunks)
  }

  private def createPermissionConstraintAndDepletedCheck(codomainQVars: Seq[Var], /* rs := r_1, ..., r_m */
                                                         codomainQVarsExp: Option[Seq[ast.LocalVarDecl]],
                                                         condition: Term, // c(rs)
                                                         conditionExp: Option[ast.Exp],
                                                         optQVarValues: Option[Seq[Term]], /* vs := v_1, ..., v_m  if c is r_1 == v_1 && ... */
                                                         perms: Term, // p(rs)
                                                         permsExp: Option[ast.Exp],
                                                         constrainPermissions: Boolean,
                                                         ithChunk: QuantifiedBasicChunk,
                                                         ithPTaken: Term,
                                                         ithPTakenExp: Option[ast.Exp],
                                                         v: Verifier)
                                                        : (Term, Term, Option[ast.Exp], Option[ast.Exp]) = {

    val conditionalizedPerms =
      Ite(condition, perms, NoPerm) // c(rs) ? p(rs) : none

    val conditionalizedPermsExp = conditionExp.map(c => ast.CondExp(c, permsExp.get, ast.NoPerm()())())

    val (quantifiedPermissionConstraint, quantifiedPermissionConstraintExp) =
      if (!constrainPermissions) {
        v.decider.prover.comment("not constrained")
        (None, None)
      } else {
        v.decider.prover.comment("constrained")
        // TODO: Reconsider choice of triggers (use e.g. r.f, once possible)
        val forall =
          Forall(
            codomainQVars,
            Implies(
              ithChunk.perm !== NoPerm,
              PermLess(conditionalizedPerms, ithChunk.perm)),
            Nil,
            s"qp.srp${v.counter(this).next()}")

        val forallExp = Option.when(withExp)(ast.Forall(codomainQVarsExp.get, Seq(), ast.Implies(
          ast.NeCmp(ithChunk.permExp.get, ast.NoPerm()())(),
          ast.PermLtCmp(conditionalizedPermsExp.get, ithChunk.permExp.get)())())())

        val forallWithTriggers =
          if (Verifier.config.disableISCTriggers()) forall
          else v.quantifierSupporter.autoTrigger(forall)

        (Some(forallWithTriggers), Some(forallExp))
      }

    val quantifiedDepletedCheck =
      Forall(codomainQVars, PermMinus(ithChunk.perm, ithPTaken) === NoPerm, Nil)

    val quantifiedDepletedCheckExp =
      codomainQVarsExp.map(qv => ast.Forall(qv, Seq(), ast.EqCmp(ast.PermSub(ithChunk.permExp.get, ithPTakenExp.get)(), ast.NoPerm()())())())

    val (permissionConstraint, depletedCheck) =
      optQVarValues match {
        case Some(values) =>
          (quantifiedPermissionConstraint.map(_.instantiate(values)),
           quantifiedDepletedCheck)
        case _ =>
          (quantifiedPermissionConstraint,
            quantifiedDepletedCheck)
      }
//      ithChunk.singletonArguments match {
////        case Seq(args) =>
////          (quantifiedPermissionConstraint.map(_.instantiate(args)),
////            quantifiedDepletedCheck.instantiate(args))
//          case _ =>
//            optQVarValues match {
//              case Some(values) =>
//                (quantifiedPermissionConstraint.map(_.instantiate(values)).getOrElse(True),
//                 quantifiedDepletedCheck)
//              case _ =>
//                (quantifiedPermissionConstraint.getOrElse(True),
//                  quantifiedDepletedCheck)
//            }
////          case args =>
////            (And(quantifiedPermissionConstraint.getOrElse(True), And(args.flatMap(arg => quantifiedPermissionConstraint.map(_.instantiate(arg))))),
////              quantifiedDepletedCheck) //, And(args.map(arg => quantifiedDepletedCheck.instantiate(arg)))))
//        }

    (permissionConstraint.getOrElse(True), depletedCheck, quantifiedPermissionConstraintExp.map(_.getOrElse(ast.TrueLit()())), quantifiedDepletedCheckExp)
  }

  /* Misc */

  /* ATTENTION: Never create a snapshot map without calling this method! */
  /*private*/ def freshSnapshotMap(s: State,
                                   resource: ast.Resource,
                                   appliedArgs: Seq[Term],
                                   v: Verifier)
                                  : Term = {

    /* TODO: Snapshot maps *not* used in snapshots, e.g. those used in chunks, could
     *       be encoded as (total, underconstrained) SMT functions since their domains
     *       don't need to be precisely known.
     */

    // TODO: Avoid need for pattern matching on resource
    val snapshotMapSort =
      resource match {
        case field: ast.Field =>
          sorts.FieldValueFunction(v.symbolConverter.toSort(field.typ), field.name)
        case predicate: ast.Predicate =>
          // TODO: Reconsider use of and general design behind s.predicateSnapMap
          sorts.PredicateSnapFunction(s.predicateSnapMap(predicate), predicate.name)
        case w: ast.MagicWand =>
          sorts.PredicateSnapFunction(sorts.Snap, MagicWandIdentifier(w, s.program).toString)
        case _ =>
          sys.error(s"Found yet unsupported resource $resource (${resource.getClass.getSimpleName})")
      }


    val freshFvf = v.decider.appliedFresh("sm", snapshotMapSort, appliedArgs)

    freshFvf
  }

  def freshPermMap(resource: ast.Resource,
                   appliedArgs: Seq[Term],
                   v: Verifier)
                  : Term = {

    val permMapSort = resource match {
      case _: ast.Field => sorts.FieldPermFunction()
      case _: ast.Predicate | _: ast.MagicWand => sorts.PredicatePermFunction()
    }

    val freshPM = v.decider.appliedFresh("pm", permMapSort, appliedArgs)

    freshPM
  }

  def injectivityAxiom(qvars: Seq[Var],
                       condition: Term,
                       perms: Term,
                       arguments: Seq[Term],
                       triggers: Seq[Trigger],
                       qidPrefix: String,
                       program: ast.Program)
                      : Quantification = {

    val qvars1 = qvars.map(x => x.copy(id = x.id.rename(id => s"${id}1")))
    val qvars2 = qvars.map(x => x.copy(id = x.id.rename(id => s"${id}2")))

    val effectiveCondition = And(condition, IsPositive(perms))

    val cond1 = effectiveCondition.replace(qvars, qvars1)
    val cond2 = effectiveCondition.replace(qvars, qvars2)

    val args1 = arguments.map(_.replace(qvars, qvars1))
    val args2 = arguments.map(_.replace(qvars, qvars2))

    // Note: all lists, such as qvars1 and qvars2, are assumed to have pairwise same length

    val argsEqual: Term =
      if (args1.isEmpty)
        True
      else
        (args1 zip args2)
            .map(argsRenamed =>  argsRenamed._1 === argsRenamed._2)
            .reduce((a1, a2) => And(a1, a2))

    val varsEqual =
      (qvars1 zip qvars2)
        .map(vars => vars._1 === vars._2)
        .reduce((v1, v2) => And(v1, v2) )

    val implies =
      Implies(
        And(cond1,
          cond2,
          argsEqual),
        varsEqual)

    Forall(
      qvars1 ++ qvars2,
      implies,
      triggers,
      s"$qidPrefix-rcvrInj")
  }

  // TODO: Update method's API documentation
  /** @inheritdoc [[QuantifiedChunkSupport.getFreshInverseFunctions()]] */
  def getFreshInverseFunctions(qvars: Seq[Var], /* xs := x_1, ..., x_n */
                               qvarExps: Option[Seq[ast.LocalVarDecl]],
                               condition: Term, /* c(xs) */
                               invertibles: Seq[Term], /* fs := f_1(xs), ..., f_m(xs) */
                               invertibleExps: Option[Seq[ast.Exp]],
                               codomainQVars: Seq[Var], /* rs := r_1, ..., r_m */
                               codomainQVarExps: Option[Seq[ast.LocalVarDecl]],
                               additionalInvArgs: Seq[Var],
                               additionalInvArgExps: Option[Seq[ast.AbstractLocalVar]],
                               stateQVars: Seq[Var],
                               userProvidedTriggers: Option[Seq[Trigger]],
                               qidPrefix: String,
                               v: Verifier)
                              : (InverseFunctions, Seq[Term]) = {

    assert(
      invertibles.length == codomainQVars.length,
        s"Number of invertibles (${invertibles.length}: ${invertibles.mkString(", ")}) doesn't "
      + s"equal number of codomain quantification variables "
      + s"(${codomainQVars.length}: ${codomainQVars.mkString(", ")})")

    assert(
      invertibles.zip(codomainQVars).forall { case (e, r) => e.sort == r.sort },
        s"Sorts of the invertibles ${invertibles.mkString(", ")} doesn't match the sorts of the "
      + s"codomain quantification variables ${codomainQVars.mkString(", ")}")

    val qvarsWithIndices = qvars.zipWithIndex

    val inverseFunctions = Array.ofDim[Function](qvars.length) /* inv_i */
    val imageFunctions = Array.ofDim[Function](qvars.length) /* img_i */
    val imagesOfFcts = Array.ofDim[Term](qvars.length) // /* img_i(f_1(xs), ..., f_m(xs)) */
    val imagesOfCodomains = Array.ofDim[Term](qvars.length) /* img_i(rs) */
    val inversesOfFcts = Array.ofDim[Term](qvars.length)       /* inv_i(f_1(xs), ..., f_m(xs)) */
    val inversesOfCodomains = Array.ofDim[Term](qvars.length)  /* inv_i(rs) */

    qvarsWithIndices foreach { case (qvar, idx) =>
      val fun = v.decider.fresh("inv", (additionalInvArgs map (_.sort)) ++ invertibles.map(_.sort), qvar.sort)
      val inv = (ts: Seq[Term]) => App(fun, additionalInvArgs ++ ts)

      inverseFunctions(idx) = fun
      inversesOfFcts(idx) = inv(invertibles)
      inversesOfCodomains(idx) = inv(codomainQVars)

      val imgFun = v.decider.fresh("img", (additionalInvArgs map (_.sort)) ++ invertibles.map(_.sort), sorts.Bool)
      val img = (ts: Seq[Term]) => App(imgFun, additionalInvArgs ++ ts)

      imageFunctions(idx) = imgFun
      imagesOfFcts(idx) = img(invertibles)
      imagesOfCodomains(idx) = img(codomainQVars)
    }

    /* f_1(inv_1(rs), ..., inv_n(rs)), ...,  f_m(inv_1(rs), ..., inv_n(rs)) */
    val fctsOfInversesOfCodomain =
      invertibles.map(_.replace(qvars, ArraySeq.unsafeWrapArray(inversesOfCodomains)))

    /* c(inv_1(rs), ..., inv_n(rs)) */
    val conditionOfInverses =
      condition.replace(qvars, ArraySeq.unsafeWrapArray(inversesOfCodomains))

    /* c(xs) ==>
     *       inv_1(f_1(xs), ..., f_m(xs)) == x_1 && img_1(f_1(xs), ..., f_m(xs)) &&
     *   &&  ...
     *   &&  inv_n(f_1(xs), ..., f_m(xs)) == x_n && img_n(f_1(xs), ..., f_m(xs))
     */
    val axInvsOfFctsBody =
      Implies(
        condition,
        And(And(qvarsWithIndices map { case (qvar, idx) => inversesOfFcts(idx) === qvar }),
            And(qvarsWithIndices map { case (_, idx) => imagesOfFcts(idx) })))

    val axInvsOfFct =
      userProvidedTriggers match {
        case None =>
          /* No user-provided triggers; use trigger inference to create the quantifier */
          v.triggerGenerator.assembleQuantification(
            Forall,
            qvars,
            axInvsOfFctsBody,
            if (Verifier.config.disableISCTriggers()) Nil: Seq[Term] else And(invertibles) :: axInvsOfFctsBody :: Nil,
            s"$qidPrefix-invOfFct",
            isGlobal = stateQVars.isEmpty,
            v.axiomRewriter)
        case Some(triggers) =>
          /* User-provided triggers; create quantifier directly */
          Forall(
            qvars,
            axInvsOfFctsBody,
            if (Verifier.config.disableISCTriggers()) Nil: Seq[Trigger] else triggers,
            s"$qidPrefix-invOfFct")
      }

    /* c(inv_1(rs), ..., inv_n(rs)) && img_1(rs) && ... && img_n(rs) ==>
     *    f_1(inv_1(rs), ..., inv_n(rs)) == r_1
     */
    val axFctsOfInvsBody =
      Implies(
        And(And(imagesOfCodomains), conditionOfInverses),
        And(
          fctsOfInversesOfCodomain
            .zip(codomainQVars)
            .map { case (fctOfInvs, r) => fctOfInvs === r }))

    val axFctsOfInvsTriggers: Seq[Trigger] =
      if (Verifier.config.disableISCTriggers()) Nil
      else ArraySeq.unsafeWrapArray(inversesOfCodomains.map(Trigger.apply))

    val axFctsOfInvs =
      v.triggerGenerator.assembleQuantification(
        Forall,
        codomainQVars,
        axFctsOfInvsBody,
        axFctsOfInvsTriggers,
        s"$qidPrefix-fctOfInv",
        isGlobal = stateQVars.isEmpty,
        v.axiomRewriter)

    val res = InverseFunctions(
      condition,
      Seq(invertibles),
      invertibleExps,
      Seq(additionalInvArgs.toVector),
      Seq(axInvsOfFct),
      Seq(axFctsOfInvs),
      qvarExps,
      Seq(qvars.zip(inverseFunctions).map{case (qvar, inv) => (qvar, inv)}.to(Map)),
      Seq(qvars.zip(imageFunctions).filter(_._2 != null).map{case (qvar, img) => (qvar, img)}.to(Map))
    )
    v.decider.prover.comment(s"Fresh inv function: ${res}")
    (res, imagesOfCodomains)
  }

  def hintBasedChunkOrderHeuristic(hints: Seq[Term])
                                  : Seq[QuantifiedBasicChunk] => Seq[QuantifiedBasicChunk] = {

    (chunks: Seq[QuantifiedBasicChunk]) => {
      val (matchingChunks, otherChunks) = chunks.partition(_.hints == hints)

      matchingChunks ++ otherChunks
    }
  }
  def mostCommonTag(chunks: Iterable[QuantifiedChunk]): Option[Int] = {
    val bestTag = chunks.filter(_.tag.isDefined).groupBy(_.tag).view.mapValues(_.size).maxByOption(_._2).map(_._1)
    bestTag match {
      case Some(t) => t
      case _ => None
    }
  }

  override def findChunk(chunks: Iterable[Chunk], chunk: QuantifiedChunk, v: Verifier): Option[QuantifiedChunk] = {
<<<<<<< HEAD
=======
    val lr = chunk match {
      case qfc: QuantifiedFieldChunk if qfc.invs.isDefined =>
        Left(qfc.invs.get.invertibles, qfc.quantifiedVars, qfc.condition)
      case qfc: QuantifiedFieldChunk if qfc.singletonArguments.isDefined =>
        Right(qfc.singletonArguments.get, qfc.condition)
      case qpc: QuantifiedPredicateChunk if qpc.invs.isDefined =>
        Left(qpc.invs.get.invertibles, qpc.quantifiedVars, qpc.condition)
      case qpc: QuantifiedPredicateChunk if qpc.singletonArguments.isDefined =>
        Right(qpc.singletonArguments.get, qpc.condition)
      case _ => return None
    }
>>>>>>> 74722a8e
    val relevantChunks: Iterable[QuantifiedBasicChunk] = chunks.flatMap {
      case ch: QuantifiedBasicChunk if ch.id == chunk.id => Some(ch)
      case _ => None
    }
<<<<<<< HEAD
    v.decider.prover.comment(s"find chunk")
    v.decider.prover.comment(s"chunk: ${chunk}")
    v.decider.prover.comment(s"relevant chunks: ${relevantChunks}")
    val chunksWithSameTag = if (chunk.tag.isDefined) {
      relevantChunks.filter(_.tag == chunk.tag)
    } else {
      Seq()
=======

    val (receiverTerms, quantVars, cond) = lr match {
      case Left(tuple) => tuple
      case Right((singletonArguments, cond)) =>
        return relevantChunks.find { ch =>
          val chunkInfo = ch match {
            case qfc: QuantifiedFieldChunk if qfc.singletonArguments.isDefined =>
              Some(qfc.singletonArguments.get, qfc.condition)
            case qpc: QuantifiedPredicateChunk if qpc.singletonArguments.isDefined =>
              Some(qpc.singletonArguments.get, qpc.condition)
            case _ => None
          }
          chunkInfo match {
            case Some((cSingletonArguments, cCond)) =>

              val equalityTerm = And(singletonArguments.zip(cSingletonArguments).map { case (a, b) => a === b })
              // The conditions of two chunks with the same receivers can differ if they originate from separate branches
              // that were joined. In such cases, additional conjuncts might have been added to the conditions.
              // Hence, we need to compare the conditions for equality in addition to verifying that the receivers match.
              val equalityCond = And(cond.replace(chunk.quantifiedVars, singletonArguments),
                cCond.replace(ch.quantifiedVars, cSingletonArguments))
              val result = v.decider.check(And(equalityCond, equalityTerm), Verifier.config.checkTimeout())
              if (result) {
                // Learn the equality
                val debugExp = Option.when(withExp)(DebugExp.createInstance("Chunks alias", true))
                v.decider.assume(equalityTerm, debugExp)
              }
              result
            case _ => false
          }
        }
>>>>>>> 74722a8e
    }
    v.decider.prover.comment(s"chunks tag: ${chunksWithSameTag}")
    if (chunksWithSameTag.nonEmpty)
      return chunksWithSameTag.headOption
    relevantChunks foreach { ch =>
      val codomainQVars = chunk.quantifiedVars
      val replacedPerm = ch.perm.replace(ch.quantifiedVars, codomainQVars)
      val replacedOrgCond = ch.orgCondition.replace(ch.quantifiedVars, codomainQVars)
      val supersetCheck = Forall(codomainQVars, Implies(IsPositive(replacedPerm), chunk.orgCondition), Nil)
      val subsetCheck = Forall(codomainQVars, Implies(IsPositive(chunk.perm), replacedOrgCond), Nil)
      v.decider.prover.comment("Merging check")
      if //(v.decider.check(supersetCheck, 10*Verifier.config.checkTimeout())  ||
      (v.decider.check(subsetCheck, 10 * Verifier.config.checkTimeout())) {
          v.decider.prover.comment("Merging check succeeded")
          return Some(ch)
      }
      v.decider.prover.comment("Merging check failed")
    }
    None
  }

<<<<<<< HEAD
//  override def combineSnapshotMaps(fr: FunctionRecorder, s: stateresource, Resource, lookup: Term => Term, qVars: Seq[Var], t1: Term, t2: Term, p1: Term, p2: Term, v: Verifier): (FunctionRecorder, Term, Term) = {
//    val snap =  freshSnap(t1.sort, v)
//    val smDef = Forall(qVars, And(Implies(IsPositive(p1), lookup(snap) === lookup(t1)), Implies(IsPositive(p2), lookup(snap) === lookup(t2))),
//      Seq(Trigger(lookup(snap)), Trigger(lookup(t1)), Trigger(lookup(t2))))
//    (fr.recordFreshSnapshot(snap).recordConstraint(smDef), snap, smDef)
//  }
=======
  // Based on StateConsolidator#combineSnapshots
  override def combineFieldSnapshotMaps(fr: FunctionRecorder, field: String, fqvars: Seq[Var], t1: Term, t2: Term, p1: Term, p2: Term, v: Verifier): (FunctionRecorder, Term, Term) = {
    val lookupT1 = Lookup(field, t1, `?r`)
    val lookupT2 = Lookup(field, t2, `?r`)
    val (fr2, sm, smDef, triggers) = (IsPositive(p1), IsPositive(p2)) match {
      // If we statically know that both permission values are positive we can forego the quantifier
      case (True, True) => return (fr, t1, t1 === t2)
      case (True, b2) => (fr, t1, Implies(b2, lookupT1 === lookupT2), Seq(Trigger(lookupT1), Trigger(lookupT2)))
      case (b1, True) => (fr, t2, Implies(b1, lookupT2 === lookupT1), Seq(Trigger(lookupT2), Trigger(lookupT1)))
      case (b1, b2) =>
        /*
         * Since it is not definitely known whether p1 and p2 are positive,
         * we have to introduce a fresh snapshot. Note that it is not sound
         * to use t1 or t2 and constrain it.
         */
        val t3 = v.decider.appliedFresh("ms", t1.sort, fqvars)
        val lookupT3 = Lookup(field, t3, `?r`)
        val constraint = And(Implies(b1, lookupT3 === lookupT1), Implies(b2, lookupT3 === lookupT2))
        val triggers = Seq(Trigger(lookupT1), Trigger(lookupT2), Trigger(lookupT3))
        (fr.recordPathSymbol(t3.applicable.asInstanceOf[Function]).recordConstraint(Forall(`?r`, constraint, triggers)), t3, constraint, triggers)
    }

    (fr2, sm, Forall(`?r`, smDef, triggers))
  }

  // Based on StateConsolidator#combineSnapshots
  override def combinePredicateSnapshotMaps(fr: FunctionRecorder, predicate: String, qVars: Seq[Var], fqvars: Seq[Var], t1: Term, t2: Term, p1: Term, p2: Term, v: Verifier): (FunctionRecorder, Term, Term) = {
    val lookupT1 = PredicateLookup(predicate, t1, qVars)
    val lookupT2 = PredicateLookup(predicate, t2, qVars)
    val (fr2, sm, smDef, triggers) = (IsPositive(p1), IsPositive(p2)) match {
      // If we statically know that both permission values are positive we can forego the quantifier
      case (True, True) => return (fr, t1, t1 === t2)
      case (True, b2) => (fr, t1, Implies(b2, lookupT1 === lookupT2), Seq(Trigger(lookupT1), Trigger(lookupT2)))
      case (b1, True) => (fr, t2, Implies(b1, lookupT2 === lookupT1), Seq(Trigger(lookupT2), Trigger(lookupT1)))
      case (b1, b2) =>
        /*
         * Since it is not definitely known whether p1 and p2 are positive,
         * we have to introduce a fresh snapshot. Note that it is not sound
         * to use t1 or t2 and constrain it.
         */
        val t3 = v.decider.appliedFresh("ms", t1.sort, fqvars)
        val lookupT3 = PredicateLookup(predicate, t3, qVars)
        val constraint = And(Implies(b1, lookupT3 === lookupT1), Implies(b2, lookupT3 === lookupT2))
        val triggers = Seq(Trigger(lookupT1), Trigger(lookupT2), Trigger(lookupT3))
        (fr.recordPathSymbol(t3.applicable.asInstanceOf[Function]).recordConstraint(Forall(qVars, constraint, triggers)), t3, constraint, triggers)
    }
>>>>>>> 74722a8e


  def qpAppChunkOrderHeuristics(receiverTerms: Seq[Term], quantVars: Seq[Var], hints: Seq[Term], v: Verifier)
                               : Seq[QuantifiedBasicChunk] => Seq[QuantifiedBasicChunk] = {
    // Heuristics that looks for quantified chunks that have the same shape (as in, the same number and types of
    // quantified variables) and identical receiver terms.
    // E.g., if the QP we're looking to find or remove has a quantified variable i: Int and receiver term f(a, i), and
    // an existing chunk with quantified variable x has receiver term f(g(), x), where a == g(), then that chunk
    // would be selected first.
    // If no such chunk exists, the standard hint based heuristics are used.
    val fallback = hintBasedChunkOrderHeuristic(hints)
    (chunks: Seq[QuantifiedBasicChunk]) => {
      val (matches, others) = chunks.partition(c => {
        // We extract the receiver terms, i.e., the invertibles
        val chunkInfo = c match {
          case qfc: QuantifiedFieldChunk if qfc.invs.isDefined =>
            Some(qfc.invs.get.invertibles.flatten, qfc.invs.get.qvarsToInverses.flatMap(_.keys).toSeq)
          case qpc: QuantifiedPredicateChunk if qpc.invs.isDefined =>
            Some(qpc.invs.get.invertibles.flatten, qpc.invs.get.qvarsToInverses.flatMap(_.keys).toSeq)
          case qwc: QuantifiedMagicWandChunk if qwc.invs.isDefined =>
            Some(qwc.invs.get.invertibles.flatten, qwc.invs.get.qvarsToInverses.flatMap(_.keys).toSeq)
          case _ => None
        }
        v.decider.prover.comment(s"receiverTerm: ${receiverTerms}")
        v.decider.prover.comment(s"chunkInfo: ${chunkInfo}")
        chunkInfo match {
          case Some((cInvertibles, cQvars)) =>
            receiverTerms.zip(cInvertibles).forall(p => {
              if (cQvars.length == quantVars.length && cQvars.zip(quantVars).forall(vars => vars._1.sort == vars._2.sort)) {
                val secondReplaced = p._2.replace(cQvars, quantVars)
                v.decider.prover.comment(s"quantVars: ${quantVars}")
                v.decider.prover.comment(s"test: ${SimplifyingForall(quantVars, p._1 === secondReplaced, Seq())}")
                val tmp = v.decider.check(SimplifyingForall(quantVars, p._1 === secondReplaced, Seq()), Verifier.config.checkTimeout())
                v.decider.prover.comment(s"check succeeded: ${tmp}")
                tmp
              } else {
                false
              }
            })
          case _ => false
        }
      })
      if (matches.nonEmpty) {
        v.decider.prover.comment("ClassicHeuristic")
        matches ++ fallback(others)
      } else {
        v.decider.prover.comment("hintBasedHeuristic")
        fallback(chunks)
      }
    }
  }

  def singleReceiverChunkOrderHeuristic(receiver: Seq[Term], hints: Seq[Term], v: Verifier)
                                       : Seq[QuantifiedBasicChunk] => Seq[QuantifiedBasicChunk] = {
    // Heuristic that emulates greedy Silicon behavior for consuming single-receiver permissions.
    // First:  Find singleton chunks that have the same receiver syntactically.
    //         If so, consider those first, then all others.
    // Second: If nothing matches syntactically, try to find a chunk that matches the receiver using the decider.
    //         If that's the case, consider that chunk first, then all others.
    // Third:  As a fallback, use the standard hint based heuristics.
    val fallback = hintBasedChunkOrderHeuristic(hints)
    v.decider.prover.comment(s"hints: ${hints}")

    (chunks: Seq[QuantifiedBasicChunk]) => {
      val (syntacticMatches, others) = chunks.partition(c => {
        v.decider.prover.comment(s"chunk hints: ${c.hints}")
        c.singletonArguments.contains(receiver)
      })
      if (syntacticMatches.nonEmpty) {
        v.decider.prover.comment(s"syntacticMatches: ${syntacticMatches}")
        syntacticMatches ++ others
      } else {
        val greedyMatch = chunks.find(c => c.singletonArguments match {
          case Seq(args) if args.length == receiver.length =>
            args.zip(receiver).forall(ts => v.decider.check(ts._1 === ts._2, Verifier.config.checkTimeout()))
          case _ =>
            false
        }).toSeq
        if (greedyMatch.nonEmpty) {
          v.decider.prover.comment(s"greedyMatch: ${greedyMatch}")
          greedyMatch ++ chunks.diff(greedyMatch)
        } else {
          // It doesn't seem to be any of the singletons. Use the fallback on the non-singletons.
          val (qpChunks, singletons) = chunks.partition(_.singletonArguments.isEmpty)
          fallback(qpChunks) ++ singletons
        }
      }
    }
  }

  def extractHints(cond: Option[Term], arguments: Seq[Term]): Seq[Term] = {
    var hints =
      arguments.flatMap {
        case SeqAt(seq, _) => Some(seq)
        case MapLookup(map, _) => Some(map)
        case App(f, _) => Some(AppHint(f))
        case _ => None
      }

    if (hints.nonEmpty) return hints

    hints =
      // TODO: Take all seq/set/fun inside cond, not only those on the top level
      cond.flatMap(_.find {
        case SeqIn(seq, _) => seq
        case SeqInTrigger(seq, _) => seq
        case SetIn(_, set) => set
        // TODO: Add a case for function applications
      }).toSeq

    hints
  }


  def lookup(s: State,
             resourceAcc: ast.ResourceAccess,
             tArgs: Seq[Term],
             argsExp: Option[Seq[ast.Exp]],
             ve: VerificationError,
             v: Verifier)
            (Q: (State, Term, Verifier) => VerificationResult)
        : VerificationResult = {
        val lookupFunction =
          if (true || s.moreCompleteExhale || s.triggerExp) lookupComplete _
          else lookupGreedy _
        lookupFunction(s, resourceAcc, tArgs, argsExp, ve, v)((s2, tSnap, v2) =>
          Q(s2, tSnap, v2))
  }

  private def lookupComplete(s: State,
                             resourceAcc: ast.ResourceAccess,
                             args: Seq[Term],
                             argsExp: Option[Seq[ast.Exp]],
                             ve: VerificationError,
                             v: Verifier)
                    (Q: (State, Term, Verifier) => VerificationResult)
  : VerificationResult = {
    val resource = resourceAcc.res(s.program)
    val id = ChunkIdentifier(resource, s.program)
    val (relevantChunks, _) = quantifiedChunkSupporter.splitHeap[QuantifiedFieldChunk](s.h, id)
    val codomainVars =
      resource match {
        case _: ast.Field => Seq(`?r`)
        case p: ast.Predicate => s.predicateFormalVarMap(p)
        case w: ast.MagicWand =>
          val bodyVars = w.subexpressionsToEvaluate(s.program)
          bodyVars.indices.toList.map(i => Var(Identifier(s"x$i"), v.symbolConverter.toSort(bodyVars(i).typ), false))
      }

    val (s1, smDef1, pmDef1) =
          quantifiedChunkSupporter.heapSummarisingMaps(
            s = s,
            resource = resource,
            codomainQVars = codomainVars,
            relevantChunks = relevantChunks,
            optSmDomainDefinitionCondition = None,
            optQVarsInstantiations = None,
            v = v)
    val fr = s1.functionRecorder.recordFvfAndDomain(smDef1)
    val s2 = s1.copy(functionRecorder = fr)
    if (s2.heapDependentTriggers.contains(resource)) {
      val trigger = ResourceTriggerFunction(resource, smDef1.sm, args, s2.program)
      val triggerExp = Option.when(withExp)(DebugExp.createInstance(s"qp.evalResTrgDef${v.counter(this).next()}"))
      v.decider.assume(trigger, triggerExp)
    }
    if (!s2.triggerExp) {
      val (permCheck, permCheckExp) = if (s2.triggerExp) {
        (True, Option.when(withExp)(TrueLit()()))
      } else {
        val totalPermissions = ResourcePermissionLookup(resource, pmDef1.pm, args, s1.program)
        (IsPositive(totalPermissions),
          Option.when(withExp)(ast.PermGtCmp(ast.CurrentPerm(resourceAcc)(resourceAcc.pos, resourceAcc.info, resourceAcc.errT),
            ast.NoPerm()())(resourceAcc.pos, resourceAcc.info, resourceAcc.errT)))
      }
      v.decider.assert(permCheck) {
        case false =>
          return createFailure(ve, v, s2, permCheck, permCheckExp)
        case _ => Q(s2, ResourceLookup(resource, smDef1.sm, args, s2.program), v)
      }
    } else {
      Q(s2, ResourceLookup(resource, smDef1.sm, args, s2.program), v)
    }
  }

  private def lookupGreedy(s: State,
                           resourceAcc: ast.ResourceAccess,
                           args: Seq[Term],
                           argsExp: Option[Seq[ast.Exp]],
                           ve: VerificationError,
                           v: Verifier)
                          (Q: (State, Term, Verifier) => VerificationResult)
  : VerificationResult = {
    val resource = resourceAcc.res(s.program)
    val id = ChunkIdentifier(resource, s.program)
    val (relevantChunks, _) = quantifiedChunkSupporter.splitHeap[QuantifiedBasicChunk](s.h, id)

    val candidates =
      if (Verifier.config.disableChunkOrderHeuristics()) relevantChunks
      else quantifiedChunkSupporter.singleReceiverChunkOrderHeuristic(args,
        quantifiedChunkSupporter.extractHints(None, args), v)(relevantChunks)
    candidates foreach { ch =>
      v.decider.prover.comment(s"args: ${args}")
      v.decider.prover.comment(s"qvars: ${ch.quantifiedVars}")
      val chunkPerm = ch.perm.replace(ch.quantifiedVars, args)
      if (s.heapDependentTriggers.contains(resource)) {
        val trigger = ResourceTriggerFunction(resource, ch.snapshotMap, args, s.program)
        val triggerExp = Option.when(withExp)(DebugExp.createInstance(s"qp.evalResTrgDef${v.counter(this).next()}"))
        v.decider.assume(trigger, triggerExp)
      }
      v.decider.prover.comment("check for single chunk with enough permissions")
      val permCheck = v.decider.check(IsPositive(chunkPerm), 10 * Verifier.config.checkTimeout())
      if (permCheck) {
        return Q(s, ch.valueAt(args), v)
      }
    }
    // cannot find single chunk with enough permissions
    v.decider.prover.comment("Could not find single chunk with permission and default to complete lookup")
    lookupComplete(s, resourceAcc, args, argsExp, ve, v)((s2, tSnap, v2) =>
      Q(s2, tSnap, v2))
  }
}<|MERGE_RESOLUTION|>--- conflicted
+++ resolved
@@ -256,46 +256,6 @@
                                   : Seq[QuantifiedBasicChunk] => Seq[QuantifiedBasicChunk]
 
   def findChunk(chunks: Iterable[Chunk], chunk: QuantifiedChunk, v: Verifier): Option[QuantifiedChunk]
-
-  /** Merge the snapshots of two quantified heap chunks that denote the same location, i.e. whose ids and arguments
-   * are known to be equal.
-   *
-   * @param fr The functionRecorder to use when new snapshot maps are generated.
-<<<<<<< HEAD
-   * @param valueFn The lookup-value-function of the two terms t1 and t2
-=======
-   * @param field The name of the field.
-   * @param fqvars Arguments of the current function if we are currently verifying one, i.e., functionRecorderQVars.
-   * @param t1 The first chunk's snapshot map.
-   * @param t2 The second chunk's snapshot map.
-   * @param p1 The first chunk's permission amount, should be constrained by the domain.
-   * @param p2 The second chunk's permission amount, should be constrained by the domain.
-   * @param v The verifier to use.
-   * @return A tuple (fr, sm, def) of functionRecorder, a snapshot map sm and a term def constraining sm.
-   */
-  def combineFieldSnapshotMaps(fr: FunctionRecorder, field: String, fqvars: Seq[Var],t1: Term, t2: Term, p1: Term, p2: Term, v: Verifier): (FunctionRecorder, Term, Term)
-
-  /** Merge the snapshots of two quantified heap chunks that denote the same predicate
-   *
-   * @param fr The functionRecorder to use when new snapshot maps are generated.
-   * @param predicate The name of the predicate.
->>>>>>> 74722a8e
-   * @param qVars The variables over which p1 and p2 are defined
-   * @param fqvars Arguments of the current function if we are currently verifying one, i.e., functionRecorderQVars.
-   * @param t1 The first chunk's snapshot map.
-   * @param t2 The second chunk's snapshot map.
-   * @param p1 The first chunk's permission amount, should be constrained by the domain.
-   * @param p2 The second chunk's permission amount, should be constrained by the domain.
-   * @param v The verifier to use.
-   * @return A tuple (fr, sm, def) of functionRecorder, a snapshot map sm and a term def constraining sm.
-   */
-<<<<<<< HEAD
-  // def combineSnapshotMaps(fr: FunctionRecorder, valueFn: Term => Term, qVars: Seq[Var], t1: Term, t2: Term, p1: Term, p2: Term, v: Verifier): (FunctionRecorder, Term, Term)
-
-=======
-  def combinePredicateSnapshotMaps(fr: FunctionRecorder, predicate: String, qVars: Seq[Var], fqvars: Seq[Var],
-                                   t1: Term, t2: Term, p1: Term, p2: Term, v: Verifier): (FunctionRecorder, Term, Term)
->>>>>>> 74722a8e
 }
 
 object quantifiedChunkSupporter extends QuantifiedChunkSupport {
@@ -310,7 +270,6 @@
                                      permissions: Term,
                                      permissionsExp: Option[ast.Exp],
                                      sm: Term,
-                                     tag: Option[Int],
                                      program: ast.Program)
                                     : QuantifiedBasicChunk = {
 
@@ -1367,7 +1326,6 @@
                     lossOfInvOfLoc,
                     lossExp,
                     chunkOrderHeuristics,
-<<<<<<< HEAD
                     v1
                   )
                 v.decider.prover.comment("two")
@@ -1412,103 +1370,8 @@
               createFailure(pve dueTo notInjectiveReason, v, s, receiverInjectivityCheck, "QP receiver injective")}
         case false =>
           createFailure(pve dueTo negativePermissionReason, v, s, nonNegTerm, nonNegExp)}
-=======
-                    v2)
-                val optSmDomainDefinitionCondition2 =
-                    if (s3.smDomainNeeded) Some(And(condOfInvOfLoc, IsPositive(lossOfInvOfLoc), And(imagesOfFormalQVars)))
-                    else None
-                  val (smDef2, smCache2) =
-                    quantifiedChunkSupporter.summarisingSnapshotMap(
-                      s3, resource, formalQVars, relevantChunks, v2, optSmDomainDefinitionCondition2)
-                val (permsTaken, permsTakenExp) = result match {
-                  case Complete() => (rPerm, rPermExp)
-                  case Incomplete(remaining, remainingExp) =>
-                    (PermMinus(rPerm, remaining), rPermExp.map(rp => ast.PermSub(rp, remainingExp.get)(rp.pos, rp.info, rp.errT)))
-                }
-                val (consumedChunk, inverseFunctions) = quantifiedChunkSupporter.createQuantifiedChunk(
-                  qvars,
-                  qvarExps,
-                  condOfInvOfLoc,
-                  eCond,
-                  resource,
-                  tArgs,
-                  eArgs,
-                  permsTaken,
-                  permsTakenExp,
-                  formalQVars,
-                  formalQVarsExp,
-                  smDef2.sm,
-                  s3.relevantQuantifiedVariables(tArgs).map(_._1),
-                  Option.when(withExp)(s3.relevantQuantifiedVariables(tArgs).map(_._2.get)),
-                  s.quantifiedVariables.map(_._1).filter(qvar => (tArgs ++ Seq(tCond)).exists(_.contains(qvar))),
-                  optTrigger.map(_ => tTriggers),
-                  qid,
-                  v2,
-                  s.program
-                )
-                val debugExp = Option.when(withExp)(DebugExp.createInstance("Inverse functions for quantified permission", true))
-                v.decider.assume(FunctionPreconditionTransformer.transform(inverseFunctions.axiomInvertiblesOfInverses, s3.program), debugExp)
-                v.decider.assume(inverseFunctions.axiomInvertiblesOfInverses, debugExp)
-                val substitutedAxiomInversesOfInvertibles = inverseFunctions.axiomInversesOfInvertibles.replace(formalQVars, tArgs)
-                v.decider.assume(FunctionPreconditionTransformer.transform(substitutedAxiomInversesOfInvertibles, s3.program), debugExp)
-                v.decider.assume(substitutedAxiomInversesOfInvertibles, debugExp)
-                val h2 = Heap(remainingChunks ++ otherChunks)
-                val s4 = s3.copy(smCache = smCache2,
-                                 constrainableARPs = s.constrainableARPs)
-                (result, s4, h2, Some(consumedChunk))
-              })((s4, optCh, v3) =>
-                optCh match {
-                  case Some(ch) if returnSnap => Q(s4, s4.h, Some(ch.snapshotMap.convert(sorts.Snap)), v3)
-                  case None if returnSnap =>
-                    Q(s4, s4.h, Some(freshSnap(sorts.Snap, v3)), v3)
-                  case _ => Q(s4, s4.h, None, v3)
-                }
-              )
-            } else {
-              v.decider.clearModel()
-              val permissionRemovalResult =
-                quantifiedChunkSupporter.removePermissions(
-                  s.copy(smCache = smCache1),
-                  relevantChunks,
-                  formalQVars,
-                  formalQVarsExp,
-                  And(condOfInvOfLoc, And(imagesOfFormalQVars), argumentsMatch),
-                  eCond.map(c => ast.And(c, argumentsMatchExp.get)()),
-                  None,
-                  resource,
-                  lossOfInvOfLoc,
-                  lossExp,
-                  chunkOrderHeuristics,
-                  v
-                )
-              permissionRemovalResult match {
-                case (Complete(), s2, remainingChunks) =>
-                  val h3 = Heap(remainingChunks ++ otherChunks)
-                  if (returnSnap) {
-                    val optSmDomainDefinitionCondition2 =
-                      if (s2.smDomainNeeded) Some(And(condOfInvOfLoc, IsPositive(lossOfInvOfLoc), And(And(imagesOfFormalQVars))))
-                      else None
-                    val (smDef2, smCache2) = quantifiedChunkSupporter.summarisingSnapshotMap(
-                      s2, resource, formalQVars, relevantChunks, v, optSmDomainDefinitionCondition2)
-                    val fr3 = s2.functionRecorder.recordFvfAndDomain(smDef2)
-                      .recordFieldInv(inverseFunctions)
-                    val s3 = s2.copy(functionRecorder = fr3,
-                      partiallyConsumedHeap = Some(h3),
-                      constrainableARPs = s.constrainableARPs,
-                      smCache = smCache2)
-                    Q(s3, h3, Some(smDef2.sm.convert(sorts.Snap)), v)
-                  } else {
-                    Q(s2, h3, None, v)
-                  }
-                case (Incomplete(_, _), s2, _) =>
-                  createFailure(pve dueTo insufficientPermissionReason, v, s2, "QP consume")}
-            }
-          case false =>
-            createFailure(pve dueTo notInjectiveReason, v, s, receiverInjectivityCheck, "QP receiver injective")}
-      case false =>
-        createFailure(pve dueTo negativePermissionReason, v, s, nonNegTerm, nonNegExp)}
->>>>>>> 74722a8e
-  }
+  }
+
   def consumeSingleLocation(s: State,
                             h: Heap,
                             codomainQVars: Seq[Var], /* rs := r_1, ..., r_m */
@@ -1607,7 +1470,6 @@
           chunkOrderHeuristics,
           v
         )
-<<<<<<< HEAD
         v.decider.prover.comment("four")
         result match {
           case (Complete(), s1, remainingChunks, untouchedChunks) =>
@@ -1642,122 +1504,11 @@
               case _ => sys.error(s"Found resource $resourceAccess, which is not yet supported as a quantified resource.")
             }
         }
-=======
-        val h2 = Heap(remainingChunks ++ otherChunks)
-        val (smDef1, smCache1) =
-          summarisingSnapshotMap(
-            s2,
-            resource,
-            codomainQVars,
-            relevantChunks,
-            v1,
-            optSmDomainDefinitionCondition = None,
-            optQVarsInstantiations = Some(arguments))
-        val (permsTaken, permsTakenExp) = result match {
-          case Complete() => (rPerm, rPermExp)
-          case Incomplete(remaining, remainingExp) =>
-            (PermMinus(rPerm, remaining), rPermExp.map(rp => ast.PermSub(rp, remainingExp.get)(rp.pos, rp.info, rp.errT)))
-        }
-        val consumedChunk =
-          quantifiedChunkSupporter.createSingletonQuantifiedChunk(
-            codomainQVars, codomainQVarsExp, resource, arguments, argumentsExp, permsTaken, permsTakenExp, smDef1.sm, s.program)
-        val s3 = s2.copy(functionRecorder = s2.functionRecorder.recordFvfAndDomain(smDef1),
-                         smCache = smCache1)
-        (result, s3, h2, Some(consumedChunk))
-      })((s4, optCh, v2) =>
-        optCh match {
-          case Some(ch) if returnSnap =>
-            val snap = ResourceLookup(resource, ch.snapshotMap, arguments, s4.program).convert(sorts.Snap)
-            Q(s4, s4.h, Some(snap), v2)
-          case None if returnSnap =>
-            Q(s4, s4.h, Some(freshSnap(sorts.Snap, v2)), v2)
-          case _ => Q(s4, s4.h, None, v2)
-        }
-      )
-    } else {
-      val (relevantChunks, otherChunks) =
-        quantifiedChunkSupporter.splitHeap[QuantifiedBasicChunk](h, chunkIdentifier)
-
-      val result = quantifiedChunkSupporter.removePermissions(
-        s,
-        relevantChunks,
-        codomainQVars,
-        codomainQVarsExp,
-        And(codomainQVars.zip(arguments).map { case (r, e) => r === e }),
-        codomainQVarsExp.map(qv => BigAnd(qv.map(_.localVar).zip(argumentsExp.get).map { case (r, e) => ast.EqCmp(r, e)() })),
-        Some(arguments),
-        resource,
-        permissions,
-        permissionsExp,
-        chunkOrderHeuristics,
-        v
-      )
-      result match {
-        case (Complete(), s1, remainingChunks) =>
-          val h1 = Heap(remainingChunks ++ otherChunks)
-          if (returnSnap) {
-            val (smDef1, smCache1) =
-              quantifiedChunkSupporter.summarisingSnapshotMap(
-                s = s1,
-                resource = resource,
-                codomainQVars = codomainQVars,
-                relevantChunks = relevantChunks,
-                optSmDomainDefinitionCondition = None,
-                optQVarsInstantiations = Some(arguments),
-                v = v)
-            val s2 = s1.copy(functionRecorder = s1.functionRecorder.recordFvfAndDomain(smDef1),
-              smCache = smCache1)
-            val snap = ResourceLookup(resource, smDef1.sm, arguments, s2.program).convert(sorts.Snap)
-            Q(s2, h1, Some(snap), v)
-          } else {
-            Q(s1, h1, None, v)
-          }
-        case (Incomplete(_, _), _, _) =>
-          resourceAccess match {
-            case locAcc: ast.LocationAccess => createFailure(pve dueTo InsufficientPermission(locAcc), v, s, "single QP consume")
-            case wand: ast.MagicWand => createFailure(pve dueTo MagicWandChunkNotFound(wand), v, s, "single QP consume")
-            case _ => sys.error(s"Found resource $resourceAccess, which is not yet supported as a quantified resource.")
-          }
->>>>>>> 74722a8e
       }
     })(Q)
   }
 
-<<<<<<< HEAD
   //TODO: Markus write better comment
-=======
-  def assertReadPermission(s: State,
-                           candidates: Seq[QuantifiedBasicChunk],
-                           codomainQVars: Seq[Var],
-                           condition: Term,
-                           perms: Term,
-                           permsExp: Option[ast.Exp],
-                           v: Verifier)
-                          : ConsumptionResult = {
-
-    var permsAvailable: Term = NoPerm
-    var permsAvailableExp: Option[ast.Exp] = Option.when(withExp)(ast.NoPerm()())
-
-
-    for (ch <- candidates) {
-      permsAvailable = PermPlus(permsAvailable, ch.perm)
-      permsAvailableExp = permsAvailableExp.map(pae => ast.PermAdd(pae, permsExp.get)())
-    }
-
-    val tookEnoughCheck =
-      Forall(codomainQVars, Implies(condition, Implies(Greater(perms, NoPerm), Greater(permsAvailable, NoPerm))), Nil)
-
-    // final check
-    val result =
-      if (v.decider.check(tookEnoughCheck, Verifier.config.assertTimeout.getOrElse(0)) /* This check is a must-check, i.e. an assert */ )
-        Complete()
-      else
-        Incomplete(PermMinus(permsAvailable, perms), permsAvailableExp.map(pa => ast.PermSub(pa, permsExp.get)()))
-
-    result
-  }
-
->>>>>>> 74722a8e
   // TODO: Consider taking a single term λr.q(r) that maps to a permission amount,
   //       as done in my thesis
   def removePermissions(s: State,
@@ -2241,25 +1992,10 @@
   }
 
   override def findChunk(chunks: Iterable[Chunk], chunk: QuantifiedChunk, v: Verifier): Option[QuantifiedChunk] = {
-<<<<<<< HEAD
-=======
-    val lr = chunk match {
-      case qfc: QuantifiedFieldChunk if qfc.invs.isDefined =>
-        Left(qfc.invs.get.invertibles, qfc.quantifiedVars, qfc.condition)
-      case qfc: QuantifiedFieldChunk if qfc.singletonArguments.isDefined =>
-        Right(qfc.singletonArguments.get, qfc.condition)
-      case qpc: QuantifiedPredicateChunk if qpc.invs.isDefined =>
-        Left(qpc.invs.get.invertibles, qpc.quantifiedVars, qpc.condition)
-      case qpc: QuantifiedPredicateChunk if qpc.singletonArguments.isDefined =>
-        Right(qpc.singletonArguments.get, qpc.condition)
-      case _ => return None
-    }
->>>>>>> 74722a8e
     val relevantChunks: Iterable[QuantifiedBasicChunk] = chunks.flatMap {
       case ch: QuantifiedBasicChunk if ch.id == chunk.id => Some(ch)
       case _ => None
     }
-<<<<<<< HEAD
     v.decider.prover.comment(s"find chunk")
     v.decider.prover.comment(s"chunk: ${chunk}")
     v.decider.prover.comment(s"relevant chunks: ${relevantChunks}")
@@ -2267,39 +2003,6 @@
       relevantChunks.filter(_.tag == chunk.tag)
     } else {
       Seq()
-=======
-
-    val (receiverTerms, quantVars, cond) = lr match {
-      case Left(tuple) => tuple
-      case Right((singletonArguments, cond)) =>
-        return relevantChunks.find { ch =>
-          val chunkInfo = ch match {
-            case qfc: QuantifiedFieldChunk if qfc.singletonArguments.isDefined =>
-              Some(qfc.singletonArguments.get, qfc.condition)
-            case qpc: QuantifiedPredicateChunk if qpc.singletonArguments.isDefined =>
-              Some(qpc.singletonArguments.get, qpc.condition)
-            case _ => None
-          }
-          chunkInfo match {
-            case Some((cSingletonArguments, cCond)) =>
-
-              val equalityTerm = And(singletonArguments.zip(cSingletonArguments).map { case (a, b) => a === b })
-              // The conditions of two chunks with the same receivers can differ if they originate from separate branches
-              // that were joined. In such cases, additional conjuncts might have been added to the conditions.
-              // Hence, we need to compare the conditions for equality in addition to verifying that the receivers match.
-              val equalityCond = And(cond.replace(chunk.quantifiedVars, singletonArguments),
-                cCond.replace(ch.quantifiedVars, cSingletonArguments))
-              val result = v.decider.check(And(equalityCond, equalityTerm), Verifier.config.checkTimeout())
-              if (result) {
-                // Learn the equality
-                val debugExp = Option.when(withExp)(DebugExp.createInstance("Chunks alias", true))
-                v.decider.assume(equalityTerm, debugExp)
-              }
-              result
-            case _ => false
-          }
-        }
->>>>>>> 74722a8e
     }
     v.decider.prover.comment(s"chunks tag: ${chunksWithSameTag}")
     if (chunksWithSameTag.nonEmpty)
@@ -2320,62 +2023,6 @@
     }
     None
   }
-
-<<<<<<< HEAD
-//  override def combineSnapshotMaps(fr: FunctionRecorder, s: stateresource, Resource, lookup: Term => Term, qVars: Seq[Var], t1: Term, t2: Term, p1: Term, p2: Term, v: Verifier): (FunctionRecorder, Term, Term) = {
-//    val snap =  freshSnap(t1.sort, v)
-//    val smDef = Forall(qVars, And(Implies(IsPositive(p1), lookup(snap) === lookup(t1)), Implies(IsPositive(p2), lookup(snap) === lookup(t2))),
-//      Seq(Trigger(lookup(snap)), Trigger(lookup(t1)), Trigger(lookup(t2))))
-//    (fr.recordFreshSnapshot(snap).recordConstraint(smDef), snap, smDef)
-//  }
-=======
-  // Based on StateConsolidator#combineSnapshots
-  override def combineFieldSnapshotMaps(fr: FunctionRecorder, field: String, fqvars: Seq[Var], t1: Term, t2: Term, p1: Term, p2: Term, v: Verifier): (FunctionRecorder, Term, Term) = {
-    val lookupT1 = Lookup(field, t1, `?r`)
-    val lookupT2 = Lookup(field, t2, `?r`)
-    val (fr2, sm, smDef, triggers) = (IsPositive(p1), IsPositive(p2)) match {
-      // If we statically know that both permission values are positive we can forego the quantifier
-      case (True, True) => return (fr, t1, t1 === t2)
-      case (True, b2) => (fr, t1, Implies(b2, lookupT1 === lookupT2), Seq(Trigger(lookupT1), Trigger(lookupT2)))
-      case (b1, True) => (fr, t2, Implies(b1, lookupT2 === lookupT1), Seq(Trigger(lookupT2), Trigger(lookupT1)))
-      case (b1, b2) =>
-        /*
-         * Since it is not definitely known whether p1 and p2 are positive,
-         * we have to introduce a fresh snapshot. Note that it is not sound
-         * to use t1 or t2 and constrain it.
-         */
-        val t3 = v.decider.appliedFresh("ms", t1.sort, fqvars)
-        val lookupT3 = Lookup(field, t3, `?r`)
-        val constraint = And(Implies(b1, lookupT3 === lookupT1), Implies(b2, lookupT3 === lookupT2))
-        val triggers = Seq(Trigger(lookupT1), Trigger(lookupT2), Trigger(lookupT3))
-        (fr.recordPathSymbol(t3.applicable.asInstanceOf[Function]).recordConstraint(Forall(`?r`, constraint, triggers)), t3, constraint, triggers)
-    }
-
-    (fr2, sm, Forall(`?r`, smDef, triggers))
-  }
-
-  // Based on StateConsolidator#combineSnapshots
-  override def combinePredicateSnapshotMaps(fr: FunctionRecorder, predicate: String, qVars: Seq[Var], fqvars: Seq[Var], t1: Term, t2: Term, p1: Term, p2: Term, v: Verifier): (FunctionRecorder, Term, Term) = {
-    val lookupT1 = PredicateLookup(predicate, t1, qVars)
-    val lookupT2 = PredicateLookup(predicate, t2, qVars)
-    val (fr2, sm, smDef, triggers) = (IsPositive(p1), IsPositive(p2)) match {
-      // If we statically know that both permission values are positive we can forego the quantifier
-      case (True, True) => return (fr, t1, t1 === t2)
-      case (True, b2) => (fr, t1, Implies(b2, lookupT1 === lookupT2), Seq(Trigger(lookupT1), Trigger(lookupT2)))
-      case (b1, True) => (fr, t2, Implies(b1, lookupT2 === lookupT1), Seq(Trigger(lookupT2), Trigger(lookupT1)))
-      case (b1, b2) =>
-        /*
-         * Since it is not definitely known whether p1 and p2 are positive,
-         * we have to introduce a fresh snapshot. Note that it is not sound
-         * to use t1 or t2 and constrain it.
-         */
-        val t3 = v.decider.appliedFresh("ms", t1.sort, fqvars)
-        val lookupT3 = PredicateLookup(predicate, t3, qVars)
-        val constraint = And(Implies(b1, lookupT3 === lookupT1), Implies(b2, lookupT3 === lookupT2))
-        val triggers = Seq(Trigger(lookupT1), Trigger(lookupT2), Trigger(lookupT3))
-        (fr.recordPathSymbol(t3.applicable.asInstanceOf[Function]).recordConstraint(Forall(qVars, constraint, triggers)), t3, constraint, triggers)
-    }
->>>>>>> 74722a8e
 
 
   def qpAppChunkOrderHeuristics(receiverTerms: Seq[Term], quantVars: Seq[Var], hints: Seq[Term], v: Verifier)
