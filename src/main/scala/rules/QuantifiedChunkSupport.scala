// This Source Code Form is subject to the terms of the Mozilla Public
// License, v. 2.0. If a copy of the MPL was not distributed with this
// file, You can obtain one at http://mozilla.org/MPL/2.0/.
//
// Copyright (c) 2011-2019 ETH Zurich.

package viper.silicon.rules

import viper.silicon.debugger.DebugExp
import viper.silicon.Map
import viper.silicon.common.collections.immutable.InsertionOrderedSet
import viper.silicon.interfaces.VerificationResult
import viper.silicon.interfaces.state._
import viper.silicon.logger.records.data.CommentRecord
import viper.silicon.resources.{NonQuantifiedPropertyInterpreter, QuantifiedPropertyInterpreter, Resources}
import viper.silicon.state._
import viper.silicon.state.terms._
import viper.silicon.state.terms.perms.{BigPermSum, IsPositive}
import viper.silicon.state.terms.predef.`?r`
import viper.silicon.state.terms.utils.consumeExactRead
import viper.silicon.supporters.functions.{FunctionRecorder, NoopFunctionRecorder}
import viper.silicon.utils.ast.{BigAnd, buildMinExp}
import viper.silicon.utils.freshSnap
import viper.silicon.utils.notNothing.NotNothing
import viper.silicon.verifier.Verifier
import viper.silver.ast
import viper.silver.ast.TrueLit
import viper.silver.parser.PUnknown
import viper.silver.reporter.InternalWarningMessage
import viper.silver.verifier.reasons.{InsufficientPermission, MagicWandChunkNotFound}
import viper.silver.verifier.{ErrorReason, PartialVerificationError, VerificationError}

import scala.collection.immutable.ArraySeq
import scala.reflect.ClassTag

case class InverseFunctions(condition: Term,
                            invertibles: Seq[Seq[Term]],
                            invertibleExps: Option[Seq[ast.Exp]],
                            additionalArguments: Seq[Vector[Var]],
                            axiomInversesOfInvertibles: Seq[Quantification],
                            axiomInvertiblesOfInverses: Seq[Quantification],
                            qvarExps: Option[Seq[ast.LocalVarDecl]],
                            qvarsToInverses: Seq[Map[Var, Function]],
                            qvarsToImages: Seq[Map[Var, Function]]) {

  val inverses: Iterable[Function] = qvarsToInverses.flatMap(_.values)

  val images: Iterable[Function] = qvarsToImages.flatMap(_.values)

  val definitionalAxioms: Vector[Quantification] =
    (axiomInversesOfInvertibles ++ axiomInvertiblesOfInverses).toVector

  def inversesOf(argument: Term): Seq[App] =
    inversesOf(Seq(argument))

  def inversesOf(arguments: Seq[Term]): Seq[App] =
    /* TODO: Memoisation might be worthwhile, e.g. because often used with `?r` */
    qvarsToInverses.zip(additionalArguments).flatMap {
      case(invs, addArgs) => invs.values.map(inv => App(inv, addArgs ++ arguments))
    }.to(Seq)

  def qvarsToInversesOf(argument: Term): Seq[Map[Var, App]] =
    qvarsToInversesOf(Seq(argument))

  def qvarsToInversesOf(arguments: Seq[Term]): Seq[Map[Var, App]] =
    /* TODO: Memoisation might be worthwhile, e.g. because often used with `?r` */
//    qvarsToInverses.map {
//      case (x, inv) => x -> inv.map(fn => App(fn, additionalArguments ++ arguments))
//    }.to(Map)
    qvarsToInverses.zip(additionalArguments).map {
      case(inv, addArgs) => inv.map {
        case (x, fn) => x -> (App(fn, addArgs ++ arguments))
      }.to(Map)
    }

  def mergeInvFunctions(invs: InverseFunctions): InverseFunctions = {
    InverseFunctions(
      condition = True,
      invertibles = invertibles ++ invs.invertibles,
      invertibleExps = Some(invertibleExps.getOrElse(Seq()) ++ invs.invertibleExps.getOrElse(Seq())),
      additionalArguments = additionalArguments ++ invs.additionalArguments,
      axiomInversesOfInvertibles = axiomInversesOfInvertibles ++ invs.axiomInversesOfInvertibles,
      axiomInvertiblesOfInverses = axiomInvertiblesOfInverses ++ invs.axiomInvertiblesOfInverses,
      qvarExps = qvarExps,
      qvarsToInverses = qvarsToInverses ++ invs.qvarsToInverses,
      qvarsToImages = qvarsToImages ++ invs.qvarsToImages,
    )
  }

  override lazy val toString: String = indentedToString("")

  def indentedToString(linePrefix: String): String =
      s"""$linePrefix${this.getClass.getSimpleName}@${System.identityHashCode(this)}
         |$linePrefix  condition: $condition
         |$linePrefix  invertibles: $invertibles
         |$linePrefix  additionalArguments: $additionalArguments
         |$linePrefix  axiomInversesOfInvertibles:
         |$linePrefix    ${axiomInversesOfInvertibles.map(a => a.stringRepresentationWithTriggers)}
         |$linePrefix  axiomInvertiblesOfInverses
         |$linePrefix    ${axiomInvertiblesOfInverses.map(a => a.stringRepresentationWithTriggers)}
       """.stripMargin
}

case class SnapshotMapDefinition(resource: ast.Resource,
                                 sm: Term,
                                 valueDefinitions: Seq[Term],
                                 domainDefinitions: Seq[Term]) {

  override lazy val toString: String = {
    val resourceRepr = viper.silicon.utils.ast.toUnambiguousShortString(resource)

    s"SnapshotMapDefinition($resourceRepr, $sm, ${valueDefinitions.toString()}, ${domainDefinitions.toString()})"
  }
}

case class PermMapDefinition(resource: ast.Resource,
                             pm: Term,
                             valueDefinitions: Seq[Term])

trait QuantifiedChunkSupport extends SymbolicExecutionRules {

  // TODO: Update documentation
  /** Creates `n` fresh (partial) inverse functions `inv_i` that invert an `n`-ary
    * function `fct`, where `n == qvars.length`, and returns the inverse functions as
    * well as the definitional axioms.
    * If the types of the quantified variables could be finite, additionally creates n fresh
    * boolean functions `img_i` denoting the domain of the respective inverse functions.
    *
    * Let
    *   - `x_1: T_1`, ..., `x_n: T_n` denote the quantified variables (argument `qvars`)
    *     and their types
    *   - `fct(x_1, ..., x_n)` the invertible function (argument `invertible`),
    *     and `R` the function's return type
    *   - `c(x_1, ..., x_n)` a boolean condition (argument `condition`) determining when
    *     the partial inverses are defined
    *
    * The following definitional axioms will be returned, in addition to the fresh
    * inverse functions `inv_1`, ..., `inv_n` and the respective image functions:
    *
    *   forall x_1: T_1, ..., x_n: T_n :: {fct(x_1, ..., x_n)}
    *     c(x_1, ..., x_n) ==>
    *          inv_1(fct(x_1, ..., x_n)) == x_1 && img_1(fct(x_1, ..., x_n))
    *       && ...
    *       && inv_n(fct(x_1, ..., x_n)) == x_n && img_n(fct(x_1, ..., x_n))
    *
    *   forall r: R :: {inv_1(r), ..., inv_n(r)}
    *     c(inv_1(r), ..., inv_n(r)) && img_1(r) && ... && img_n(r) ==>
    *       fct(inv_1(r), ..., inv_n(r)) == r
    *
    *  For all i where x_i is of type Ref or Int, we do not generate the img_i constraints in
    *  either axiom, since those types are known to have the same cardinality as Ref.
    *
    * @param qvars Quantified variables that occur in the invertible function and for
    *              which partial inverse functions are to be defined..
    * @param condition A condition (containing the quantified variables) determining
    *                  when the partial inverses are defined.
    * @param invertibles A term containing the quantified variables, i.e. a term that can
    *                   be understood as the application of an invertible function to the
    *                   quantified variables.
    * @param additionalInvArgs Additional arguments on which `inv` depends (typically
    *                          quantified variables bound by some surrounding scope).
    *                          Currently omitted from the axioms shown above.
    * @return The generated partial inverse functions and corresponding definitional axioms, and
    *         the images of the given codomain variables (returned separately, since nothing else
    *         in the returned InverseFunctions object references or contains the codomain
    *         variables, and thus they only have meaning for the caller).
    */
  def getFreshInverseFunctions(qvars: Seq[Var],
                               qvarExps: Option[Seq[ast.LocalVarDecl]],
                               condition: Term,
                               invertibles: Seq[Term],
                               invertibleExps: Option[Seq[ast.Exp]],
                               codomainQVars: Seq[Var],
                               codomainQVarExps: Option[Seq[ast.LocalVarDecl]],
                               additionalInvArgs: Seq[Var],
                               additionalInvArgExps: Option[Seq[ast.AbstractLocalVar]],
                               userProvidedTriggers: Option[Seq[Trigger]],
                               qidPrefix: String,
                               v: Verifier)
                              : (InverseFunctions, Seq[Term])

  def injectivityAxiom(qvars: Seq[Var],
                       condition: Term,
                       perms: Term,
                       arguments: Seq[Term],
                       triggers: Seq[Trigger],
                       qidPrefix: String,
                       program: ast.Program)
                      : Quantification

  def createSingletonQuantifiedChunk(codomainQVars: Seq[Var],
                                     codomainQVarsExp: Option[Seq[ast.LocalVarDecl]],
                                     resource: ast.Resource,
                                     arguments: Seq[Term],
                                     argumentsExp: Option[Seq[ast.Exp]],
                                     permissions: Term,
                                     permissionsExp: Option[ast.Exp],
                                     sm: Term,
                                     program: ast.Program)
                                    : QuantifiedBasicChunk

  /** Creates a quantified chunk corresponding to the assertion
    * `forall xs :: c(xs) ==> acc(..., p(xs))`.
    *
    * @param qvars The quantified variables `xs`.
    * @param condition The condition `c(xs)`.
    * @param resource The location identifier (a field, predicate, ...).
    * @param arguments The arguments `e_1(xs), ..., e_n(xs)` that, together with the
    *                  provided `location`, identify the resources to which the
    *                  new chunk provides permissions.
    * @param permissions Permission amount per resource.
    * @param sm The snapshot map that is to be stored in the new chunk.
    * @param additionalInvArgs See the homonymous parameter of [[getFreshInverseFunctions()]].
    * @param v A verifier.
    * @return A tuple of
    *           1. the newly created quantified chunk
    *           2. the inverse functions used for the newly created chunk,
    *              see [[getFreshInverseFunctions]].
    */
  def createQuantifiedChunk(qvars: Seq[Var],
                            qvarExps: Option[Seq[ast.LocalVarDecl]],
                            condition: Term,
                            conditionExp: Option[ast.Exp],
                            resource: ast.Resource,
                            arguments: Seq[Term],
                            argumentExps: Option[Seq[ast.Exp]],
                            permissions: Term,
                            permissionExps: Option[ast.Exp],
                            codomainQVars: Seq[Var],
                            codomainQVarExps: Option[Seq[ast.LocalVarDecl]],
                            sm: Term,
                            additionalInvArgs: Seq[Var],
                            additionalInvArgExps: Option[Seq[ast.AbstractLocalVar]],
                            userProvidedTriggers: Option[Seq[Trigger]],
                            qidPrefix: String,
                            v: Verifier,
                            program: ast.Program)
                           : (QuantifiedBasicChunk, InverseFunctions)

  def splitHeap[CH <: QuantifiedBasicChunk : NotNothing : ClassTag]
               (h: Heap, id: ChunkIdentifer)
               : (Seq[CH], Seq[Chunk])

  def extractHints(cond: Option[Term], arguments: Seq[Term]): Seq[Term]

  def hintBasedChunkOrderHeuristic(hints: Seq[Term])
                                  : Seq[QuantifiedBasicChunk] => Seq[QuantifiedBasicChunk]

  def findChunk(chunks: Iterable[Chunk], chunk: QuantifiedChunk, v: Verifier): Option[QuantifiedChunk]

  /** Merge the snapshots of two quantified heap chunks that denote the same location, i.e. whose ids and arguments
   * are known to be equal.
   *
   * @param fr The functionRecorder to use when new snapshot maps are generated.
   * @param valueFn The lookup-value-function of the two terms t1 and t2
   * @param qVars The variables over which p1 and p2 are defined
   * @param t1 The first chunk's snapshot map.
   * @param t2 The second chunk's snapshot map.
   * @param p1 The first chunk's permission amount, should be constrained by the domain.
   * @param p2 The second chunk's permission amount, should be constrained by the domain.
   * @param v The verifier to use.
   * @return A tuple (fr, sm, def) of functionRecorder, a snapshot map sm and a term def constraining sm.
   */
  // def combineSnapshotMaps(fr: FunctionRecorder, valueFn: Term => Term, qVars: Seq[Var], t1: Term, t2: Term, p1: Term, p2: Term, v: Verifier): (FunctionRecorder, Term, Term)

}

object quantifiedChunkSupporter extends QuantifiedChunkSupport {

  /* Chunk creation */

  def createSingletonQuantifiedChunk(codomainQVars: Seq[Var],
                                     codomainQVarsExp: Option[Seq[ast.LocalVarDecl]],
                                     resource: ast.Resource,
                                     arguments: Seq[Term],
                                     argumentsExp: Option[Seq[ast.Exp]],
                                     permissions: Term,
                                     permissionsExp: Option[ast.Exp],
                                     sm: Term,
                                     program: ast.Program)
                                    : QuantifiedBasicChunk = {

    val condition =
      And(
        codomainQVars
          .zip(arguments)
          .map { case (x, a) => x === a })


    val conditionExp = codomainQVarsExp.map(vars => BigAnd(vars.zip(argumentsExp.get).map { case (x, a) => ast.EqCmp(x.localVar, a)() } ))

    val hints = extractHints(None, arguments)

    genericQuantifiedChunk(
      codomainQVars,
      codomainQVarsExp,
      resource,
      arguments,
      sm,
      condition,
      conditionExp,
      permissions,
      permissionsExp,
      None,
      Seq(arguments),
      Seq(argumentsExp.getOrElse(Seq())),
      hints,
      program)
  }

  /** @inheritdoc [[QuantifiedChunkSupport.createQuantifiedChunk]] */
  def createQuantifiedChunk(qvars: Seq[Var],
                            qvarExps: Option[Seq[ast.LocalVarDecl]],
                            condition: Term,
                            conditionExp: Option[ast.Exp],
                            resource: ast.Resource,
                            arguments: Seq[Term],
                            argumentExps: Option[Seq[ast.Exp]],
                            permissions: Term,
                            permissionExps: Option[ast.Exp],
                            codomainQVars: Seq[Var],
                            codomainQVarExps: Option[Seq[ast.LocalVarDecl]],
                            sm: Term,
                            additionalInvArgs: Seq[Var],
                            additionalInvArgExps: Option[Seq[ast.AbstractLocalVar]],
                            userProvidedTriggers: Option[Seq[Trigger]],
                            qidPrefix: String,
                            v: Verifier,
                            program: ast.Program)
                           : (QuantifiedBasicChunk, InverseFunctions) = {

    val (inverseFunctions, imagesOfCodomain) =
      getFreshInverseFunctions(
        qvars,
        qvarExps,
        And(condition, IsPositive(permissions)),
        arguments,
        argumentExps,
        codomainQVars,
        codomainQVarExps,
        additionalInvArgs,
        additionalInvArgExps,
        userProvidedTriggers,
        qidPrefix,
        v)

    val qvarsToInversesOfCodomain = inverseFunctions.qvarsToInversesOf(codomainQVars).head

    val cond = And(And(imagesOfCodomain), condition.replace(qvarsToInversesOfCodomain))
    val perms = permissions.replace(qvarsToInversesOfCodomain)

    val hints = extractHints(Some(condition), arguments)

    val ch =
      genericQuantifiedChunk(
        codomainQVars,
        codomainQVarExps,
        resource,
        arguments,
        sm,
        cond,
        conditionExp,
        perms,
        permissionExps,
        Some(inverseFunctions),
        Seq(),
        Seq(),
        hints,
        program)

    (ch, inverseFunctions)
  }

  /* State queries */

  def splitHeap[CH <: QuantifiedBasicChunk : NotNothing : ClassTag]
               (h: Heap, id: ChunkIdentifer)
               : (Seq[CH], Seq[Chunk]) = {

    var relevantChunks = Seq[CH]()
    var otherChunks = Seq[Chunk]()

    h.values foreach {
      case ch: CH if ch.id == id =>
        relevantChunks +:= ch
      case ch: NonQuantifiedChunk if ch.id == id =>
        sys.error(
            s"I did not expect non-quantified chunks on the heap for resource $id, "
          + s"but found $ch")
      case ch =>
        otherChunks +:= ch
    }

    (relevantChunks, otherChunks)
  }

  // TODO: Remove once QuantifiedChunk generic
  private def genericQuantifiedChunk(codomainQVars: Seq[Var],
                                     codomainQVarExps: Option[Seq[ast.LocalVarDecl]],
                                     resource: ast.Resource,
                                     arguments: Seq[Term],
                                     sm: Term,
                                     condition: Term,
                                     conditionExp: Option[ast.Exp],
                                     permissions: Term,
                                     permissionsExp: Option[ast.Exp],
                                     optInverseFunctions: Option[InverseFunctions],
                                     optSingletonArguments: Seq[Seq[Term]],
                                     optSingletonArgumentsExp: Seq[Seq[ast.Exp]],
                                     hints: Seq[Term],
                                     program: ast.Program)
                                    : QuantifiedBasicChunk = {

    resource match {
      case field: ast.Field =>
        assert(arguments.length == 1)
        //assert(optSingletonArguments.length == 1)
        //assert(optSingletonArgumentsExp.length == 1)

        QuantifiedFieldChunk(
          BasicChunkIdentifier(field.name),
          sm,
          condition,
          conditionExp,
          permissions,
          permissionsExp,
          optInverseFunctions,
          optSingletonArguments,
          optSingletonArgumentsExp,
          hints)

      case predicate: ast.Predicate =>
        QuantifiedPredicateChunk(
          BasicChunkIdentifier(predicate.name),
          codomainQVars,
          codomainQVarExps,
          sm,
          condition,
          conditionExp,
          permissions,
          permissionsExp,
          optInverseFunctions,
          optSingletonArguments,
          optSingletonArgumentsExp,
          hints)

      case wand: ast.MagicWand =>
        val conditionalizedPermissions = Ite(condition, permissions, NoPerm)
        val conditionalizedPermissionsExp = conditionExp.map(ce => ast.CondExp(ce, permissionsExp.get, ast.NoPerm()())(ce.pos, ce.info, ce.errT))
        QuantifiedMagicWandChunk(
          MagicWandIdentifier(wand, program),
          codomainQVars,
          codomainQVarExps,
          sm,
          conditionalizedPermissions,
          conditionalizedPermissionsExp,
          optInverseFunctions,
          optSingletonArguments,
          optSingletonArgumentsExp,
          hints)

      case other =>
        sys.error(s"Found yet unsupported resource $other (${other.getClass.getSimpleName})")
    }
  }

  /** Summarises the values of heap locations by axiomatising a fresh snapshot map.
    *
    * @param s The current state.
    * @param relevantChunks Chunks relevant for the summarisation, i.e. chunks that correspond
    *                       to the given `resource`.
    * @param codomainQVars Quantified variables, typically from a quantified permission assertion,
    *                      but ranging over codomain types.
    * @param resource A particular resource (e.g. a field) to summarise the heap for.
    * @param optSmDomainDefinitionCondition A constraint, potentially mentioning the
    *                                       `codomainQVars`. If provided, a domain definition is
    *                                       returned that is conditionally defined w.r.t. this
    *                                       constraint.
    * @param v The current verifier.
    * @return A triple `(snapshotMap, valueDefinitions, optDomainDefinition)`.
    *         The domain definition is `None` iff the provided `optSmDomainDefinitionCondition` is
    *         `None`.
    */
   def summarise(s: State,
                        relevantChunks: Seq[QuantifiedBasicChunk],
                        codomainQVars: Seq[Var], /* rs := r_1, ..., r_m. May be empty. */
                        resource: ast.Resource,
                        optSmDomainDefinitionCondition: Option[Term], /* c(rs) */
                        v: Verifier)
                       : (Term, Seq[Quantification], Option[Quantification]) = {

    // TODO: Reconsider all pattern matches (in this file) on the resource
    resource match {
      case field: ast.Field =>
        assert(codomainQVars.length == 1)
        summarise_field(s, relevantChunks, codomainQVars.head, field, optSmDomainDefinitionCondition, v)
      case _: ast.Predicate | _: ast.MagicWand =>
        summarise_predicate_or_wand(s, relevantChunks, codomainQVars, resource, optSmDomainDefinitionCondition, v)
    }
  }

  // TODO: Methods summarise_fields and summarise_predicate_or_wand are very similar, and the resulting
  //       code duplication should be avoided. Currently, however, the crucial difference is that the
  //       summarisation axioms for fields quantify over the receiver, whereas the axioms for predicates
  //       and fields quantify over the n-tuple of arguments (currently encoded as a snapshot tree) as
  //       a single value, which is then decomposed in the axiom body (via a snapshot's first/second
  //       deconstructors). This currently impedes proper code unification.

  private def summarise_field(s: State,
                              relevantChunks: Seq[QuantifiedBasicChunk],
                              codomainQVar: Var, /* r */
                              field: ast.Field,
                              optSmDomainDefinitionCondition: Option[Term], /* c(r) */
                              v: Verifier)
                             : (Term, Seq[Quantification], Option[Quantification]) = {
    val relevantQvars = s.quantifiedVariables.map(_._1).filter(qvar => relevantChunks.map(_.snapshotMap).exists(sm => sm.contains(qvar)))

    val additionalFvfArgs = s.functionRecorderQuantifiedVariables().map(_._1)
    val sm = freshSnapshotMap(s, field, additionalFvfArgs, v)

    val smDomainDefinitionCondition = optSmDomainDefinitionCondition.getOrElse(True)
    val codomainQVarsInDomainOfSummarisingSm = SetIn(codomainQVar, Domain(field.name, sm))

    val valueDefinitions =
      relevantChunks map (chunk => {
        val lookupSummary = Lookup(field.name, sm, codomainQVar)
        val lookupChunk = Lookup(field.name, chunk.snapshotMap, codomainQVar)

        val effectiveCondition =
          And(
            smDomainDefinitionCondition, /* Alternatively: codomainQVarsInDomainOfSummarisingSm */
            IsPositive(chunk.perm))

        Forall(
          codomainQVar,
          Implies(effectiveCondition, BuiltinEquals(lookupSummary, lookupChunk)),
          if (Verifier.config.disableISCTriggers()) Nil else Seq(Trigger(lookupSummary), Trigger(lookupChunk)),
          s"qp.fvfValDef${v.counter(this).next()}",
          isGlobal = relevantQvars.isEmpty)
      })

    val resourceAndValueDefinitions = if (s.heapDependentTriggers.contains(field)){
      val resourceTriggerDefinition =
        Forall(
          codomainQVar,
          And(relevantChunks map (chunk => FieldTrigger(field.name, chunk.snapshotMap, codomainQVar))),
          Trigger(Lookup(field.name, sm, codomainQVar)),
          s"qp.fvfResTrgDef${v.counter(this).next()}",
          isGlobal = relevantQvars.isEmpty)
      valueDefinitions :+ resourceTriggerDefinition
    } else {
      valueDefinitions
    }


    val optDomainDefinition =
      optSmDomainDefinitionCondition.map(condition =>
        Forall(
          codomainQVar,
          Iff(
            codomainQVarsInDomainOfSummarisingSm,
            condition),
          if (Verifier.config.disableISCTriggers()) Nil else Seq(Trigger(codomainQVarsInDomainOfSummarisingSm)),
          s"qp.fvfDomDef${v.counter(this).next()}",
          isGlobal = true))

    (sm, resourceAndValueDefinitions, optDomainDefinition)
  }

  private def summarise_predicate_or_wand(s: State,
                                          relevantChunks: Seq[QuantifiedBasicChunk],
                                          codomainQVars: Seq[Var], /* rs := r_1, ..., r_m. May be empty. */
                                          resource: ast.Resource, /* Predicate or wand */
                                          optSmDomainDefinitionCondition: Option[Term], /* c(rs) */
                                          v: Verifier)
                                         : (Term, Seq[Quantification], Option[Quantification]) = {

    assert(resource.isInstanceOf[ast.Predicate] || resource.isInstanceOf[ast.MagicWand],
           s"Expected resource to be a predicate or a wand, but got $resource (${resource.getClass.getSimpleName})")

    // TODO: Consider if axioms can be simplified in case codomainQVars is empty


    val relevantQvars = s.quantifiedVariables.map(_._1).filter(qvar => relevantChunks.map(_.snapshotMap).exists(sm => sm.contains(qvar)))

    val additionalFvfArgs = s.functionRecorderQuantifiedVariables().map(_._1)
    val sm = freshSnapshotMap(s, resource, additionalFvfArgs, v)

    val qvar = v.decider.fresh("s", sorts.Snap, Option.when(withExp)(PUnknown())) /* Quantified snapshot s */

    // Create a replacement map for rewriting e(r_1, r_2, ...) to e(first(s), second(s), ...),
    // including necessary sort wrapper applications
    val snapToCodomainTermsSubstitution: Map[Term, Term] =
      codomainQVars.zip(fromSnapTree(qvar, codomainQVars)).to(Map)

    // Rewrite c(r_1, r_2, ...) to c(first(s), second(s), ...)
    val transformedOptSmDomainDefinitionCondition =
      optSmDomainDefinitionCondition.map(_.replace(snapToCodomainTermsSubstitution))

    val qvarInDomainOfSummarisingSm = resource match {
      case predicate: ast.Predicate =>
        SetIn(qvar, PredicateDomain(predicate.name, sm))
      case wand: ast.MagicWand =>
        SetIn(qvar, PredicateDomain(MagicWandIdentifier(wand, s.program).toString, sm))
    }

    val valueDefinitions =
      relevantChunks map (chunk => {
        val lookupSummary = ResourceLookup(resource, sm, Seq(qvar), s.program)
        val lookupChunk = ResourceLookup(resource, chunk.snapshotMap, Seq(qvar), s.program)

        // This is justified even for vacuous predicates (e.g. with body "true") and wands because
        // qvar is the tuple of predicate arguments, and thus unrelated to the actual body
        val snapshotNotUnit =
          if (codomainQVars.nonEmpty) qvar !== Unit
          else qvar === Unit // TODO: Consider if axioms can be simplified in case codomainQVars is empty

        val effectiveCondition =
          And(
            transformedOptSmDomainDefinitionCondition.getOrElse(True), /* Alternatively: qvarInDomainOfSummarisingSm */
            IsPositive(chunk.perm).replace(snapToCodomainTermsSubstitution))

        Forall(
          qvar,
          Implies(effectiveCondition, And(snapshotNotUnit, BuiltinEquals(lookupSummary, lookupChunk))),
          if (Verifier.config.disableISCTriggers()) Nil else Seq(Trigger(lookupSummary), Trigger(lookupChunk)),
          s"qp.psmValDef${v.counter(this).next()}",
          isGlobal = relevantQvars.isEmpty)
      })

    val resourceIdentifier = resource match {
      case wand: ast.MagicWand => MagicWandIdentifier(wand, s.program)
      case r => r
    }
    val resourceAndValueDefinitions = if (s.heapDependentTriggers.contains(resourceIdentifier)){
      val resourceTriggerDefinition =
        Forall(
          qvar,
          And(relevantChunks map (chunk => ResourceTriggerFunction(resource, chunk.snapshotMap, Seq(qvar), s.program))),
          Trigger(ResourceLookup(resource, sm, Seq(qvar), s.program)),
          s"qp.psmResTrgDef${v.counter(this).next()}",
          isGlobal = relevantQvars.isEmpty)
      valueDefinitions :+ resourceTriggerDefinition
    } else {
      valueDefinitions
    }

    val optDomainDefinition =
      transformedOptSmDomainDefinitionCondition.map(condition =>
        Forall(
          qvar,
          Iff(
            qvarInDomainOfSummarisingSm,
            condition),
          if (Verifier.config.disableISCTriggers()) Nil else Seq(Trigger(qvarInDomainOfSummarisingSm)),
          s"qp.psmDomDef${v.counter(this).next()}",
          isGlobal = true
        ))

    (sm, resourceAndValueDefinitions, optDomainDefinition)
  }

  private def summarisePerm(s: State,
                            relevantChunks: Seq[QuantifiedBasicChunk],
                            codomainQVars: Seq[Var],
                            resource: ast.Resource,
                            smDef: SnapshotMapDefinition,
                            v: Verifier)
                           : (Term, Seq[Quantification]) = {

    val pm = freshPermMap(resource, Seq(), v)

    val permSummary = ResourcePermissionLookup(resource, pm, codomainQVars, s.program)

    val valueDefinitions =
      Forall(
        codomainQVars,
        permSummary === BigPermSum(relevantChunks map (_.perm)),
        Trigger(permSummary),
        s"qp.resPrmSumDef${v.counter(this).next()}",
        isGlobal = true)

    val resourceIdentifier = resource match {
      case wand: ast.MagicWand => MagicWandIdentifier(wand, s.program)
      case r => r
    }
    val resourceAndValueDefinitions = if (s.heapDependentTriggers.contains(resourceIdentifier)){
      val resourceTriggerFunction = ResourceTriggerFunction(resource, smDef.sm, codomainQVars, s.program)

      // TODO: Quantify over snapshot if resource is predicate.
      //       Also check other places where a similar quantifier is constructed.
      val resourceTriggerDefinition =
      Forall(
        codomainQVars,
        And(resourceTriggerFunction +:
          relevantChunks.map(chunk =>
            ResourceTriggerFunction(resource, chunk.snapshotMap, codomainQVars, s.program))),
        Trigger(ResourcePermissionLookup(resource, pm, codomainQVars, s.program)),
        s"qp.resTrgDef${v.counter(this).next()}",
        isGlobal = true)

      Seq(valueDefinitions, resourceTriggerDefinition)
    } else {
      Seq(valueDefinitions)
    }

    (pm, resourceAndValueDefinitions)
  }

  def summarisingPermissionMap(s: State,
                             resource: ast.Resource,
                             formalQVars: Seq[Var],
                             relevantChunks: Seq[QuantifiedBasicChunk],
                             smDef: SnapshotMapDefinition,
                             v: Verifier)
                            : (PermMapDefinition, PmCache) = {

    Verifier.config.mapCache(s.pmCache.get(resource, relevantChunks)) match {
      case Some(pmDef) =>
        v.decider.assume(pmDef.valueDefinitions, Option.when(withExp)(DebugExp.createInstance("value definitions", isInternal_ = true)), enforceAssumption = false)
        (pmDef, s.pmCache)
      case _ =>
        val (pm, valueDef) =
          quantifiedChunkSupporter.summarisePerm(s, relevantChunks, formalQVars, resource, smDef, v)
        val pmDef = PermMapDefinition(resource, pm, valueDef)
        v.decider.assume(valueDef, Option.when(withExp)(DebugExp.createInstance("value definitions", isInternal_ = true)), enforceAssumption = false)
        (pmDef, s.pmCache + ((resource, relevantChunks) -> pmDef))
    }
  }

  /* Snapshots */

  def singletonSnapshotMap(s: State,
                           resource: ast.Resource,
                           arguments: Seq[Term],
                           value: Term,
                           v: Verifier)
                          : (Term, Term) = {

    val additionalSmArgs = s.relevantQuantifiedVariables(arguments).map(_._1)
    val sm = freshSnapshotMap(s, resource, additionalSmArgs, v)
    val smValueDef = BuiltinEquals(ResourceLookup(resource, sm, arguments, s.program), value)

    (sm, smValueDef)
  }

  def summarisingSnapshotMap(s: State,
                             resource: ast.Resource,
                             codomainQVars: Seq[Var],
                             relevantChunks: Seq[QuantifiedBasicChunk],
                             v: Verifier,
                             optSmDomainDefinitionCondition: Option[Term] = None,
                             optQVarsInstantiations: Option[Seq[Term]] = None)
                            : (SnapshotMapDefinition, SnapshotMapCache) = {

    def emitSnapshotMapDefinition(s: State,
                                  smDef: SnapshotMapDefinition,
                                  v: Verifier,
                                  optQVarsInstantiations: Option[Seq[Term]])
                                 : Unit = {

      if (s.smDomainNeeded) {
        optQVarsInstantiations match {
          case None =>
            val comment = "Definitional axioms for snapshot map domain"
            v.decider.prover.comment(comment)
            v.decider.assume(smDef.domainDefinitions, Option.when(withExp)(DebugExp.createInstance(comment, isInternal_ = true)), enforceAssumption = false)
          case Some(_instantiations) =>
            // TODO: Avoid pattern matching on resource
            val instantiations = resource match {
              case _: ast.Predicate | _: ast.MagicWand => Seq(toSnapTree(_instantiations))
              case _: ast.Field => _instantiations
            }

            val comment = "Definitional axioms for snapshot map domain (instantiated)"
            v.decider.prover.comment(comment)
            // TODO: Avoid cast to Quantification
            v.decider.assume(smDef.domainDefinitions.map(_.asInstanceOf[Quantification].instantiate(instantiations)),
              Option.when(withExp)(DebugExp.createInstance(comment, isInternal_ = true)), enforceAssumption = false)
        }
      }

      optQVarsInstantiations match {
        case None =>
          val comment = "Definitional axioms for snapshot map values"
          v.decider.prover.comment(comment)
          v.decider.assume(smDef.valueDefinitions, Option.when(withExp)(DebugExp.createInstance(comment, isInternal_ = true)), enforceAssumption = false)
        case Some(_instantiations) =>
          // TODO: Avoid pattern matching on resource
          val instantiations = resource match {
            case _: ast.Predicate | _: ast.MagicWand => Seq(toSnapTree(_instantiations))
            case _: ast.Field => _instantiations
          }

          val comment = "Definitional axioms for snapshot map values (instantiated)"
          v.decider.prover.comment(comment)
          // TODO: Avoid cast to Quantification
          v.decider.assume(smDef.valueDefinitions.map(_.asInstanceOf[Quantification].instantiate(instantiations)),
            Option.when(withExp)(DebugExp.createInstance(comment, true)), enforceAssumption = false)
      }
    }

    val (smDef, smCache) =
      Verifier.config.mapCache(s.smCache.get(resource, relevantChunks, optSmDomainDefinitionCondition)) match {
        case Some((smDef, _)) if !s.exhaleExt => // Cache hit (and not in extended-exhale mode)
          (smDef, s.smCache)
        case _ =>
          val (sm, valueDefs, optDomainDefinition) =
            quantifiedChunkSupporter.summarise(
              s, relevantChunks, codomainQVars, resource, optSmDomainDefinitionCondition, v)
          val smDef = SnapshotMapDefinition(resource, sm, valueDefs, optDomainDefinition.toSeq)
          val totalPermissions = BigPermSum(relevantChunks.map(_.perm))

          if (Verifier.config.disableValueMapCaching()) {
            (smDef, s.smCache)
          } else {
            /* TODO: smCache records total permissions, pmCache seems to do the same - why? */
            val key = (resource, relevantChunks)
            val value = (smDef, totalPermissions, optSmDomainDefinitionCondition)
            (smDef, s.smCache + (key, value))
          }
      }

    emitSnapshotMapDefinition(s, smDef, v, optQVarsInstantiations)

    (smDef, smCache)
  }

  def heapSummarisingMaps(s: State,
                          resource: ast.Resource,
                          codomainQVars: Seq[Var],
                          relevantChunks: Seq[QuantifiedBasicChunk],
                          v: Verifier,
                          optSmDomainDefinitionCondition: Option[Term] = None,
                          optQVarsInstantiations: Option[Seq[Term]] = None)
                         : (State, SnapshotMapDefinition, PermMapDefinition) = {

    val (smDef, smCache) =
      summarisingSnapshotMap(
        s, resource, codomainQVars, relevantChunks, v, optSmDomainDefinitionCondition, optQVarsInstantiations)

    val s1 = s.copy(smCache = smCache)

    val (pmDef, pmCache) =
      quantifiedChunkSupporter.summarisingPermissionMap(
        s1, resource, codomainQVars, relevantChunks, smDef, v)

    val s2 = s1.copy(pmCache = pmCache)

    (s2, smDef, pmDef)
  }

  /*
   * Like heapSummarisingMaps, but does not define any snapshot maps.
   */
  def permSummarisingMaps(s: State,
                          resource: ast.Resource,
                          codomainQVars: Seq[Var],
                          relevantChunks: Seq[QuantifiedBasicChunk],
                          v: Verifier)
  : (State, PermMapDefinition) = {

    val s1 = s
    val (pmDef, pmCache) =
      quantifiedChunkSupporter.summarisingPermissionMap(
        s1, resource, codomainQVars, relevantChunks, null, v)

    val s2 = s1.copy(pmCache = pmCache)

    (s2, pmDef)
  }



  /* Manipulating quantified chunks */

  def produce(s: State,
              forall: ast.Forall,
              resource: ast.Resource,
              qvars: Seq[Var],
              qvarExps: Option[Seq[ast.LocalVarDecl]],
              formalQVars: Seq[Var],
              formalQVarExps: Option[Seq[ast.LocalVarDecl]],
              qid: String,
              optTrigger: Option[Seq[ast.Trigger]],
              tTriggers: Seq[Trigger],
              auxGlobals: Seq[Term],
              auxNonGlobals: Seq[Quantification],
              auxGlobalsExp: Option[InsertionOrderedSet[DebugExp]],
              auxNonGlobalsExp: Option[InsertionOrderedSet[DebugExp]],
              tCond: Term,
              eCond: Option[ast.Exp],
              tArgs: Seq[Term],
              eArgs: Option[Seq[ast.Exp]],
              tSnap: Term,
              tPerm: Term,
              ePerm: Option[ast.Exp],
              pve: PartialVerificationError,
              negativePermissionReason: => ErrorReason,
              notInjectiveReason: => ErrorReason,
              v: Verifier)
             (Q: (State, Verifier) => VerificationResult)
             : VerificationResult = {

    val gain = if (!Verifier.config.unsafeWildcardOptimization() ||
      (resource.isInstanceOf[ast.Location] && s.permLocations.contains(resource.asInstanceOf[ast.Location])))
      PermTimes(tPerm, s.permissionScalingFactor)
    else
      WildcardSimplifyingPermTimes(tPerm, s.permissionScalingFactor)
    val gainExp = ePerm.map(p => ast.PermMul(p, s.permissionScalingFactorExp.get)(p.pos, p.info, p.errT))
    val (ch: QuantifiedBasicChunk, inverseFunctions) =
      quantifiedChunkSupporter.createQuantifiedChunk(
        qvars                = qvars,
        qvarExps             = qvarExps,
        condition            = tCond,
        conditionExp         = eCond,
        resource             = resource,
        arguments            = tArgs,
        argumentExps         = eArgs,
        permissions          = gain,
        permissionExps       = gainExp,
        codomainQVars        = formalQVars,
        codomainQVarExps     = formalQVarExps,
        sm                   = tSnap,
        additionalInvArgs    = s.relevantQuantifiedVariables(tArgs).map(_._1),
        additionalInvArgExps = Option.when(withExp)(s.relevantQuantifiedVariables(tArgs).map(_._2.get)),
        userProvidedTriggers = optTrigger.map(_ => tTriggers),
        qidPrefix            = qid,
        v                    = v,
        program              = s.program)
    val (effectiveTriggers, effectiveTriggersQVars, effectiveTriggersQVarExps) =
      optTrigger match {
        case Some(_) =>
          /* Explicit triggers were provided */

          val trig = tTriggers map (t => Trigger(t.p map {
            /* TODO: Understand and document why the provided trigger ft/pt is sometimes,
             *       but not always, replaced.
             */
            case ft: FieldTrigger =>
              resource match {
                case field: ast.Field if ft.field == field.name => FieldTrigger(ft.field, tSnap, ft.at)
                case _ => ft
              }
            case pt: PredicateTrigger =>
              resource match {
                case p: ast.Predicate if pt.predname == p.name =>
                  PredicateTrigger(pt.predname, tSnap, pt.args)
                case wand: ast.MagicWand if pt.predname == MagicWandIdentifier(wand, s.program).toString =>
                  PredicateTrigger(pt.predname, tSnap, pt.args)
                case _ => pt
              }
            case other => other
          }))

          (trig, qvars, qvarExps)
        case None =>
          /* No explicit triggers were provided and we resort to those from the inverse
           * function axiom inv-of-rcvr, i.e. from `inv(e(x)) = x`.
           * Note that the trigger generation code might have added quantified variables
           * to that axiom.
           */
          (inverseFunctions.axiomInversesOfInvertibles.flatMap(a => a.triggers),
            inverseFunctions.axiomInversesOfInvertibles.flatMap(a => a.vars), qvarExps)
      }

    if (effectiveTriggers.isEmpty) {
      val msg = s"No triggers available for quantifier at ${forall.pos}"
      v.reporter report InternalWarningMessage(msg)
      v.logger warn msg
    }

    val commentGlobals = "Nested auxiliary terms: globals"
    v.decider.prover.comment(commentGlobals)
    v.decider.assume(auxGlobals, Option.when(withExp)(DebugExp.createInstance(description=commentGlobals, children=auxGlobalsExp.get)),
      enforceAssumption = false)

    val commentNonGlobals = "Nested auxiliary terms: non-globals"
    v.decider.prover.comment(commentNonGlobals)
    v.decider.assume(
      auxNonGlobals.map(_.copy(
        vars = effectiveTriggersQVars,
        triggers = effectiveTriggers)),
      Option.when(withExp)(DebugExp.createInstance(description=commentNonGlobals, children=auxNonGlobalsExp.get)), enforceAssumption = false)

    val nonNegImplication = Implies(tCond, perms.IsNonNegative(tPerm))
    val nonNegImplicationExp = eCond.map(c => ast.Implies(c, ast.PermGeCmp(ePerm.get, ast.NoPerm()())())(c.pos, c.info, c.errT))
    val nonNegTerm = Forall(qvars, Implies(FunctionPreconditionTransformer.transform(nonNegImplication, s.program), nonNegImplication), Nil)
    // TODO: Replace by QP-analogue of permissionSupporter.assertNotNegative
    v.decider.assert(nonNegTerm) {
      case true =>

        /* TODO: Can we omit/simplify the injectivity check in certain situations? */
        val receiverInjectivityCheck =
          if (!Verifier.config.assumeInjectivityOnInhale()) {
            quantifiedChunkSupporter.injectivityAxiom(
              qvars     = qvars,
              // TODO: Adding ResourceTriggerFunction requires a summarising snapshot map of the current heap
              condition = tCond, // And(tCond, ResourceTriggerFunction(resource, smDef1.sm, tArgs)),
              perms     = tPerm,
              arguments = tArgs,
              triggers  = Nil,
              qidPrefix = qid,
              program   = s.program)
          } else {
            True
          }
        val comment = "Check receiver injectivity"
        v.decider.prover.comment(comment)
        v.decider.assume(FunctionPreconditionTransformer.transform(receiverInjectivityCheck, s.program),
          Option.when(withExp)(DebugExp.createInstance(comment, isInternal_ = true)))
        v.decider.assert(receiverInjectivityCheck) {
          case true =>
            val ax = inverseFunctions.axiomInversesOfInvertibles.head
            val inv = inverseFunctions.copy(axiomInversesOfInvertibles = Seq(Forall(ax.vars, ax.body, effectiveTriggers)))

            val comment = "Definitional axioms for inverse functions"
            v.decider.prover.comment(comment)
            val definitionalAxiomMark = v.decider.setPathConditionMark()
            v.decider.assume(inv.definitionalAxioms.map(a => FunctionPreconditionTransformer.transform(a, s.program)),
              Option.when(withExp)(DebugExp.createInstance(comment, isInternal_ = true)), enforceAssumption = false)
            v.decider.assume(inv.definitionalAxioms, Option.when(withExp)(DebugExp.createInstance(comment, isInternal_ = true)), enforceAssumption = false)
            val conservedPcs =
              if (s.recordPcs) (s.conservedPcs.head :+ v.decider.pcs.after(definitionalAxiomMark)) +: s.conservedPcs.tail
              else s.conservedPcs

            val resourceDescription = Resources.resourceDescriptions(ch.resourceID)
            val interpreter = new QuantifiedPropertyInterpreter
            resourceDescription.instanceProperties.foreach (property => {
              v.decider.prover.comment(property.description)
              val (pcsForChunk, pcsForChunkExp) = interpreter.buildPathConditionForChunk(
                chunk = ch,
                property = property,
                qvars = effectiveTriggersQVars,
                qvarsExp = effectiveTriggersQVarExps,
                args = tArgs,
                argsExp = eArgs,
                perms = gain,
                permsExp = gainExp,
                condition = tCond,
                conditionExp = eCond,
                triggers = effectiveTriggers,
                qidPrefix = qid
              )
              v.decider.assume(pcsForChunk, pcsForChunkExp, pcsForChunkExp)
            })
            val (fr1, h1) = v.stateConsolidator(s).merge(s.functionRecorder, s, s.h, Heap(Seq(ch)), v)

            val resourceIdentifier = resource match {
              case wand: ast.MagicWand => MagicWandIdentifier(wand, s.program)
              case r => r
            }
            val smCache1 = if (s.heapDependentTriggers.contains(resourceIdentifier)){
              // TODO: Why not formalQVars? Used as codomainVars, see above.
              val codomainVars =
                resource match {
                  case _: ast.Field => Seq(`?r`)
                  case p: ast.Predicate => s.predicateFormalVarMap(p)
                  case w: ast.MagicWand =>
                    val bodyVars = w.subexpressionsToEvaluate(s.program)
                    bodyVars.indices.toList.map(i => Var(Identifier(s"x$i"), v.symbolConverter.toSort(bodyVars(i).typ), false))
                }

              val (relevantChunks, _) =
                quantifiedChunkSupporter.splitHeap[QuantifiedBasicChunk](h1, ch.id)
              val (smDef1, smCache1) =
                quantifiedChunkSupporter.summarisingSnapshotMap(
                  s, resource, codomainVars, relevantChunks, v)
              val trigger = ResourceTriggerFunction(resource, smDef1.sm, codomainVars, s.program)
              val qvarsToInv = inv.qvarsToInversesOf(codomainVars).head
              val condOfInv = tCond.replace(qvarsToInv)
              v.decider.assume(Forall(codomainVars, Implies(condOfInv, trigger), Trigger(inv.inversesOf(codomainVars))),
                Option.when(withExp)(DebugExp.createInstance("Inverse Trigger", true)))
              smCache1
            } else {
              s.smCache
            }
            val s1 =
              s.copy(h = h1,
                     functionRecorder = fr1.recordFieldInv(inv),
                     conservedPcs = conservedPcs,
                     smCache = smCache1)
            Q(s1, v)
          case false =>
            createFailure(pve dueTo notInjectiveReason, v, s, receiverInjectivityCheck, "QP receiver is injective")}
      case false =>
        createFailure(pve dueTo negativePermissionReason, v, s, nonNegImplication, nonNegImplicationExp)}
  }

  def produceSingleLocation(s: State,
                            resource: ast.Resource,
                            formalQVars: Seq[Var],
                            formalQVarsExp: Option[Seq[ast.LocalVarDecl]],
                            tArgs: Seq[Term],
                            eArgs: Option[Seq[ast.Exp]],
                            tSnap: Term,
                            tPerm: Term,
                            ePerm: Option[ast.Exp],
                            resourceTriggerFactory: Term => Term, /* Trigger with some snapshot */
                            v: Verifier)
                           (Q: (State, Verifier) => VerificationResult)
                           : VerificationResult = {

    val (sm, smValueDef) = quantifiedChunkSupporter.singletonSnapshotMap(s, resource, tArgs, tSnap, v)
    val comment = "Definitional axioms for singleton-SM's value4"
    v.decider.prover.comment(comment)
    val definitionalAxiomMark = v.decider.setPathConditionMark()
    v.decider.assumeDefinition(smValueDef, Option.when(withExp)(DebugExp.createInstance(comment, true)))
    val conservedPcs =
      if (s.recordPcs) (s.conservedPcs.head :+ v.decider.pcs.after(definitionalAxiomMark)) +: s.conservedPcs.tail
      else s.conservedPcs
    val ch = quantifiedChunkSupporter.createSingletonQuantifiedChunk(formalQVars, formalQVarsExp, resource, tArgs, eArgs, tPerm, ePerm, sm, s.program)
    val (fr1, h1) = v.stateConsolidator(s).merge(s.functionRecorder, s, s.h, Heap(Seq(ch)), v)

    val interpreter = new NonQuantifiedPropertyInterpreter(h1.values, v)
    val resourceDescription = Resources.resourceDescriptions(ch.resourceID)
    val pcs = interpreter.buildPathConditionsForChunk(ch, resourceDescription.instanceProperties)
    pcs.foreach(p => v.decider.assume(p._1, Option.when(withExp)(DebugExp.createInstance(p._2, p._2))))

    //val (fr1, h1) = v.stateConsolidator(s).merge(s.functionRecorder, s, s.h, Heap(Seq(ch)), v)

    val resourceIdentifier = resource match {
      case wand: ast.MagicWand => MagicWandIdentifier(wand, s.program)
      case r => r
    }
    val smCache1 = if (s.heapDependentTriggers.contains(resourceIdentifier)){
      val (relevantChunks, _) =
        quantifiedChunkSupporter.splitHeap[QuantifiedFieldChunk](h1, ch.id )
      val (smDef1, smCache1) =
        quantifiedChunkSupporter.summarisingSnapshotMap(
          s, resource, formalQVars, relevantChunks, v)
      v.decider.assume(resourceTriggerFactory(smDef1.sm), Option.when(withExp)(DebugExp.createInstance("Resource Trigger", true)))
      smCache1
    } else {
      s.smCache
    }


    val smDef2 = SnapshotMapDefinition(resource, sm, Seq(smValueDef), Seq())
    val s1 = s.copy(h = h1,
                    conservedPcs = conservedPcs,
                    functionRecorder = fr1.recordFvfAndDomain(smDef2),
                    smCache = smCache1)
    Q(s1, v)
  }

  def consume(s: State,
              h: Heap,
              resource: ast.Resource,
              qvars: Seq[Var],
              qvarExps: Option[Seq[ast.LocalVarDecl]],
              formalQVars: Seq[Var],
              formalQVarsExp: Option[Seq[ast.LocalVarDecl]],
              qid: String,
              optTrigger: Option[Seq[ast.Trigger]],
              tTriggers: Seq[Trigger],
              auxGlobals: Seq[Term],
              auxNonGlobals: Seq[Quantification],
              auxGlobalsExp: Option[InsertionOrderedSet[DebugExp]],
              auxNonGlobalsExp: Option[InsertionOrderedSet[DebugExp]],
              tCond: Term,
              eCond: Option[ast.Exp],
              tArgs: Seq[Term],
              eArgs: Option[Seq[ast.Exp]],
              tPerm: Term,
              ePerm: Option[ast.Exp],
              pve: PartialVerificationError,
              negativePermissionReason: => ErrorReason,
              notInjectiveReason: => ErrorReason,
              insufficientPermissionReason: => ErrorReason,
              v: Verifier)
             (Q: (State, Heap, Term, Verifier) => VerificationResult)
             : VerificationResult = {

    val (inverseFunctions, imagesOfFormalQVars) =
      quantifiedChunkSupporter.getFreshInverseFunctions(
        qvars,
        qvarExps,
        And(tCond, IsPositive(tPerm)),
        tArgs,
        eArgs,
        formalQVars,
        formalQVarsExp,
        s.relevantQuantifiedVariables(tArgs).map(_._1),
        Option.when(withExp)(s.relevantQuantifiedVariables(tArgs).map(_._2.get)),
        optTrigger.map(_ => tTriggers),
        qid,
        v)
    val (effectiveTriggers, effectiveTriggersQVars) =
    optTrigger match {
      case Some(_) =>
        /* Explicit triggers were provided */
        (tTriggers, qvars)
      case None =>
        /* No explicit triggers were provided and we resort to those from the inverse
          * function axiom inv-of-rcvr, i.e. from `inv(e(x)) = x`.
          * Note that the trigger generation code might have added quantified variables
          * to that axiom.
          */
        (inverseFunctions.axiomInversesOfInvertibles.flatMap(a => a.triggers),
         inverseFunctions.axiomInversesOfInvertibles.flatMap(a => a.vars))
    }

    val comment = "Nested auxiliary terms: globals"
    v.decider.prover.comment(comment)
    v.decider.assume(auxGlobals, Option.when(withExp)(DebugExp.createInstance(description=comment, children=auxGlobalsExp.get)), enforceAssumption = false)

    val comment2 = "Nested auxiliary terms: non-globals"
    v.decider.prover.comment(comment2)
    optTrigger match {
      case None =>
        /* No explicit triggers provided */
        v.decider.assume(
          auxNonGlobals.map(_.copy(
            vars = effectiveTriggersQVars,
            triggers = effectiveTriggers)), Option.when(withExp)(DebugExp.createInstance(description=comment2, children=auxNonGlobalsExp.get)), enforceAssumption = false)
      case Some(_) =>
        /* Explicit triggers were provided. */
        v.decider.assume(auxNonGlobals, Option.when(withExp)(DebugExp.createInstance(description=comment2, children=auxNonGlobalsExp.get)), enforceAssumption = false)
    }

    val nonNegImplication = Implies(tCond, perms.IsNonNegative(tPerm))
    val nonNegImplicationExp = ePerm.map(p => ast.Implies(eCond.get, ast.PermGeCmp(p, ast.NoPerm()())())(p.pos, p.info, p.errT))
    val nonNegTerm = Forall(qvars, Implies(FunctionPreconditionTransformer.transform(nonNegImplication, s.program), nonNegImplication), Nil)
    val nonNegExp = qvarExps.map(qv => ast.Forall(qv, Nil, nonNegImplicationExp.get)())
    // TODO: Replace by QP-analogue of permissionSupporter.assertNotNegative
    v.decider.assert(nonNegTerm) {
      case true =>
        val hints = quantifiedChunkSupporter.extractHints(Some(tCond), tArgs)
        val chunkOrderHeuristics =
          qpAppChunkOrderHeuristics(inverseFunctions.invertibles.flatten, qvars, hints, v)
        val loss = if (!Verifier.config.unsafeWildcardOptimization() ||
            (resource.isInstanceOf[ast.Location] && s.permLocations.contains(resource.asInstanceOf[ast.Location])))
          PermTimes(tPerm, s.permissionScalingFactor)
        else
          WildcardSimplifyingPermTimes(tPerm, s.permissionScalingFactor)
        val lossExp = ePerm.map(p => ast.PermMul(p, s.permissionScalingFactorExp.get)(p.pos, p.info, p.errT))
        val (relevantChunks, otherChunks) =
          quantifiedChunkSupporter.splitHeap[QuantifiedBasicChunk](
            h, ChunkIdentifier(resource, s.program))
        val resourceIdentifier = resource match {
          case wand: ast.MagicWand => MagicWandIdentifier(wand, s.program)
          case r => r
        }
        val (newCond, smCache1, smDef1) = if (s.heapDependentTriggers.contains(resourceIdentifier)) {
          val (smDef1, smCache1) =
            quantifiedChunkSupporter.summarisingSnapshotMap(
              s, resource, formalQVars, relevantChunks, v)
          (And(tCond, ResourceTriggerFunction(resource, smDef1.sm, tArgs, s.program)), smCache1, Some(smDef1))
        } else {
          (tCond, s.smCache, None)
        }

        /* TODO: Can we omit/simplify the injectivity check in certain situations? */
        val receiverInjectivityCheck =
          quantifiedChunkSupporter.injectivityAxiom(
            qvars     = qvars,
            condition = newCond,
            perms     = tPerm,
            arguments = tArgs,
            triggers  = Nil,
            qidPrefix = qid,
            program = s.program)
        v.decider.prover.comment("Check receiver injectivity")
        v.decider.assume(FunctionPreconditionTransformer.transform(receiverInjectivityCheck, s.program), Option.when(withExp)(DebugExp.createInstance(comment, isInternal_ = true)))
        v.decider.assert(receiverInjectivityCheck) {
          case true =>
            val qvarsToInvOfLoc = inverseFunctions.qvarsToInversesOf(formalQVars).head
            val condOfInvOfLoc = tCond.replace(qvarsToInvOfLoc)
            val lossOfInvOfLoc = loss.replace(qvarsToInvOfLoc)
            val argsOfInvOfLoc = tArgs.map(a => a.replace(qvarsToInvOfLoc))
            // ME: We include the following condition to make sure the arguments are contained in the condition (and
            // can trigger other quantifiers) even if neither tCond not loss term mention the arguments.
            val argumentsMatch = And(formalQVars.zip(argsOfInvOfLoc).map(va => va._1 === va._2))
            val argumentsMatchExp = formalQVarsExp.map(qv => BigAnd(qv.zip(eArgs.get).map(va => ast.EqCmp(va._1.localVar, va._2)(va._1.pos, va._1.info, va._1.errT))))

            v.decider.prover.comment("Definitional axioms for inverse functions")

            v.decider.assume(inverseFunctions.definitionalAxioms.map(a => FunctionPreconditionTransformer.transform(a, s.program)),
              Option.when(withExp)(DebugExp.createInstance("Inverse Function Axioms", isInternal_ = true)), enforceAssumption = false)
            v.decider.assume(inverseFunctions.definitionalAxioms, Option.when(withExp)(DebugExp.createInstance("Inverse function axiom", isInternal_ = true)), enforceAssumption = false)

            if (s.heapDependentTriggers.contains(resourceIdentifier)){
              v.decider.assume(
                Seq(Forall(
                  formalQVars,
                  Implies(condOfInvOfLoc, ResourceTriggerFunction(resource, smDef1.get.sm, formalQVars, s.program)),
                  Trigger(inverseFunctions.inversesOf(formalQVars)))),
                Option.when(withExp)(DebugExp.createInstance("Inverse Function", isInternal_ = true)), enforceAssumption = false)
            }



            /* TODO: Try to unify the upcoming if/else-block, their code is rather similar */
            if (s.exhaleExt) {
              magicWandSupporter.transfer[QuantifiedBasicChunk](
                                          s.copy(smCache = smCache1),
                                          lossOfInvOfLoc,
                                          lossExp,
                                          createFailure(pve dueTo insufficientPermissionReason/*InsufficientPermission(acc.loc)*/, v, s, "consuming QP"),
                                          formalQVars,
                                          v)((s2, heap, rPerm, rPermExp, v2) => {
                val (relevantChunks, otherChunks) =
                  quantifiedChunkSupporter.splitHeap[QuantifiedBasicChunk](
                    heap, ChunkIdentifier(resource, s.program))
                val (result, s3, remainingChunks, untouchedChunks) =
                  quantifiedChunkSupporter.removePermissions(
                    s2,
                    relevantChunks,
                    formalQVars,
                    formalQVarsExp,
                    And(condOfInvOfLoc, And(imagesOfFormalQVars), argumentsMatch),
                    eCond.map(c => ast.And(c, argumentsMatchExp.get)()),
                    None,
                    resource,
                    rPerm,
                    rPermExp,
                    chunkOrderHeuristics,
                    v2)
                v.decider.prover.comment("three")
                val optSmDomainDefinitionCondition2 =
                    if (s3.smDomainNeeded) Some(And(condOfInvOfLoc, IsPositive(lossOfInvOfLoc), And(imagesOfFormalQVars)))
                    else None
                  val (smDef2, smCache2) =
                    quantifiedChunkSupporter.summarisingSnapshotMap(
                      s3, resource, formalQVars, relevantChunks.diff(untouchedChunks), v2, optSmDomainDefinitionCondition2)
                val (permsTaken, permsTakenExp) = result match {
                  case Complete() => (rPerm, rPermExp)
                  case Incomplete(remaining, remainingExp) =>
                    (PermMinus(rPerm, remaining), rPermExp.map(rp => ast.PermSub(rp, remainingExp.get)(rp.pos, rp.info, rp.errT)))
                }
                val (consumedChunk, inverseFunctions) = quantifiedChunkSupporter.createQuantifiedChunk(
                  qvars,
                  qvarExps,
                  condOfInvOfLoc,
                  eCond,
                  resource,
                  tArgs,
                  eArgs,
                  permsTaken,
                  permsTakenExp,
                  formalQVars,
                  formalQVarsExp,
                  smDef2.sm,
                  s3.relevantQuantifiedVariables(tArgs).map(_._1),
                  Option.when(withExp)(s3.relevantQuantifiedVariables(tArgs).map(_._2.get)),
                  optTrigger.map(_ => tTriggers),
                  qid,
                  v2,
                  s.program
                )
                val debugExp = Option.when(withExp)(DebugExp.createInstance("Inverse functions for quantified permission", true))
                v.decider.assume(FunctionPreconditionTransformer.transform(inverseFunctions.axiomInvertiblesOfInverses.head, s3.program), debugExp)
                v.decider.assume(inverseFunctions.axiomInvertiblesOfInverses.head, debugExp)
                val substitutedAxiomInversesOfInvertibles = inverseFunctions.axiomInversesOfInvertibles.head.replace(formalQVars, tArgs)
                v.decider.assume(FunctionPreconditionTransformer.transform(substitutedAxiomInversesOfInvertibles, s3.program), debugExp)
                v.decider.assume(substitutedAxiomInversesOfInvertibles, debugExp)
                val h2 = Heap(remainingChunks ++ untouchedChunks ++ otherChunks)
                val s4 = s3.copy(smCache = smCache2,
                                 constrainableARPs = s.constrainableARPs)
                (result, s4, h2, Some(consumedChunk))
              })((s4, optCh, v3) =>
                optCh match {
                  case Some(ch) => Q(s4, s4.h, ch.snapshotMap.convert(sorts.Snap), v3)
                  case _ => Q(s4, s4.h, v3.decider.fresh(sorts.Snap, Option.when(withExp)(PUnknown())), v3)
                }
              )
            } else {
              v.decider.clearModel()
              val permissionRemovalResult =
                quantifiedChunkSupporter.removePermissions(
                  s.copy(smCache = smCache1),
                  relevantChunks,
                  formalQVars,
                  formalQVarsExp,
                  And(condOfInvOfLoc, And(imagesOfFormalQVars), argumentsMatch),
                  eCond.map(c => ast.And(c, argumentsMatchExp.get)()),
                  None,
                  resource,
                  lossOfInvOfLoc,
                  lossExp,
                  chunkOrderHeuristics,
                  v
                )
              v.decider.prover.comment("two")
              permissionRemovalResult match {
                case (Complete(), s2, remainingChunks, untouchedChunks) =>
                  v.decider.prover.comment("perm removed")
                  v.decider.prover.comment(s"remaining chunks: $remainingChunks")
                  v.decider.prover.comment(s"untouched chunks $untouchedChunks")

                  val h3 = Heap(remainingChunks ++ untouchedChunks ++ otherChunks)
                  val optSmDomainDefinitionCondition2 =
                    if (s2.smDomainNeeded) Some(And(condOfInvOfLoc, IsPositive(lossOfInvOfLoc), And(And(imagesOfFormalQVars))))
                    else None
                  val (smDef2, smCache2) =
                    quantifiedChunkSupporter.summarisingSnapshotMap(
                      s2, resource, formalQVars, relevantChunks.diff(untouchedChunks), v, optSmDomainDefinitionCondition2)
                  val fr3 = s2.functionRecorder.recordFvfAndDomain(smDef2)
                                               .recordFieldInv(inverseFunctions)
                  val s3 = s2.copy(functionRecorder = fr3,
                                   partiallyConsumedHeap = Some(h3),
                                   constrainableARPs = s.constrainableARPs,
                                   smCache = smCache2)
                  Q(s3, h3, smDef2.sm.convert(sorts.Snap), v)
                case (Incomplete(_, _), s2, _, _) =>
                  createFailure(pve dueTo insufficientPermissionReason, v, s2, "QP consume")}
            }
          case false =>
            createFailure(pve dueTo notInjectiveReason, v, s, receiverInjectivityCheck, "QP receiver injective")}
      case false =>
        createFailure(pve dueTo negativePermissionReason, v, s, nonNegTerm, nonNegExp)}
  }

  def consumeSingleLocation(s: State,
                            h: Heap,
                            codomainQVars: Seq[Var], /* rs := r_1, ..., r_m */
                            codomainQVarsExp: Option[Seq[ast.LocalVarDecl]],
                            arguments: Seq[Term], // es := e_1, ..., e_n
                            argumentsExp: Option[Seq[ast.Exp]],
                            resourceAccess: ast.ResourceAccess,
                            permissions: Term, /* p */
                            permissionsExp: Option[ast.Exp],
                            optChunkOrderHeuristic: Option[Seq[QuantifiedBasicChunk] => Seq[QuantifiedBasicChunk]],
                            pve: PartialVerificationError,
                            v: Verifier)
                           (Q: (State, Heap, Term, Verifier) => VerificationResult)
                           : VerificationResult = {

    val resource = resourceAccess.res(s.program)
    val chunkIdentifier = ChunkIdentifier(resource, s.program)

    val chunkOrderHeuristics = optChunkOrderHeuristic match {
      case Some(heuristics) =>
        heuristics
      case None =>
        quantifiedChunkSupporter.singleReceiverChunkOrderHeuristic(arguments,
          quantifiedChunkSupporter.extractHints(None, arguments), v)
    }

    if (s.exhaleExt) {
      val failure = resourceAccess match {
        case locAcc: ast.LocationAccess => createFailure(pve dueTo InsufficientPermission(locAcc), v, s, "single QP consume inside package")
        case wand: ast.MagicWand => createFailure(pve dueTo MagicWandChunkNotFound(wand), v, s, "single QP consume inside package")
        case _ => sys.error(s"Found resource $resourceAccess, which is not yet supported as a quantified resource.")
      }
      magicWandSupporter.transfer(s, permissions, permissionsExp, failure, Seq(), v)((s1, h1, rPerm, rPermExp, v1) => {
        val (relevantChunks, otherChunks) =
          quantifiedChunkSupporter.splitHeap[QuantifiedBasicChunk](h1, chunkIdentifier)
        val (result, s2, remainingChunks, untouchedChunks) = quantifiedChunkSupporter.removePermissions(
          s1,
          relevantChunks,
          codomainQVars,
          codomainQVarsExp,
          And(codomainQVars.zip(arguments).map { case (r, e) => r === e }),
          codomainQVarsExp.map(qv => BigAnd(qv.map(_.localVar).zip(argumentsExp.get).map { case (r, e) => ast.EqCmp(r, e)() })),
          Some(arguments),
          resource,
          rPerm,
          rPermExp,
          chunkOrderHeuristics,
          v
        )
<<<<<<< HEAD
        val h2 = Heap(remainingChunks ++ untouchedChunks ++ otherChunks)
=======
        v.decider.prover.comment("one")
        val h2 = Heap(remainingChunks ++ otherChunks)
>>>>>>> c381658b
        val (smDef1, smCache1) =
          summarisingSnapshotMap(
            s2,
            resource,
            codomainQVars,
            relevantChunks.diff(untouchedChunks),
            v1,
            optSmDomainDefinitionCondition = None,
            optQVarsInstantiations = Some(arguments))
        val (permsTaken, permsTakenExp) = result match {
          case Complete() => (rPerm, rPermExp)
          case Incomplete(remaining, remainingExp) =>
            (PermMinus(rPerm, remaining), rPermExp.map(rp => ast.PermSub(rp, remainingExp.get)(rp.pos, rp.info, rp.errT)))
        }
        val consumedChunk =
          quantifiedChunkSupporter.createSingletonQuantifiedChunk(
            codomainQVars, codomainQVarsExp, resource, arguments, argumentsExp, permsTaken, permsTakenExp, smDef1.sm, s.program)
        val s3 = s2.copy(functionRecorder = s2.functionRecorder.recordFvfAndDomain(smDef1),
                         smCache = smCache1)
        (result, s3, h2, Some(consumedChunk))
      })((s4, optCh, v2) =>
        optCh match {
          case Some(ch) =>
            val snap = ResourceLookup(resource, ch.snapshotMap, arguments, s4.program).convert(sorts.Snap)
            Q(s4, s4.h, snap, v2)
          case _ =>
            Q(s4, s4.h, v2.decider.fresh(sorts.Snap, Option.when(withExp)(PUnknown())), v2)
        }
      )
    } else {
      val (relevantChunks, otherChunks) =
        quantifiedChunkSupporter.splitHeap[QuantifiedBasicChunk](h, chunkIdentifier)

      val result = quantifiedChunkSupporter.removePermissions(
        s,
        relevantChunks,
        codomainQVars,
        codomainQVarsExp,
        And(codomainQVars.zip(arguments).map { case (r, e) => r === e }),
        codomainQVarsExp.map(qv => BigAnd(qv.map(_.localVar).zip(argumentsExp.get).map { case (r, e) => ast.EqCmp(r, e)() })),
        Some(arguments),
        resource,
        permissions,
        permissionsExp,
        chunkOrderHeuristics,
        v
      )
      v.decider.prover.comment("four")
      result match {
        case (Complete(), s1, remainingChunks, untouchedChunks) =>
          val h1 = Heap(remainingChunks ++ untouchedChunks ++ otherChunks)
          val (smDef1, smCache1) =
            quantifiedChunkSupporter.summarisingSnapshotMap(
              s = s1,
              resource = resource,
              codomainQVars = codomainQVars,
              relevantChunks = relevantChunks.diff(untouchedChunks),
              optSmDomainDefinitionCondition = None,
              optQVarsInstantiations = Some(arguments),
              v = v)
          val s2 = s1.copy(functionRecorder = s1.functionRecorder.recordFvfAndDomain(smDef1),
                           smCache = smCache1)
          val snap = ResourceLookup(resource, smDef1.sm, arguments, s2.program).convert(sorts.Snap)
          Q(s2, h1, snap, v)
        case (Incomplete(_, _), _, _, _) =>
          resourceAccess match {
            case locAcc: ast.LocationAccess => createFailure(pve dueTo InsufficientPermission(locAcc), v, s, "single QP consume")
            case wand: ast.MagicWand => createFailure(pve dueTo MagicWandChunkNotFound(wand), v, s, "single QP consume")
            case _ => sys.error(s"Found resource $resourceAccess, which is not yet supported as a quantified resource.")
          }
      }
    }
  }

  //TODO: Markus write better comment
  // TODO: Consider taking a single term λr.q(r) that maps to a permission amount,
  //       as done in my thesis
  def removePermissions(s: State,
                        relevantChunks: Seq[QuantifiedBasicChunk],
                        codomainQVars: Seq[Var], /* rs := r_1, ..., r_m */
                        codomainQVarsExp: Option[Seq[ast.LocalVarDecl]],
                        condition: Term, // c(rs)
                        conditionExp: Option[ast.Exp], // c(rs)
                        optQVarValues: Option[Seq[Term]], /* optionally actual known values vs := v_1, ..., v_m for all codomainQVars
                                                             (if we're consuming a single location), i.e., if condition is
                                                             forall i :: r_i == v_i */
                        resource: ast.Resource, // field f: e_1(rs).f; or predicate P: P(es); or magic wand
                        perms: Term, // p(rs)
                        permsExp: Option[ast.Exp], // p(rs)
                        chunkOrderHeuristic: Seq[QuantifiedBasicChunk] => Seq[QuantifiedBasicChunk],
                        v: Verifier)
  : (ConsumptionResult, State, Seq[QuantifiedBasicChunk], Seq[QuantifiedBasicChunk]) = {
    val rmPermRecord = new CommentRecord("removePermissions", s, v.decider.pcs)
    val sepIdentifier = v.symbExLog.openScope(rmPermRecord)

    val requiredId = ChunkIdentifier(resource, s.program)
    assert(
      relevantChunks forall (_.id == requiredId),
      s"Expected only chunks for resource $resource, but got: $relevantChunks")

    val candidates =
      if (Verifier.config.disableChunkOrderHeuristics()) relevantChunks
      else chunkOrderHeuristic(relevantChunks)

    val constrainPermissions = !consumeExactRead(perms, s.constrainableARPs)

    var remainingChunks = Vector.empty[QuantifiedBasicChunk]
    var untouchedChunks = Vector.empty[QuantifiedBasicChunk]
    var permsNeeded = perms
    var permsNeededExp = permsExp
    var success: ConsumptionResult = Incomplete(permsNeeded, Option.when(withExp)(ast.TrueLit()()))

    v.decider.prover.comment("Precomputing data for removing quantified permissions")

    val additionalArgs = s.relevantQuantifiedVariables.map(_._1)
    var currentFunctionRecorder = s.functionRecorder
    v.decider.prover.saturate(Verifier.config.proverSaturationTimeouts.beforeIteration) // TODO: Markus What is that doing?
    candidates foreach { ch =>
      if (success.isComplete) {
        untouchedChunks = untouchedChunks :+ ch
      } else {
        // ME: When using Z3 via API, it is beneficial to not use macros, since macro-terms will *always* be different
        // (leading to new terms that have to be translated), whereas without macros, we can usually use a term
        // that already exists.
        // ME: Update: Actually, it seems better to use macros even with the API since Silicon terms can grow so large
        // that e.g. the instantiate call in createPermissionConstraintAndDepletedCheck takes forever, before even
        // converting to a Z3 term.
        // During function verification, we should not define macros, since they could contain resullt, which is not
        // defined elsewhere.
        val declareMacro = s.functionRecorder == NoopFunctionRecorder // && !Verifier.config.useFlyweight

        val permsProvided = ch.perm
        val permsProvidedExp = ch.permExp

        val (superSetCheck, subSetCheck) = if (s.moreCompleteExhale) {
          (True, True)
        } else {
          (Forall(codomainQVars, Implies(And(condition, IsPositive(permsNeeded)), IsPositive(permsProvided)), Nil),
          Forall(codomainQVars, Implies(IsPositive(permsProvided), And(condition, IsPositive(permsNeeded))), Nil))
        }

        if (v.decider.check(superSetCheck, Verifier.config.checkTimeout()) ||
          v.decider.check(subSetCheck, Verifier.config.checkTimeout())) {
          val permsTaken = if (declareMacro) {
            val permsTakenBody = Ite(condition, PermMin(permsProvided, permsNeeded), NoPerm)
            val permsTakenArgs = codomainQVars ++ additionalArgs
            val permsTakenDecl = v.decider.freshMacro("pTaken", permsTakenArgs, permsTakenBody)
            val permsTakenMacro = Macro(permsTakenDecl.id, permsTakenDecl.args.map(_.sort), permsTakenDecl.body.sort)
            currentFunctionRecorder = currentFunctionRecorder.recordFreshMacro(permsTakenDecl)
            val permsTakenApp = App(permsTakenMacro, permsTakenArgs)
            v.symbExLog.addMacro(permsTakenApp, permsTakenBody)
            permsTakenApp
          } else {
            Ite(condition, PermMin(permsProvided, permsNeeded), NoPerm)
          }
          val permsTakenExp = conditionExp.map(c => ast.CondExp(c, buildMinExp(Seq(permsProvidedExp.get, permsNeededExp.get), ast.Perm), ast.NoPerm()())())

          permsNeeded = PermMinus(permsNeeded, permsTaken)
          permsNeededExp = permsNeededExp.map(pn => ast.PermSub(pn, permsTakenExp.get)())

          val (permissionConstraint, depletedCheck, permissionConstraintExp, _) =
            createPermissionConstraintAndDepletedCheck(
              codomainQVars, codomainQVarsExp, condition, conditionExp, optQVarValues, perms, permsExp, constrainPermissions, ch, permsTaken, permsTakenExp, v)

          if (constrainPermissions) {
            v.decider.prover.comment(s"Constrain original permissions $perms")

            v.decider.assume(permissionConstraint, permissionConstraintExp, permissionConstraintExp)
            remainingChunks =
              remainingChunks :+ ch.permMinus(permsTaken, permsTakenExp)
          } else {
            v.decider.prover.comment(s"Chunk depleted?")
            val chunkDepleted = v.decider.check(depletedCheck, Verifier.config.splitTimeout())
            if (!chunkDepleted) {
              val unusedCheck = Forall(codomainQVars, permsTaken === NoPerm, Nil)
              val chunkUnused = v.decider.check(unusedCheck, Verifier.config.checkTimeout())
              if (chunkUnused) {
                untouchedChunks = untouchedChunks :+ ch
              } else {
                remainingChunks =
                  remainingChunks :+ ch.permMinus(permsTaken, permsTakenExp)
              }
            }
          }
          val tookEnoughCheck = Forall(codomainQVars, Implies(condition, permsNeeded === NoPerm), Nil)
          v.decider.prover.comment(s"Intermediate check if already taken enough permissions")
          success = if (v.decider.check(tookEnoughCheck, Verifier.config.splitTimeout())) {
            Complete()
          } else {
            Incomplete(permsNeeded, permsNeededExp)
          }
        }
      }
    }
    /* The success-check inside this loop is done with a (short) timeout.
     * Outside of the loop, the last success-check (potentially) needs to be
     * re-done, but without a timeout. In order to make this possible,
     * the assertion to check is recorded by tookEnoughCheck.
     */
    val tookEnoughCheck =
      Forall(codomainQVars, Implies(condition, permsNeeded === NoPerm), Nil)
    v.decider.prover.comment("Final check if taken enough permissions")
    success =
      if (success.isComplete || v.decider.check(tookEnoughCheck, Verifier.config.assertTimeout.getOrElse(0)) /* This check is a must-check, i.e. an assert */)
        Complete()
      else
        success
    v.decider.prover.comment("Done removing quantified permissions")
    v.symbExLog.closeScope(sepIdentifier)

    (success, s.copy(functionRecorder = currentFunctionRecorder), remainingChunks, untouchedChunks)
  }

  private def createPermissionConstraintAndDepletedCheck(codomainQVars: Seq[Var], /* rs := r_1, ..., r_m */
                                                         codomainQVarsExp: Option[Seq[ast.LocalVarDecl]],
                                                         condition: Term, // c(rs)
                                                         conditionExp: Option[ast.Exp],
                                                         optQVarValues: Option[Seq[Term]], /* vs := v_1, ..., v_m  if c is r_1 == v_1 && ... */
                                                         perms: Term, // p(rs)
                                                         permsExp: Option[ast.Exp],
                                                         constrainPermissions: Boolean,
                                                         ithChunk: QuantifiedBasicChunk,
                                                         ithPTaken: Term,
                                                         ithPTakenExp: Option[ast.Exp],
                                                         v: Verifier)
                                                        : (Term, Term, Option[ast.Exp], Option[ast.Exp]) = {

    val conditionalizedPerms =
      Ite(condition, perms, NoPerm) // c(rs) ? p(rs) : none

    val conditionalizedPermsExp = conditionExp.map(c => ast.CondExp(c, permsExp.get, ast.NoPerm()())())

    val (quantifiedPermissionConstraint, quantifiedPermissionConstraintExp) =
      if (!constrainPermissions) {
        v.decider.prover.comment("not constrained")
        (None, None)
      } else {
        v.decider.prover.comment("constrained")
        // TODO: Reconsider choice of triggers (use e.g. r.f, once possible)
        val forall =
          Forall(
            codomainQVars,
            Implies(
              ithChunk.perm !== NoPerm,
              PermLess(conditionalizedPerms, ithChunk.perm)),
            Nil,
            s"qp.srp${v.counter(this).next()}")

        val forallExp = Option.when(withExp)(ast.Forall(codomainQVarsExp.get, Seq(), ast.Implies(
          ast.NeCmp(ithChunk.permExp.get, ast.NoPerm()())(),
          ast.PermLtCmp(conditionalizedPermsExp.get, ithChunk.permExp.get)())())())

        val forallWithTriggers =
          if (Verifier.config.disableISCTriggers()) forall
          else v.quantifierSupporter.autoTrigger(forall)

        (Some(forallWithTriggers), Some(forallExp))
      }

    val quantifiedDepletedCheck =
      Forall(codomainQVars, PermMinus(ithChunk.perm, ithPTaken) === NoPerm, Nil)

    val quantifiedDepletedCheckExp =
      codomainQVarsExp.map(qv => ast.Forall(qv, Seq(), ast.EqCmp(ast.PermSub(ithChunk.permExp.get, ithPTakenExp.get)(), ast.NoPerm()())())())

    val (permissionConstraint, depletedCheck) =
      optQVarValues match {
        case Some(values) =>
          (quantifiedPermissionConstraint.map(_.instantiate(values)),
           quantifiedDepletedCheck)
        case _ =>
          (quantifiedPermissionConstraint,
            quantifiedDepletedCheck)
      }
//      ithChunk.singletonArguments match {
////        case Seq(args) =>
////          (quantifiedPermissionConstraint.map(_.instantiate(args)),
////            quantifiedDepletedCheck.instantiate(args))
//          case _ =>
//            optQVarValues match {
//              case Some(values) =>
//                (quantifiedPermissionConstraint.map(_.instantiate(values)).getOrElse(True),
//                 quantifiedDepletedCheck)
//              case _ =>
//                (quantifiedPermissionConstraint.getOrElse(True),
//                  quantifiedDepletedCheck)
//            }
////          case args =>
////            (And(quantifiedPermissionConstraint.getOrElse(True), And(args.flatMap(arg => quantifiedPermissionConstraint.map(_.instantiate(arg))))),
////              quantifiedDepletedCheck) //, And(args.map(arg => quantifiedDepletedCheck.instantiate(arg)))))
//        }

    (permissionConstraint.getOrElse(True), depletedCheck, quantifiedPermissionConstraintExp.map(_.getOrElse(ast.TrueLit()())), quantifiedDepletedCheckExp)
  }

  /* Misc */

  /* ATTENTION: Never create a snapshot map without calling this method! */
  /*private*/ def freshSnapshotMap(s: State,
                                   resource: ast.Resource,
                                   appliedArgs: Seq[Term],
                                   v: Verifier)
                                  : Term = {

    /* TODO: Snapshot maps *not* used in snapshots, e.g. those used in chunks, could
     *       be encoded as (total, underconstrained) SMT functions since their domains
     *       don't need to be precisely known.
     */

    // TODO: Avoid need for pattern matching on resource
    val snapshotMapSort =
      resource match {
        case field: ast.Field =>
          sorts.FieldValueFunction(v.symbolConverter.toSort(field.typ), field.name)
        case predicate: ast.Predicate =>
          // TODO: Reconsider use of and general design behind s.predicateSnapMap
          sorts.PredicateSnapFunction(s.predicateSnapMap(predicate), predicate.name)
        case w: ast.MagicWand =>
          sorts.PredicateSnapFunction(sorts.Snap, MagicWandIdentifier(w, s.program).toString)
        case _ =>
          sys.error(s"Found yet unsupported resource $resource (${resource.getClass.getSimpleName})")
      }


    val freshFvf = v.decider.appliedFresh("sm", snapshotMapSort, appliedArgs)

    freshFvf
  }

  def freshPermMap(resource: ast.Resource,
                   appliedArgs: Seq[Term],
                   v: Verifier)
                  : Term = {

    val permMapSort = resource match {
      case _: ast.Field => sorts.FieldPermFunction()
      case _: ast.Predicate | _: ast.MagicWand => sorts.PredicatePermFunction()
    }

    val freshPM = v.decider.appliedFresh("pm", permMapSort, appliedArgs)

    freshPM
  }

  def injectivityAxiom(qvars: Seq[Var],
                       condition: Term,
                       perms: Term,
                       arguments: Seq[Term],
                       triggers: Seq[Trigger],
                       qidPrefix: String,
                       program: ast.Program)
                      : Quantification = {

    val qvars1 = qvars.map(x => x.copy(id = x.id.rename(id => s"${id}1")))
    val qvars2 = qvars.map(x => x.copy(id = x.id.rename(id => s"${id}2")))

    val effectiveCondition = And(condition, IsPositive(perms))

    val cond1 = effectiveCondition.replace(qvars, qvars1)
    val cond2 = effectiveCondition.replace(qvars, qvars2)

    val args1 = arguments.map(_.replace(qvars, qvars1))
    val args2 = arguments.map(_.replace(qvars, qvars2))

    // Note: all lists, such as qvars1 and qvars2, are assumed to have pairwise same length

    val argsEqual: Term =
      if (args1.isEmpty)
        True
      else
        (args1 zip args2)
            .map(argsRenamed =>  argsRenamed._1 === argsRenamed._2)
            .reduce((a1, a2) => And(a1, a2))

    val varsEqual =
      (qvars1 zip qvars2)
        .map(vars => vars._1 === vars._2)
        .reduce((v1, v2) => And(v1, v2) )

    val implies =
      Implies(
        And(cond1,
          cond2,
          argsEqual),
        varsEqual)

    Forall(
      qvars1 ++ qvars2,
      implies,
      triggers,
      s"$qidPrefix-rcvrInj")
  }

  // TODO: Update method's API documentation
  /** @inheritdoc [[QuantifiedChunkSupport.getFreshInverseFunctions()]] */
  def getFreshInverseFunctions(qvars: Seq[Var], /* xs := x_1, ..., x_n */
                               qvarExps: Option[Seq[ast.LocalVarDecl]],
                               condition: Term, /* c(xs) */
                               invertibles: Seq[Term], /* fs := f_1(xs), ..., f_m(xs) */
                               invertibleExps: Option[Seq[ast.Exp]],
                               codomainQVars: Seq[Var], /* rs := r_1, ..., r_m */
                               codomainQVarExps: Option[Seq[ast.LocalVarDecl]],
                               additionalInvArgs: Seq[Var],
                               additionalInvArgExps: Option[Seq[ast.AbstractLocalVar]],
                               userProvidedTriggers: Option[Seq[Trigger]],
                               qidPrefix: String,
                               v: Verifier)
                              : (InverseFunctions, Seq[Term]) = {

    assert(
      invertibles.length == codomainQVars.length,
        s"Number of invertibles (${invertibles.length}: ${invertibles.mkString(", ")}) doesn't "
      + s"equal number of codomain quantification variables "
      + s"(${codomainQVars.length}: ${codomainQVars.mkString(", ")})")

    assert(
      invertibles.zip(codomainQVars).forall { case (e, r) => e.sort == r.sort },
        s"Sorts of the invertibles ${invertibles.mkString(", ")} doesn't match the sorts of the "
      + s"codomain quantification variables ${codomainQVars.mkString(", ")}")

    val qvarsWithIndices = qvars.zipWithIndex

    val inverseFunctions = Array.ofDim[Function](qvars.length) /* inv_i */
    val imageFunctions = Array.ofDim[Function](qvars.length) /* img_i */
    val imagesOfFcts = Array.ofDim[Term](qvars.length) // /* img_i(f_1(xs), ..., f_m(xs)) */
    val imagesOfCodomains = Array.ofDim[Term](qvars.length) /* img_i(rs) */
    val inversesOfFcts = Array.ofDim[Term](qvars.length)       /* inv_i(f_1(xs), ..., f_m(xs)) */
    val inversesOfCodomains = Array.ofDim[Term](qvars.length)  /* inv_i(rs) */

    qvarsWithIndices foreach { case (qvar, idx) =>
      val fun = v.decider.fresh("inv", (additionalInvArgs map (_.sort)) ++ invertibles.map(_.sort), qvar.sort)
      val inv = (ts: Seq[Term]) => App(fun, additionalInvArgs ++ ts)

      inverseFunctions(idx) = fun
      inversesOfFcts(idx) = inv(invertibles)
      inversesOfCodomains(idx) = inv(codomainQVars)

      val imgFun = v.decider.fresh("img", (additionalInvArgs map (_.sort)) ++ invertibles.map(_.sort), sorts.Bool)
      val img = (ts: Seq[Term]) => App(imgFun, additionalInvArgs ++ ts)

      imageFunctions(idx) = imgFun
      imagesOfFcts(idx) = img(invertibles)
      imagesOfCodomains(idx) = img(codomainQVars)
    }

    /* f_1(inv_1(rs), ..., inv_n(rs)), ...,  f_m(inv_1(rs), ..., inv_n(rs)) */
    val fctsOfInversesOfCodomain =
      invertibles.map(_.replace(qvars, ArraySeq.unsafeWrapArray(inversesOfCodomains)))

    /* c(inv_1(rs), ..., inv_n(rs)) */
    val conditionOfInverses =
      condition.replace(qvars, ArraySeq.unsafeWrapArray(inversesOfCodomains))

    /* c(xs) ==>
     *       inv_1(f_1(xs), ..., f_m(xs)) == x_1 && img_1(f_1(xs), ..., f_m(xs)) &&
     *   &&  ...
     *   &&  inv_n(f_1(xs), ..., f_m(xs)) == x_n && img_n(f_1(xs), ..., f_m(xs))
     */
    val axInvsOfFctsBody =
      Implies(
        condition,
        And(And(qvarsWithIndices map { case (qvar, idx) => inversesOfFcts(idx) === qvar }),
            And(qvarsWithIndices map { case (_, idx) => imagesOfFcts(idx) })))

    val axInvsOfFct =
      userProvidedTriggers match {
        case None =>
          /* No user-provided triggers; use trigger inference to create the quantifier */
          v.triggerGenerator.assembleQuantification(
            Forall,
            qvars,
            axInvsOfFctsBody,
            if (Verifier.config.disableISCTriggers()) Nil: Seq[Term] else And(invertibles) :: axInvsOfFctsBody :: Nil,
            s"$qidPrefix-invOfFct",
            isGlobal = true,
            v.axiomRewriter)
        case Some(triggers) =>
          /* User-provided triggers; create quantifier directly */
          Forall(
            qvars,
            axInvsOfFctsBody,
            if (Verifier.config.disableISCTriggers()) Nil: Seq[Trigger] else triggers,
            s"$qidPrefix-invOfFct")
      }

    /* c(inv_1(rs), ..., inv_n(rs)) && img_1(rs) && ... && img_n(rs) ==>
     *    f_1(inv_1(rs), ..., inv_n(rs)) == r_1
     */
    val axFctsOfInvsBody =
      Implies(
        And(And(imagesOfCodomains), conditionOfInverses),
        And(
          fctsOfInversesOfCodomain
            .zip(codomainQVars)
            .map { case (fctOfInvs, r) => fctOfInvs === r }))

    val axFctsOfInvsTriggers: Seq[Trigger] =
      if (Verifier.config.disableISCTriggers()) Nil
      else ArraySeq.unsafeWrapArray(inversesOfCodomains.map(Trigger.apply))

    val axFctsOfInvs =
      v.triggerGenerator.assembleQuantification(
        Forall,
        codomainQVars,
        axFctsOfInvsBody,
        axFctsOfInvsTriggers,
        s"$qidPrefix-fctOfInv",
        isGlobal = true,
        v.axiomRewriter)

    val res = InverseFunctions(
      condition,
      Seq(invertibles),
      invertibleExps,
      Seq(additionalInvArgs.toVector),
      Seq(axInvsOfFct),
      Seq(axFctsOfInvs),
      qvarExps,
      Seq(qvars.zip(inverseFunctions).map{case (qvar, inv) => (qvar, inv)}.to(Map)),
      Seq(qvars.zip(imageFunctions).filter(_._2 != null).map{case (qvar, img) => (qvar, img)}.to(Map))
    )
    (res, imagesOfCodomains)
  }

  def hintBasedChunkOrderHeuristic(hints: Seq[Term])
                                  : Seq[QuantifiedBasicChunk] => Seq[QuantifiedBasicChunk] =

    (chunks: Seq[QuantifiedBasicChunk]) => {
      val (matchingChunks, otherChunks) = chunks.partition(_.hints == hints)

      matchingChunks ++ otherChunks
    }

  override def findChunk(chunks: Iterable[Chunk], chunk: QuantifiedChunk, v: Verifier): Option[QuantifiedChunk] = {
<<<<<<< HEAD
    return None
    val lr = chunk match {
      case qfc: QuantifiedFieldChunk if qfc.invs.isDefined =>
        Left(qfc.invs.get.invertibles, qfc.quantifiedVars, qfc.condition)
      case qfc: QuantifiedFieldChunk if qfc.singletonArguments.isDefined =>
        Right(qfc.singletonArguments.get)
      case qpc: QuantifiedPredicateChunk if qpc.invs.isDefined =>
        Left(qpc.invs.get.invertibles, qpc.quantifiedVars, qpc.condition)
      case qpc: QuantifiedPredicateChunk if qpc.singletonArguments.isDefined =>
        Right(qpc.singletonArguments.get)
      case _ => return None
    }
=======
>>>>>>> c381658b
    val relevantChunks: Iterable[QuantifiedBasicChunk] = chunks.flatMap {
      case ch: QuantifiedBasicChunk if ch.id == chunk.id => Some(ch)
      case _ => None
    }
    v.decider.prover.comment(s"chunk: ${chunk}")
    v.decider.prover.comment(s"relevant chunks: ${relevantChunks}")
    return None //relevantChunks.headOption

    relevantChunks foreach { ch =>
      val codomainQVars = chunk.quantifiedVars
      val replacedPerm = ch.perm.replace(ch.quantifiedVars, chunk.quantifiedVars)
      val supersetCheck = Forall(codomainQVars, Implies(IsPositive(replacedPerm), IsPositive(chunk.perm)), Nil)
      val subsetCheck = Forall(codomainQVars, Implies(IsPositive(chunk.perm), IsPositive(replacedPerm)), Nil)
      v.decider.prover.comment("Merging check")
      if (v.decider.check(supersetCheck, Verifier.config.splitTimeout()) ||
        v.decider.check(subsetCheck, Verifier.config.splitTimeout())) {
          v.decider.prover.comment("Merging check succeded")
          return Some(ch)
        }
      v.decider.prover.comment("Merging check failed")
    }
    None
  }

//  override def combineSnapshotMaps(fr: FunctionRecorder, s: stateresource, Resource, lookup: Term => Term, qVars: Seq[Var], t1: Term, t2: Term, p1: Term, p2: Term, v: Verifier): (FunctionRecorder, Term, Term) = {
//    val snap =  freshSnap(t1.sort, v)
//    val smDef = Forall(qVars, And(Implies(IsPositive(p1), lookup(snap) === lookup(t1)), Implies(IsPositive(p2), lookup(snap) === lookup(t2))),
//      Seq(Trigger(lookup(snap)), Trigger(lookup(t1)), Trigger(lookup(t2))))
//    (fr.recordFreshSnapshot(snap).recordConstraint(smDef), snap, smDef)
//  }


  def qpAppChunkOrderHeuristics(receiverTerms: Seq[Term], quantVars: Seq[Var], hints: Seq[Term], v: Verifier)
                               : Seq[QuantifiedBasicChunk] => Seq[QuantifiedBasicChunk] = {
    // Heuristics that looks for quantified chunks that have the same shape (as in, the same number and types of
    // quantified variables) and identical receiver terms.
    // E.g., if the QP we're looking to find or remove has a quantified variable i: Int and receiver term f(a, i), and
    // an existing chunk with quantified variable x has receiver term f(g(), x), where a == g(), then that chunk
    // would be selected first.
    // If no such chunk exists, the standard hint based heuristics are used.
    val fallback = hintBasedChunkOrderHeuristic(hints)
    (chunks: Seq[QuantifiedBasicChunk]) => {
      val (matches, others) = chunks.partition(c => {
        // We extract the receiver terms, i.e., the invertibles
        val chunkInfo = c match {
          case qfc: QuantifiedFieldChunk if qfc.invs.isDefined =>
            Some(qfc.invs.get.invertibles.flatten, qfc.invs.get.qvarsToInverses.flatMap(_.keys).toSeq)
          case qpc: QuantifiedPredicateChunk if qpc.invs.isDefined =>
            Some(qpc.invs.get.invertibles.flatten, qpc.invs.get.qvarsToInverses.flatMap(_.keys).toSeq)
          case qwc: QuantifiedMagicWandChunk if qwc.invs.isDefined =>
            Some(qwc.invs.get.invertibles.flatten, qwc.invs.get.qvarsToInverses.flatMap(_.keys).toSeq)
          case _ => None
        }
        chunkInfo match {
          case Some((cInvertibles, cQvars)) =>
            receiverTerms.zip(cInvertibles).forall(p => {
              if (cQvars.length == quantVars.length && cQvars.zip(quantVars).forall(vars => vars._1.sort == vars._2.sort)) {
                val secondReplaced = p._2.replace(cQvars, quantVars)

                v.decider.check(SimplifyingForall(quantVars, p._1 === secondReplaced, Seq()), Verifier.config.checkTimeout())
              } else {
                false
              }
            })
          case _ => false
        }
      })
      if (matches.nonEmpty) {
        matches ++ fallback(others)
      } else {
        fallback(chunks)
      }
    }
  }

  def singleReceiverChunkOrderHeuristic(receiver: Seq[Term], hints: Seq[Term], v: Verifier)
                                       : Seq[QuantifiedBasicChunk] => Seq[QuantifiedBasicChunk] = {
    // Heuristic that emulates greedy Silicon behavior for consuming single-receiver permissions.
    // First:  Find singleton chunks that have the same receiver syntactically.
    //         If so, consider those first, then all others.
    // Second: If nothing matches syntactically, try to find a chunk that matches the receiver using the decider.
    //         If that's the case, consider that chunk first, then all others.
    // Third:  As a fallback, use the standard hint based heuristics.
    val fallback = hintBasedChunkOrderHeuristic(hints)

    (chunks: Seq[QuantifiedBasicChunk]) => {
      val (syntacticMatches, others) = chunks.partition(c => c.singletonArguments.contains(receiver))
      if (syntacticMatches.nonEmpty) {
        syntacticMatches ++ others
      } else {
        val greedyMatch = chunks.find(c => c.singletonArguments match {
          case Seq(args) if args.length == receiver.length =>
            args.zip(receiver).forall(ts => v.decider.check(ts._1 === ts._2, Verifier.config.checkTimeout()))
          case _ =>
            false
        }).toSeq
        if (greedyMatch.nonEmpty) {
          greedyMatch ++ chunks.diff(greedyMatch)
        } else {
          // It doesn't seem to be any of the singletons. Use the fallback on the non-singletons.
          val (qpChunks, singletons) = chunks.partition(_.singletonArguments.isEmpty)
          fallback(qpChunks) ++ singletons
        }
      }
    }
  }

  def extractHints(cond: Option[Term], arguments: Seq[Term]): Seq[Term] = {
    var hints =
      arguments.flatMap {
        case SeqAt(seq, _) => Some(seq)
        case MapLookup(map, _) => Some(map)
        case App(f, _) => Some(AppHint(f))
        case _ => None
      }

    if (hints.nonEmpty) return hints

    hints =
      // TODO: Take all seq/set/fun inside cond, not only those on the top level
      cond.flatMap(_.find {
        case SeqIn(seq, _) => seq
        case SeqInTrigger(seq, _) => seq
        case SetIn(_, set) => set
        // TODO: Add a case for function applications
      }).toSeq

    hints
  }


  def lookup(s: State,
             resourceAcc: ast.ResourceAccess,
             tArgs: Seq[Term],
             argsExp: Option[Seq[ast.Exp]],
             ve: VerificationError,
             v: Verifier)
            (Q: (State, Term, Verifier) => VerificationResult)
        : VerificationResult = {
        val lookupFunction =
          if (s.moreCompleteExhale || s.triggerExp) lookupComplete _
          else lookupGreedy _
        lookupFunction(s, resourceAcc, tArgs, argsExp, ve, v)((s2, tSnap, v2) =>
          Q(s2, tSnap, v2))
  }

  private def lookupComplete(s: State,
                             resourceAcc: ast.ResourceAccess,
                             args: Seq[Term],
                             argsExp: Option[Seq[ast.Exp]],
                             ve: VerificationError,
                             v: Verifier)
                    (Q: (State, Term, Verifier) => VerificationResult)
  : VerificationResult = {
    val resource = resourceAcc.res(s.program)
    val id = ChunkIdentifier(resource, s.program)
    val (relevantChunks, _) = quantifiedChunkSupporter.splitHeap[QuantifiedFieldChunk](s.h, id)
    val codomainVars =
      resource match {
        case _: ast.Field => Seq(`?r`)
        case p: ast.Predicate => s.predicateFormalVarMap(p)
        case w: ast.MagicWand =>
          val bodyVars = w.subexpressionsToEvaluate(s.program)
          bodyVars.indices.toList.map(i => Var(Identifier(s"x$i"), v.symbolConverter.toSort(bodyVars(i).typ), false))
      }

    val (s1, smDef1, pmDef1) =
          quantifiedChunkSupporter.heapSummarisingMaps(
            s = s,
            resource = resource,
            codomainQVars = codomainVars,
            relevantChunks = relevantChunks,
            optSmDomainDefinitionCondition = None,
            optQVarsInstantiations = None,
            v = v)
    val fr = s1.functionRecorder.recordFvfAndDomain(smDef1)
    val s2 = s1.copy(functionRecorder = fr)
    if (s2.heapDependentTriggers.contains(resource)) {
      val trigger = ResourceTriggerFunction(resource, smDef1.sm, args, s2.program)
      val triggerExp = Option.when(withExp)(DebugExp.createInstance(s"qp.evalResTrgDef${v.counter(this).next()}"))
      v.decider.assume(trigger, triggerExp)
    }
    if (!s2.triggerExp) {
      val (permCheck, permCheckExp) = if (s2.triggerExp) {
        (True, Option.when(withExp)(TrueLit()()))
      } else {
        val totalPermissions = ResourcePermissionLookup(resource, pmDef1.pm, args, s1.program)
        (IsPositive(totalPermissions),
          Option.when(withExp)(ast.PermGtCmp(ast.CurrentPerm(resourceAcc)(resourceAcc.pos, resourceAcc.info, resourceAcc.errT),
            ast.NoPerm()())(resourceAcc.pos, resourceAcc.info, resourceAcc.errT)))
      }
      v.decider.assert(permCheck) {
        case false =>
          return createFailure(ve, v, s2, permCheck, permCheckExp)
        case _ => Q(s2, ResourceLookup(resource, smDef1.sm, args, s2.program), v)
      }
    } else {
      Q(s2, ResourceLookup(resource, smDef1.sm, args, s2.program), v)
    }
  }

  private def lookupGreedy(s: State,
                           resourceAcc: ast.ResourceAccess,
                           args: Seq[Term],
                           argsExp: Option[Seq[ast.Exp]],
                           ve: VerificationError,
                           v: Verifier)
                          (Q: (State, Term, Verifier) => VerificationResult)
  : VerificationResult = {
    val resource = resourceAcc.res(s.program)
    val id = ChunkIdentifier(resource, s.program)
    val (relevantChunks, _) = quantifiedChunkSupporter.splitHeap[QuantifiedBasicChunk](s.h, id)
    relevantChunks foreach { ch =>
      val chunkPerm = ch.perm.replace(ch.quantifiedVars, args)
      if (s.heapDependentTriggers.contains(resource)) {
        val trigger = ResourceTriggerFunction(resource, ch.snapshotMap, args, s.program)
        val triggerExp = Option.when(withExp)(DebugExp.createInstance(s"qp.evalResTrgDef${v.counter(this).next()}"))
        v.decider.assume(trigger, triggerExp)
      }
      val permCheck = v.decider.check(IsPositive(chunkPerm), Verifier.config.splitTimeout())
      //TODO debug exp
      if (permCheck) {
        return Q(s, ch.valueAt(args), v)
      }
    }
    // cannot find single chunk with enough permissions
    v.decider.prover.comment("Could not find single chunk with permission and default to complete lookup")
    lookupComplete(s, resourceAcc, args, argsExp, ve, v)((s2, tSnap, v2) =>
      Q(s2, tSnap, v2))
  }
}<|MERGE_RESOLUTION|>--- conflicted
+++ resolved
@@ -1461,12 +1461,7 @@
           chunkOrderHeuristics,
           v
         )
-<<<<<<< HEAD
         val h2 = Heap(remainingChunks ++ untouchedChunks ++ otherChunks)
-=======
-        v.decider.prover.comment("one")
-        val h2 = Heap(remainingChunks ++ otherChunks)
->>>>>>> c381658b
         val (smDef1, smCache1) =
           summarisingSnapshotMap(
             s2,
@@ -2001,21 +1996,6 @@
     }
 
   override def findChunk(chunks: Iterable[Chunk], chunk: QuantifiedChunk, v: Verifier): Option[QuantifiedChunk] = {
-<<<<<<< HEAD
-    return None
-    val lr = chunk match {
-      case qfc: QuantifiedFieldChunk if qfc.invs.isDefined =>
-        Left(qfc.invs.get.invertibles, qfc.quantifiedVars, qfc.condition)
-      case qfc: QuantifiedFieldChunk if qfc.singletonArguments.isDefined =>
-        Right(qfc.singletonArguments.get)
-      case qpc: QuantifiedPredicateChunk if qpc.invs.isDefined =>
-        Left(qpc.invs.get.invertibles, qpc.quantifiedVars, qpc.condition)
-      case qpc: QuantifiedPredicateChunk if qpc.singletonArguments.isDefined =>
-        Right(qpc.singletonArguments.get)
-      case _ => return None
-    }
-=======
->>>>>>> c381658b
     val relevantChunks: Iterable[QuantifiedBasicChunk] = chunks.flatMap {
       case ch: QuantifiedBasicChunk if ch.id == chunk.id => Some(ch)
       case _ => None
