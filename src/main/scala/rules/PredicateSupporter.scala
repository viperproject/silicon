// This Source Code Form is subject to the terms of the Mozilla Public
// License, v. 2.0. If a copy of the MPL was not distributed with this
// file, You can obtain one at http://mozilla.org/MPL/2.0/.
//
// Copyright (c) 2011-2019 ETH Zurich.

package viper.silicon.rules

import viper.silicon
import viper.silicon.Config.JoinMode
import viper.silicon.debugger.DebugExp
import viper.silicon.common.collections.immutable.InsertionOrderedSet
import viper.silicon.interfaces.VerificationResult
import viper.silicon.interfaces.state.{ChunkIdentifer, GeneralChunk, NonQuantifiedChunk}
import viper.silicon.resources.{FieldID, PredicateID}
import viper.silicon.state._
import viper.silicon.state.terms._
import viper.silicon.state.terms.predef.`?r`
import viper.silicon.supporters.{PredicateBranchNode, PredicateLeafNode, PredicateContentsTree}
import viper.silicon.utils.toSf
import viper.silicon.verifier.Verifier
import viper.silver.ast
import viper.silver.verifier.PartialVerificationError
import viper.silver.verifier.reasons.InsufficientPermission

trait PredicateSupportRules extends SymbolicExecutionRules {
  def fold(s: State,
           pa: ast.PredicateAccess,
           tArgs: List[Term],
           eArgs: Option[Seq[ast.Exp]],
           tPerm: Term,
           ePerm: Option[ast.Exp],
           constrainableWildcards: InsertionOrderedSet[Var],
           pve: PartialVerificationError,
           v: Verifier)
          (Q: (State, Verifier) => VerificationResult)
          : VerificationResult

  def unfold(s: State,
             predicate: ast.Predicate,
             tArgs: List[Term],
             eArgs: Option[Seq[ast.Exp]],
             tPerm: Term,
             ePerm: Option[ast.Exp],
             constrainableWildcards: InsertionOrderedSet[Var],
             pve: PartialVerificationError,
             v: Verifier,
             pa: ast.PredicateAccess)
            (Q: (State, Verifier) => VerificationResult)
            : VerificationResult
}

object predicateSupporter extends PredicateSupportRules {
  import consumer._
  import producer._

  def fold(s: State,
           pa: ast.PredicateAccess,
           tArgs: List[Term],
           eArgs: Option[Seq[ast.Exp]],
           tPerm: Term,
           ePerm: Option[ast.Exp],
           constrainableWildcards: InsertionOrderedSet[Var],
           pve: PartialVerificationError,
           v: Verifier)
          (Q: (State, Verifier) => VerificationResult)
          : VerificationResult = {

    val predicate = pa.loc(s.program)
    val body = predicate.body.get /* Only non-abstract predicates can be unfolded */
    val tArgsWithE = if (withExp)
      tArgs zip eArgs.get.map(Some(_))
    else
      tArgs zip Seq.fill(tArgs.length)(None)
    val gIns = s.g + Store(predicate.formalArgs map (_.localVar) zip tArgsWithE)
    val s1 = s.copy(g = gIns,
                    smDomainNeeded = true)
              .scalePermissionFactor(tPerm, ePerm)
    consume(s1, body, true, pve, v)((s1a, snap, v1) => {
      if (!Verifier.config.disableFunctionUnfoldTrigger()) {
        val predTrigger = App(s1a.predicateData(predicate.name).triggerFunction,
          snap.get.convert(terms.sorts.Snap) +: tArgs)
        val eArgsString = eArgs.mkString(", ")
        v1.decider.assume(predTrigger, Option.when(withExp)(DebugExp.createInstance(s"PredicateTrigger(${predicate.name}($eArgsString))")))
      }
      val s2 = s1a.copy(g = s.g,
                        smDomainNeeded = s.smDomainNeeded,
                        permissionScalingFactor = s.permissionScalingFactor,
                        permissionScalingFactorExp = s.permissionScalingFactorExp).setConstrainable(constrainableWildcards, false)

      v1.heapSupporter.produceSingle(s2, predicate, tArgs, eArgs, snap.get.convert(s2.predicateSnapMap(predicate)), None, tPerm, ePerm, pve, true, v1)((s3, v3) => {
        val s4 = v3.heapSupporter.triggerResourceIfNeeded(s3, pa, tArgs, eArgs, v3)
        Q(s4, v3)
      })
    })
  }

  def producePredicateContents(s: State, tree: PredicateContentsTree, toReplace: silicon.Map[Term, Term], v: Verifier, isUnfolding: Boolean = false)
                              (Q: (State, Verifier) => VerificationResult)
            : VerificationResult = {
    tree match {
      case PredicateLeafNode(h, assumptions) =>
        val debugExp = Option.when(withExp)(DebugExp.createInstance("Assumption from unfolded predicate body"))
        v.decider.assume(assumptions.map(a => (a.replace(toReplace), debugExp)).toSeq)
        val substChunks = h.values.map(_.substitute(toReplace).asInstanceOf[GeneralChunk].permScale(s.permissionScalingFactor, s.permissionScalingFactorExp))

        val quantifiedResourceIdentifiers: Set[ChunkIdentifer] = s.qpPredicates.map(p => BasicChunkIdentifier(p.name)) ++ s.qpFields.map(f => BasicChunkIdentifier(f.name)) ++ s.qpMagicWands

        var newFr = s.functionRecorder
        val substChunksOptQps = substChunks.map(c => {
          if (quantifiedResourceIdentifiers.contains(c.id) && c.isInstanceOf[NonQuantifiedChunk]) {
            c match {
              case bc: BasicChunk =>
                val resource = bc.resourceID match {
                  case FieldID => s.program.findField(bc.id.name)
                  case _ => s.program.findPredicate(bc.id.name)
                }
                val (sm, smValueDef) = quantifiedChunkSupporter.singletonSnapshotMap(s, resource, bc.args, bc.snap, v)
                v.decider.assumeDefinition(smValueDef, None)
                val codQvars = bc.resourceID match {
                  case FieldID => Seq(`?r`)
                  case _ => s.predicateFormalVarMap(resource.asInstanceOf[ast.Predicate])
                }
                newFr = newFr.recordFvfAndDomain(SnapshotMapDefinition(resource, sm, Seq(smValueDef), Seq()))
                quantifiedChunkSupporter.createSingletonQuantifiedChunk(codQvars, None, resource, bc.args, None, bc.perm, None, sm, s.program)
              case mwc: MagicWandChunk =>
                val wand = mwc.id.ghostFreeWand
                val bodyVars = wand.subexpressionsToEvaluate(s.program)
                val codQvars = bodyVars.indices.toList.map(i => Var(Identifier(s"x$i"), v.symbolConverter.toSort(bodyVars(i).typ), false))
                val (sm, smValueDef) = quantifiedChunkSupporter.singletonSnapshotMap(s, wand, mwc.args, mwc.snap, v)
                v.decider.assumeDefinition(smValueDef, None)
                newFr = newFr.recordFvfAndDomain(SnapshotMapDefinition(wand, sm, Seq(smValueDef), Seq()))
                quantifiedChunkSupporter.createSingletonQuantifiedChunk(codQvars, None, wand, mwc.args, None, mwc.perm, None, sm, s.program)
            }
          } else {
            c
          }
        })
        val substHeap = Heap(substChunksOptQps)
        val (fr1, h1) = v.stateConsolidator(s).merge(newFr, s, s.h, substHeap, v)
        val s1 = s.copy(h = h1, functionRecorder = fr1)

        Q(s1, v)
      case PredicateBranchNode(cond, condExp, left, right) =>
        val substCond = cond.replace(toReplace)

        if (!isUnfolding && s.moreJoins.id >= JoinMode.Impure.id) {
          joiner.join[scala.Null, scala.Null](s, v, resetState = false)((s1, v1, QB) => {
            brancher.branch(s1, substCond, condExp, v1)(
              (s2, v2) => {
                producePredicateContents(s2, left, toReplace, v2, isUnfolding)((s3, v3) => QB(s3, null, v3))
              },
              (s2, v2) => {
                producePredicateContents(s2, right, toReplace, v2, isUnfolding)((s3, v3) => QB(s3, null, v3))
              }
            )
          }) (entries => {
            val s2 = entries match {
              case Seq(entry) => // One branch is dead
                entry.s
              case Seq(entry1, entry2) => // Both branches are alive
                entry1.pathConditionAwareMergeWithoutConsolidation(entry2, v)
              case _ =>
                sys.error(s"Unexpected join data entries: $entries")
            }
            (s2, null)
          }) ((sp, _, vp) => Q(sp, vp))
        } else {
          brancher.branch(s, substCond, condExp, v)(
            (s1, v1) => {
              producePredicateContents(s1, left, toReplace, v1, isUnfolding)(Q)
            },
            (s2, v2) => {
              producePredicateContents(s2, right, toReplace, v2, isUnfolding)(Q)
            }
          )
        }
    }
  }

  def unfold(s: State,
             predicate: ast.Predicate,
             tArgs: List[Term],
             eArgs: Option[Seq[ast.Exp]],
             tPerm: Term,
             ePerm: Option[ast.Exp],
             constrainableWildcards: InsertionOrderedSet[Var],
             pve: PartialVerificationError,
             v: Verifier,
             pa: ast.PredicateAccess)
            (Q: (State, Verifier) => VerificationResult)
            : VerificationResult = {

    val tArgsWithE = if (withExp)
      tArgs zip eArgs.get.map(Some(_))
    else
      tArgs zip Seq.fill(tArgs.length)(None)
    val gIns = s.g + Store(predicate.formalArgs map (_.localVar) zip tArgsWithE)
    val body = predicate.body.get /* Only non-abstract predicates can be unfolded */
    val s1 = s.scalePermissionFactor(tPerm, ePerm)

    v.heapSupporter.consumeSingle(s1, s1.h, pa, tArgs, eArgs, tPerm, ePerm, true, pve, v)((s2, h2, snap, v1) => {
      val s3 = s2.copy(g = gIns, h = h2)
        .setConstrainable(constrainableWildcards, false)
      if (s3.predicateData(predicate).predContents.isDefined) {
        val toReplace: silicon.Map[Term, Term] = silicon.Map.from(s3.predicateData(predicate).params.get.zip(Seq(snap.get) ++ tArgs))
        producePredicateContents(s3, s3.predicateData(predicate).predContents.get, toReplace, v1, false)((s4, v4) => {
          v4.decider.prover.saturate(Verifier.config.proverSaturationTimeouts.afterUnfold)
          if (!Verifier.config.disableFunctionUnfoldTrigger()) {
            val predicateTrigger =
              App(s4.predicateData(predicate.name).triggerFunction,
                snap.get.convert(terms.sorts.Snap) +: tArgs)
            val eargs = eArgs.mkString(", ")
            v4.decider.assume(predicateTrigger, Option.when(withExp)(DebugExp.createInstance(s"PredicateTrigger(${predicate.name}($eargs))")))
          }
          Q(s4.copy(g = s.g,
            permissionScalingFactor = s.permissionScalingFactor,
            permissionScalingFactorExp = s.permissionScalingFactorExp),
            v4)
        })
      } else {
        produce(s3, toSf(snap.get), body, pve, v1)((s4, v2) => {
          v2.decider.prover.saturate(Verifier.config.proverSaturationTimeouts.afterUnfold)
          if (!Verifier.config.disableFunctionUnfoldTrigger()) {
            val predicateTrigger =
<<<<<<< HEAD
              App(s4.predicateData(predicate.name).triggerFunction, snap.get +: tArgs)
=======
              App(s4.predicateData(predicate).triggerFunction,
                snap.get.convert(terms.sorts.Snap) +: tArgs)
>>>>>>> 047b89f3
            val eargs = eArgs.mkString(", ")
            v2.decider.assume(predicateTrigger, Option.when(withExp)(DebugExp.createInstance(s"PredicateTrigger(${predicate.name}($eargs))")))
          }
          Q(s4.copy(g = s.g,
            permissionScalingFactor = s.permissionScalingFactor,
            permissionScalingFactorExp = s.permissionScalingFactorExp),
            v2)
        })
      }
    })
  }
}<|MERGE_RESOLUTION|>--- conflicted
+++ resolved
@@ -12,7 +12,7 @@
 import viper.silicon.common.collections.immutable.InsertionOrderedSet
 import viper.silicon.interfaces.VerificationResult
 import viper.silicon.interfaces.state.{ChunkIdentifer, GeneralChunk, NonQuantifiedChunk}
-import viper.silicon.resources.{FieldID, PredicateID}
+import viper.silicon.resources.FieldID
 import viper.silicon.state._
 import viper.silicon.state.terms._
 import viper.silicon.state.terms.predef.`?r`
@@ -21,7 +21,6 @@
 import viper.silicon.verifier.Verifier
 import viper.silver.ast
 import viper.silver.verifier.PartialVerificationError
-import viper.silver.verifier.reasons.InsufficientPermission
 
 trait PredicateSupportRules extends SymbolicExecutionRules {
   def fold(s: State,
@@ -202,9 +201,9 @@
     v.heapSupporter.consumeSingle(s1, s1.h, pa, tArgs, eArgs, tPerm, ePerm, true, pve, v)((s2, h2, snap, v1) => {
       val s3 = s2.copy(g = gIns, h = h2)
         .setConstrainable(constrainableWildcards, false)
-      if (s3.predicateData(predicate).predContents.isDefined) {
-        val toReplace: silicon.Map[Term, Term] = silicon.Map.from(s3.predicateData(predicate).params.get.zip(Seq(snap.get) ++ tArgs))
-        producePredicateContents(s3, s3.predicateData(predicate).predContents.get, toReplace, v1, false)((s4, v4) => {
+      if (s3.predicateData(predicate.name).predContents.isDefined) {
+        val toReplace: silicon.Map[Term, Term] = silicon.Map.from(s3.predicateData(predicate.name).params.get.zip(Seq(snap.get) ++ tArgs))
+        producePredicateContents(s3, s3.predicateData(predicate.name).predContents.get, toReplace, v1, false)((s4, v4) => {
           v4.decider.prover.saturate(Verifier.config.proverSaturationTimeouts.afterUnfold)
           if (!Verifier.config.disableFunctionUnfoldTrigger()) {
             val predicateTrigger =
@@ -223,12 +222,8 @@
           v2.decider.prover.saturate(Verifier.config.proverSaturationTimeouts.afterUnfold)
           if (!Verifier.config.disableFunctionUnfoldTrigger()) {
             val predicateTrigger =
-<<<<<<< HEAD
-              App(s4.predicateData(predicate.name).triggerFunction, snap.get +: tArgs)
-=======
-              App(s4.predicateData(predicate).triggerFunction,
+              App(s4.predicateData(predicate.name).triggerFunction,
                 snap.get.convert(terms.sorts.Snap) +: tArgs)
->>>>>>> 047b89f3
             val eargs = eArgs.mkString(", ")
             v2.decider.assume(predicateTrigger, Option.when(withExp)(DebugExp.createInstance(s"PredicateTrigger(${predicate.name}($eargs))")))
           }
