// This Source Code Form is subject to the terms of the Mozilla Public
// License, v. 2.0. If a copy of the MPL was not distributed with this
// file, You can obtain one at http://mozilla.org/MPL/2.0/.
//
// Copyright (c) 2011-2019 ETH Zurich.

package viper.silicon.rules

import viper.silicon
import viper.silicon.Config.JoinMode
import viper.silicon.debugger.DebugExp
import viper.silicon.common.collections.immutable.InsertionOrderedSet
import viper.silicon.interfaces.VerificationResult
<<<<<<< HEAD
import viper.silicon.interfaces.state.MaskHeapChunk
import viper.silicon.state._
import viper.silicon.state.terms._
import viper.silicon.state.terms.sorts.PredHeapSort
=======
import viper.silicon.interfaces.state.{ChunkIdentifer, GeneralChunk, NonQuantifiedChunk}
import viper.silicon.resources.{FieldID, PredicateID}
import viper.silicon.state._
import viper.silicon.state.terms._
import viper.silicon.state.terms.predef.`?r`
import viper.silicon.supporters.{PredicateBranchNode, PredicateLeafNode, PredicateContentsTree}
>>>>>>> c8e18fee
import viper.silicon.utils.toSf
import viper.silicon.verifier.Verifier
import viper.silver.ast
import viper.silver.verifier.PartialVerificationError

import scala.collection.immutable

trait PredicateSupportRules extends SymbolicExecutionRules {
  def fold(s: State,
           pa: ast.PredicateAccess,
           tArgs: List[Term],
           eArgs: Option[Seq[ast.Exp]],
           tPerm: Term,
           ePerm: Option[ast.Exp],
           constrainableWildcards: InsertionOrderedSet[Var],
           pve: PartialVerificationError,
           v: Verifier)
          (Q: (State, Verifier) => VerificationResult)
          : VerificationResult

  def unfold(s: State,
             predicate: ast.Predicate,
             tArgs: List[Term],
             eArgs: Option[Seq[ast.Exp]],
             tPerm: Term,
             ePerm: Option[ast.Exp],
             constrainableWildcards: InsertionOrderedSet[Var],
             pve: PartialVerificationError,
             v: Verifier,
             pa: ast.PredicateAccess)
            (Q: (State, Verifier) => VerificationResult)
            : VerificationResult
}

object predicateSupporter extends PredicateSupportRules {
  import consumer._
  import producer._

  def fold(s: State,
           pa: ast.PredicateAccess,
           tArgs: List[Term],
           eArgs: Option[Seq[ast.Exp]],
           tPerm: Term,
           ePerm: Option[ast.Exp],
           constrainableWildcards: InsertionOrderedSet[Var],
           pve: PartialVerificationError,
           v: Verifier)
          (Q: (State, Verifier) => VerificationResult)
          : VerificationResult = {

    val predicate = pa.loc(s.program)
    val body = predicate.body.get /* Only non-abstract predicates can be unfolded */
    val tArgsWithE = if (withExp)
      tArgs zip eArgs.get.map(Some(_))
    else
      tArgs zip Seq.fill(tArgs.length)(None)
    val gIns = s.g + Store(predicate.formalArgs map (_.localVar) zip tArgsWithE)
    val s1 = s.copy(g = gIns,
                    smDomainNeeded = true)
              .scalePermissionFactor(tPerm, ePerm)
    consume(s1, body, true, pve, v)((s1a, snap, v1) => {
      if (!Verifier.config.disableFunctionUnfoldTrigger()) {
        val snapArg = if (Verifier.config.maskHeapMode()) {
          val chunk = s1a.h.values.find(c => c.asInstanceOf[MaskHeapChunk].resource == predicate).get.asInstanceOf[BasicMaskHeapChunk]
          chunk.heap
        } else {
          snap.get.convert(sorts.Snap)
        }
        val predTrigger = App(s1a.predicateData(predicate).triggerFunction,
          snapArg +: tArgs)
        val eArgsString = eArgs.mkString(", ")
        v1.decider.assume(predTrigger, Option.when(withExp)(DebugExp.createInstance(s"PredicateTrigger(${predicate.name}($eArgsString))")))
      }
      val s2 = s1a.copy(g = s.g,
                        smDomainNeeded = s.smDomainNeeded,
                        permissionScalingFactor = s.permissionScalingFactor,
                        permissionScalingFactorExp = s.permissionScalingFactorExp).setConstrainable(constrainableWildcards, false)

<<<<<<< HEAD
      val snapToProduce = if (Verifier.config.maskHeapMode()) {
        val tmp = v1.decider.createAlias(HeapToSnap(HeapSingleton(toSnapTree(tArgs), snap.get, PredHeapSort),
          HeapUpdate(PredZeroMask, toSnapTree(tArgs), FullPerm), predicate), s2)
        FakeMaskMapTerm(immutable.ListMap(predicate -> SnapToHeap(tmp, predicate, PredHeapSort)))
      } else {
        snap.get.convert(s2.predicateSnapMap(predicate))
      }
      v1.heapSupporter.produceSingle(s2, predicate, tArgs, eArgs, snapToProduce, None, tPerm, ePerm, pve, true, v1)((s3, v3) => {
=======
      v1.heapSupporter.produceSingle(s2, predicate, tArgs, eArgs, snap.get.convert(s2.predicateSnapMap(predicate)), None, tPerm, ePerm, pve, true, v1)((s3, v3) => {
>>>>>>> c8e18fee
        val s4 = v3.heapSupporter.triggerResourceIfNeeded(s3, pa, tArgs, eArgs, v3)
        Q(s4, v3)
      })
    })
  }

  def producePredicateContents(s: State, tree: PredicateContentsTree, toReplace: silicon.Map[Term, Term], v: Verifier, isUnfolding: Boolean = false)
                              (Q: (State, Verifier) => VerificationResult)
            : VerificationResult = {
    tree match {
      case PredicateLeafNode(h, assumptions) =>
        val debugExp = Option.when(withExp)(DebugExp.createInstance("Assumption from unfolded predicate body"))
        v.decider.assume(assumptions.map(a => (a.replace(toReplace), debugExp)).toSeq)
        val substChunks = h.values.map(_.substitute(toReplace).asInstanceOf[GeneralChunk].permScale(s.permissionScalingFactor, s.permissionScalingFactorExp))

        val quantifiedResourceIdentifiers: Set[ChunkIdentifer] = s.qpPredicates.map(p => BasicChunkIdentifier(p.name)) ++ s.qpFields.map(f => BasicChunkIdentifier(f.name)) ++ s.qpMagicWands

        var newFr = s.functionRecorder
        val substChunksOptQps = substChunks.map(c => {
          if (quantifiedResourceIdentifiers.contains(c.id) && c.isInstanceOf[NonQuantifiedChunk]) {
            c match {
              case bc: BasicChunk =>
                val resource = bc.resourceID match {
                  case FieldID => s.program.findField(bc.id.name)
                  case _ => s.program.findPredicate(bc.id.name)
                }
                val (sm, smValueDef) = quantifiedChunkSupporter.singletonSnapshotMap(s, resource, bc.args, bc.snap, v)
                v.decider.assumeDefinition(smValueDef, None)
                val codQvars = bc.resourceID match {
                  case FieldID => Seq(`?r`)
                  case _ => s.predicateFormalVarMap(resource.asInstanceOf[ast.Predicate])
                }
                newFr = newFr.recordFvfAndDomain(SnapshotMapDefinition(resource, sm, Seq(smValueDef), Seq()))
                quantifiedChunkSupporter.createSingletonQuantifiedChunk(codQvars, None, resource, bc.args, None, bc.perm, None, sm, s.program)
              case mwc: MagicWandChunk =>
                val wand = mwc.id.ghostFreeWand
                val bodyVars = wand.subexpressionsToEvaluate(s.program)
                val codQvars = bodyVars.indices.toList.map(i => Var(Identifier(s"x$i"), v.symbolConverter.toSort(bodyVars(i).typ), false))
                val (sm, smValueDef) = quantifiedChunkSupporter.singletonSnapshotMap(s, wand, mwc.args, mwc.snap, v)
                v.decider.assumeDefinition(smValueDef, None)
                newFr = newFr.recordFvfAndDomain(SnapshotMapDefinition(wand, sm, Seq(smValueDef), Seq()))
                quantifiedChunkSupporter.createSingletonQuantifiedChunk(codQvars, None, wand, mwc.args, None, mwc.perm, None, sm, s.program)
            }
          } else {
            c
          }
        })
        val substHeap = Heap(substChunksOptQps)
        val (fr1, h1) = v.stateConsolidator(s).merge(newFr, s, s.h, substHeap, v)
        val s1 = s.copy(h = h1, functionRecorder = fr1)

        Q(s1, v)
      case PredicateBranchNode(cond, condExp, left, right) =>
        val substCond = cond.replace(toReplace)

        if (!isUnfolding && s.moreJoins.id >= JoinMode.Impure.id) {
          joiner.join[scala.Null, scala.Null](s, v, resetState = false)((s1, v1, QB) => {
            brancher.branch(s1, substCond, condExp, v1)(
              (s2, v2) => {
                producePredicateContents(s2, left, toReplace, v2, isUnfolding)((s3, v3) => QB(s3, null, v3))
              },
              (s2, v2) => {
                producePredicateContents(s2, right, toReplace, v2, isUnfolding)((s3, v3) => QB(s3, null, v3))
              }
            )
          }) (entries => {
            val s2 = entries match {
              case Seq(entry) => // One branch is dead
                entry.s
              case Seq(entry1, entry2) => // Both branches are alive
                entry1.pathConditionAwareMergeWithoutConsolidation(entry2, v)
              case _ =>
                sys.error(s"Unexpected join data entries: $entries")
            }
            (s2, null)
          }) ((sp, _, vp) => Q(sp, vp))
        } else {
          brancher.branch(s, substCond, condExp, v)(
            (s1, v1) => {
              producePredicateContents(s1, left, toReplace, v1, isUnfolding)(Q)
            },
            (s2, v2) => {
              producePredicateContents(s2, right, toReplace, v2, isUnfolding)(Q)
            }
          )
        }
    }
  }

  def unfold(s: State,
             predicate: ast.Predicate,
             tArgs: List[Term],
             eArgs: Option[Seq[ast.Exp]],
             tPerm: Term,
             ePerm: Option[ast.Exp],
             constrainableWildcards: InsertionOrderedSet[Var],
             pve: PartialVerificationError,
             v: Verifier,
             pa: ast.PredicateAccess)
            (Q: (State, Verifier) => VerificationResult)
            : VerificationResult = {

    val tArgsWithE = if (withExp)
      tArgs zip eArgs.get.map(Some(_))
    else
      tArgs zip Seq.fill(tArgs.length)(None)
    val gIns = s.g + Store(predicate.formalArgs map (_.localVar) zip tArgsWithE)
    val body = predicate.body.get /* Only non-abstract predicates can be unfolded */
    val s1 = s.scalePermissionFactor(tPerm, ePerm)

    v.heapSupporter.consumeSingle(s1, s1.h, pa, tArgs, eArgs, tPerm, ePerm, true, pve, v)((s2, h2, snap, v1) => {
      val s3 = s2.copy(g = gIns, h = h2)
        .setConstrainable(constrainableWildcards, false)
<<<<<<< HEAD

      val newSf = if (Verifier.config.maskHeapMode()) {
        val packedSnap = maskHeapSupporter.convertToSnapshot(snap.get.asInstanceOf[FakeMaskMapTerm].masks, Seq(predicate), magicWandSupporter.getEvalHeap(s, v1), s2, v1.decider)

        val predSnap = packedSnap match {
          case FakeMaskMapTerm(masks) => HeapLookup(masks(predicate), toSnapTree(tArgs))
          case h2s: HeapToSnap => HeapLookup(h2s.heap, toSnapTree(tArgs))
          case _ => HeapLookup(v1.decider.createAlias(SnapToHeap(snap.get, predicate, PredHeapSort), s3), toSnapTree(tArgs))
        }
        (_: Sort, _: Verifier) => predSnap
      } else {
        toSf(snap.get)
      }

      produce(s3, newSf, body, pve, v1)((s4, v2) => {
        v2.decider.prover.saturate(Verifier.config.proverSaturationTimeouts.afterUnfold)
        if (!Verifier.config.disableFunctionUnfoldTrigger()) {
          val snapArg = if (Verifier.config.maskHeapMode()) {
            val chunk = s4.h.values.find(c => c.asInstanceOf[MaskHeapChunk].resource == predicate).get.asInstanceOf[BasicMaskHeapChunk]
            chunk.heap
          } else {
            snap.get.convert(sorts.Snap)
          }
          val predicateTrigger =
            App(s4.predicateData(predicate).triggerFunction,
              snapArg +: tArgs)
          val eargs = eArgs.mkString(", ")
          v2.decider.assume(predicateTrigger, Option.when(withExp)(DebugExp.createInstance(s"PredicateTrigger(${predicate.name}($eargs))")))
        }
        Q(s4.copy(g = s.g,
          permissionScalingFactor = s.permissionScalingFactor,
          permissionScalingFactorExp = s.permissionScalingFactorExp),
          v2)
      })
=======
      if (s3.predicateData(predicate).predContents.isDefined) {
        val toReplace: silicon.Map[Term, Term] = silicon.Map.from(s3.predicateData(predicate).params.get.zip(Seq(snap.get) ++ tArgs))
        producePredicateContents(s3, s3.predicateData(predicate).predContents.get, toReplace, v1, false)((s4, v4) => {
          v4.decider.prover.saturate(Verifier.config.proverSaturationTimeouts.afterUnfold)
          if (!Verifier.config.disableFunctionUnfoldTrigger()) {
            val predicateTrigger =
              App(s4.predicateData(predicate).triggerFunction,
                snap.get.convert(terms.sorts.Snap) +: tArgs)
            val eargs = eArgs.mkString(", ")
            v4.decider.assume(predicateTrigger, Option.when(withExp)(DebugExp.createInstance(s"PredicateTrigger(${predicate.name}($eargs))")))
          }
          Q(s4.copy(g = s.g,
            permissionScalingFactor = s.permissionScalingFactor,
            permissionScalingFactorExp = s.permissionScalingFactorExp),
            v4)
        })
      } else {
        produce(s3, toSf(snap.get), body, pve, v1)((s4, v2) => {
          v2.decider.prover.saturate(Verifier.config.proverSaturationTimeouts.afterUnfold)
          if (!Verifier.config.disableFunctionUnfoldTrigger()) {
            val predicateTrigger =
              App(s4.predicateData(predicate).triggerFunction,
                snap.get.convert(terms.sorts.Snap) +: tArgs)
            val eargs = eArgs.mkString(", ")
            v2.decider.assume(predicateTrigger, Option.when(withExp)(DebugExp.createInstance(s"PredicateTrigger(${predicate.name}($eargs))")))
          }
          Q(s4.copy(g = s.g,
            permissionScalingFactor = s.permissionScalingFactor,
            permissionScalingFactorExp = s.permissionScalingFactorExp),
            v2)
        })
      }
>>>>>>> c8e18fee
    })
  }
}<|MERGE_RESOLUTION|>--- conflicted
+++ resolved
@@ -11,19 +11,13 @@
 import viper.silicon.debugger.DebugExp
 import viper.silicon.common.collections.immutable.InsertionOrderedSet
 import viper.silicon.interfaces.VerificationResult
-<<<<<<< HEAD
-import viper.silicon.interfaces.state.MaskHeapChunk
+import viper.silicon.interfaces.state.{ChunkIdentifer, GeneralChunk, MaskHeapChunk, NonQuantifiedChunk}
 import viper.silicon.state._
 import viper.silicon.state.terms._
 import viper.silicon.state.terms.sorts.PredHeapSort
-=======
-import viper.silicon.interfaces.state.{ChunkIdentifer, GeneralChunk, NonQuantifiedChunk}
-import viper.silicon.resources.{FieldID, PredicateID}
-import viper.silicon.state._
-import viper.silicon.state.terms._
+import viper.silicon.resources.FieldID
 import viper.silicon.state.terms.predef.`?r`
 import viper.silicon.supporters.{PredicateBranchNode, PredicateLeafNode, PredicateContentsTree}
->>>>>>> c8e18fee
 import viper.silicon.utils.toSf
 import viper.silicon.verifier.Verifier
 import viper.silver.ast
@@ -102,7 +96,6 @@
                         permissionScalingFactor = s.permissionScalingFactor,
                         permissionScalingFactorExp = s.permissionScalingFactorExp).setConstrainable(constrainableWildcards, false)
 
-<<<<<<< HEAD
       val snapToProduce = if (Verifier.config.maskHeapMode()) {
         val tmp = v1.decider.createAlias(HeapToSnap(HeapSingleton(toSnapTree(tArgs), snap.get, PredHeapSort),
           HeapUpdate(PredZeroMask, toSnapTree(tArgs), FullPerm), predicate), s2)
@@ -111,9 +104,6 @@
         snap.get.convert(s2.predicateSnapMap(predicate))
       }
       v1.heapSupporter.produceSingle(s2, predicate, tArgs, eArgs, snapToProduce, None, tPerm, ePerm, pve, true, v1)((s3, v3) => {
-=======
-      v1.heapSupporter.produceSingle(s2, predicate, tArgs, eArgs, snap.get.convert(s2.predicateSnapMap(predicate)), None, tPerm, ePerm, pve, true, v1)((s3, v3) => {
->>>>>>> c8e18fee
         val s4 = v3.heapSupporter.triggerResourceIfNeeded(s3, pa, tArgs, eArgs, v3)
         Q(s4, v3)
       })
@@ -227,42 +217,7 @@
     v.heapSupporter.consumeSingle(s1, s1.h, pa, tArgs, eArgs, tPerm, ePerm, true, pve, v)((s2, h2, snap, v1) => {
       val s3 = s2.copy(g = gIns, h = h2)
         .setConstrainable(constrainableWildcards, false)
-<<<<<<< HEAD
-
-      val newSf = if (Verifier.config.maskHeapMode()) {
-        val packedSnap = maskHeapSupporter.convertToSnapshot(snap.get.asInstanceOf[FakeMaskMapTerm].masks, Seq(predicate), magicWandSupporter.getEvalHeap(s, v1), s2, v1.decider)
-
-        val predSnap = packedSnap match {
-          case FakeMaskMapTerm(masks) => HeapLookup(masks(predicate), toSnapTree(tArgs))
-          case h2s: HeapToSnap => HeapLookup(h2s.heap, toSnapTree(tArgs))
-          case _ => HeapLookup(v1.decider.createAlias(SnapToHeap(snap.get, predicate, PredHeapSort), s3), toSnapTree(tArgs))
-        }
-        (_: Sort, _: Verifier) => predSnap
-      } else {
-        toSf(snap.get)
-      }
-
-      produce(s3, newSf, body, pve, v1)((s4, v2) => {
-        v2.decider.prover.saturate(Verifier.config.proverSaturationTimeouts.afterUnfold)
-        if (!Verifier.config.disableFunctionUnfoldTrigger()) {
-          val snapArg = if (Verifier.config.maskHeapMode()) {
-            val chunk = s4.h.values.find(c => c.asInstanceOf[MaskHeapChunk].resource == predicate).get.asInstanceOf[BasicMaskHeapChunk]
-            chunk.heap
-          } else {
-            snap.get.convert(sorts.Snap)
-          }
-          val predicateTrigger =
-            App(s4.predicateData(predicate).triggerFunction,
-              snapArg +: tArgs)
-          val eargs = eArgs.mkString(", ")
-          v2.decider.assume(predicateTrigger, Option.when(withExp)(DebugExp.createInstance(s"PredicateTrigger(${predicate.name}($eargs))")))
-        }
-        Q(s4.copy(g = s.g,
-          permissionScalingFactor = s.permissionScalingFactor,
-          permissionScalingFactorExp = s.permissionScalingFactorExp),
-          v2)
-      })
-=======
+
       if (s3.predicateData(predicate).predContents.isDefined) {
         val toReplace: silicon.Map[Term, Term] = silicon.Map.from(s3.predicateData(predicate).params.get.zip(Seq(snap.get) ++ tArgs))
         producePredicateContents(s3, s3.predicateData(predicate).predContents.get, toReplace, v1, false)((s4, v4) => {
@@ -280,7 +235,19 @@
             v4)
         })
       } else {
-        produce(s3, toSf(snap.get), body, pve, v1)((s4, v2) => {
+        val newSf = if (Verifier.config.maskHeapMode()) {
+          val packedSnap = maskHeapSupporter.convertToSnapshot(snap.get.asInstanceOf[FakeMaskMapTerm].masks, Seq(predicate), magicWandSupporter.getEvalHeap(s, v1), s2, v1.decider)
+
+          val predSnap = packedSnap match {
+            case FakeMaskMapTerm(masks) => HeapLookup(masks(predicate), toSnapTree(tArgs))
+            case h2s: HeapToSnap => HeapLookup(h2s.heap, toSnapTree(tArgs))
+            case _ => HeapLookup(v1.decider.createAlias(SnapToHeap(snap.get, predicate, PredHeapSort), s3), toSnapTree(tArgs))
+          }
+          (_: Sort, _: Verifier) => predSnap
+        } else {
+          toSf(snap.get)
+        }
+        produce(s3, newSf, body, pve, v1)((s4, v2) => {
           v2.decider.prover.saturate(Verifier.config.proverSaturationTimeouts.afterUnfold)
           if (!Verifier.config.disableFunctionUnfoldTrigger()) {
             val predicateTrigger =
@@ -295,7 +262,6 @@
             v2)
         })
       }
->>>>>>> c8e18fee
     })
   }
 }