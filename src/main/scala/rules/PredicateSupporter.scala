--- conflicted
+++ resolved
@@ -72,19 +72,12 @@
       val s2 = s1a.setConstrainable(constrainableWildcards, false)
       if (Verifier.config.maskHeapMode()) {
         val s3 = s2.copy(g = s.g,
-<<<<<<< HEAD
-          smDomainNeeded = s.smDomainNeeded,
-          permissionScalingFactor = s.permissionScalingFactor)
-        val newSf = (_: Sort, _: Verifier) => HeapToSnap(HeapSingleton(toSnapTree(tArgs), snap, PredHeapSort), HeapUpdate(PredZeroMask, toSnapTree(tArgs), FullPerm), predicate)
+                         smDomainNeeded = s.smDomainNeeded,
+                         permissionScalingFactor = s.permissionScalingFactor)
+        val newSf = (_: Sort, _: Verifier) => HeapToSnap(HeapSingleton(toSnapTree(tArgs), snap, PredHeapSort),
+          HeapUpdate(PredZeroMask, toSnapTree(tArgs), FullPerm), predicate)
         produce(s3, newSf, pap, pve, v1)((s4, v2) => {
           Q(s4, v2)})
-=======
-                         h = h3,
-                         smCache = smCache,
-                         permissionScalingFactor = s.permissionScalingFactor,
-                         functionRecorder = s2.functionRecorder.recordFvfAndDomain(smDef))
-        Q(s3, v1)
->>>>>>> fc8a8c96
       } else {
         if (s2.qpPredicates.contains(predicate)) {
           val predSnap = snap.convert(s2.predicateSnapMap(predicate))
@@ -113,6 +106,7 @@
           val s3 = s2.copy(g = s.g,
             h = h3,
             smCache = smCache,
+            permissionScalingFactor = s.permissionScalingFactor,
             functionRecorder = s2.functionRecorder.recordFvfAndDomain(smDef))
           Q(s3, v1)
         } else {
@@ -144,9 +138,6 @@
     val s1 = s.scalePermissionFactor(tPerm)
 
     if (Verifier.config.maskHeapMode()) {
-
-      val ve = pve dueTo InsufficientPermission(pa)
-      val description = s"consume ${pa.pos}: $pa"
       val permAssertion = pap.copy(perm = ast.FullPerm()())(pap.pos, pap.info, pap.errT) // we've already set permission scaling.
       consumeTlcsMaskHeap(s1, s1.h, Seq(permAssertion), Seq(pve), v, Seq(predicate), None)((s2, h1, snap, v1) => {
         val s3 = s2.copy(g = gIns, h = h1, partiallyConsumedHeap = None)
