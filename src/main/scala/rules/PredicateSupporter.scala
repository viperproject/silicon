--- conflicted
+++ resolved
@@ -70,12 +70,7 @@
     val s1 = s.copy(g = gIns,
                     smDomainNeeded = true)
               .scalePermissionFactor(tPerm, ePerm)
-<<<<<<< HEAD
-    
-    consume(s1, body, pve, v)((s1a, snap, v1) => {
-=======
     consume(s1, body, true, pve, v)((s1a, snap, v1) => {
->>>>>>> 69bd824a
       if (!Verifier.config.disableFunctionUnfoldTrigger()) {
         val predTrigger = App(s1a.predicateData(predicate).triggerFunction,
           snap.get.convert(terms.sorts.Snap) +: tArgs)
