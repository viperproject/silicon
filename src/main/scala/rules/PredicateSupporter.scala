// This Source Code Form is subject to the terms of the Mozilla Public
// License, v. 2.0. If a copy of the MPL was not distributed with this
// file, You can obtain one at http://mozilla.org/MPL/2.0/.
//
// Copyright (c) 2011-2019 ETH Zurich.

package viper.silicon.rules

import viper.silicon.debugger.DebugExp
import viper.silicon.common.collections.immutable.InsertionOrderedSet
import viper.silicon.interfaces.VerificationResult
import viper.silicon.resources.PredicateID
import viper.silicon.state._
import viper.silicon.state.terms._
import viper.silicon.utils.toSf
import viper.silicon.verifier.Verifier
import viper.silver.ast
import viper.silver.verifier.PartialVerificationError
import viper.silver.verifier.reasons.InsufficientPermission

trait PredicateSupportRules extends SymbolicExecutionRules {
  def fold(s: State,
           predicate: ast.Predicate,
           tArgs: List[Term],
           eArgs: Seq[ast.Exp],
           tPerm: Term,
           ePerm: ast.Exp,
           constrainableWildcards: InsertionOrderedSet[Var],
           pve: PartialVerificationError,
           v: Verifier)
          (Q: (State, Verifier) => VerificationResult)
          : VerificationResult

  def unfold(s: State,
             predicate: ast.Predicate,
             tArgs: List[Term],
             eArgs: Seq[ast.Exp],
             tPerm: Term,
             ePerm: ast.Exp,
             constrainableWildcards: InsertionOrderedSet[Var],
             pve: PartialVerificationError,
             v: Verifier,
             pa: ast.PredicateAccess)
            (Q: (State, Verifier) => VerificationResult)
            : VerificationResult
}

object predicateSupporter extends PredicateSupportRules {
  import consumer._
  import producer._

  def fold(s: State,
           predicate: ast.Predicate,
           tArgs: List[Term],
           eArgs: Seq[ast.Exp],
           tPerm: Term,
           ePerm: ast.Exp,
           constrainableWildcards: InsertionOrderedSet[Var],
           pve: PartialVerificationError,
           v: Verifier)
          (Q: (State, Verifier) => VerificationResult)
          : VerificationResult = {

    val body = predicate.body.get /* Only non-abstract predicates can be unfolded */
    val gIns = s.g + Store(predicate.formalArgs map (_.localVar) zip (tArgs zip eArgs))
    val s1 = s.copy(g = gIns,
                    smDomainNeeded = true)
              .scalePermissionFactor(tPerm, ePerm)
    consume(s1, body, pve, v)((s1a, snap, v1) => {
      if (!Verifier.config.disableFunctionUnfoldTrigger()) {
        val predTrigger = App(s1a.predicateData(predicate).triggerFunction,
          snap.convert(terms.sorts.Snap) +: tArgs)
        val eArgsString = eArgs.mkString(", ")
        v1.decider.assume(predTrigger, DebugExp.createInstance(s"PredicateTrigger(${predicate.name}($eArgsString))"))
      }
      val s2 = s1a.setConstrainable(constrainableWildcards, false)
      if (s2.qpPredicates.contains(predicate)) {
        val predSnap = snap.convert(s2.predicateSnapMap(predicate))
        val formalArgs = s2.predicateFormalVarMap(predicate)
        val (sm, smValueDef) =
          quantifiedChunkSupporter.singletonSnapshotMap(s2, predicate, tArgs, predSnap, v1)
        v1.decider.prover.comment("Definitional axioms for singleton-SM's value")
<<<<<<< HEAD
        val debugExp = DebugExp.createInstance("Definitional axioms for singleton-SM's value", true)
        v1.decider.assume(smValueDef, debugExp)
=======
        v1.decider.assumeDefinition(smValueDef)
>>>>>>> 46a35ffb
        val ch =
          quantifiedChunkSupporter.createSingletonQuantifiedChunk(
            formalArgs, predicate.formalArgs, predicate, tArgs, eArgs, tPerm, ePerm, sm, s.program)
        val h3 = s2.h + ch
        val smDef = SnapshotMapDefinition(predicate, sm, Seq(smValueDef), Seq())
        val smCache = if (s2.heapDependentTriggers.contains(predicate)) {
          val (relevantChunks, _) =
            quantifiedChunkSupporter.splitHeap[QuantifiedPredicateChunk](h3, BasicChunkIdentifier(predicate.name))
          val (smDef1, smCache1) =
            quantifiedChunkSupporter.summarisingSnapshotMap(
              s2, predicate, s2.predicateFormalVarMap(predicate), relevantChunks, v1)
          val eArgsString = eArgs.mkString(", ")
          v1.decider.assume(PredicateTrigger(predicate.name, smDef1.sm, tArgs), DebugExp.createInstance(s"PredicateTrigger(${predicate.name}($eArgsString))"))
          smCache1
        } else {
          s2.smCache
        }

        val s3 = s2.copy(g = s.g,
                         h = h3,
                         smCache = smCache,
                         permissionScalingFactor = s.permissionScalingFactor,
                         permissionScalingFactorExp = s.permissionScalingFactorExp,
                         functionRecorder = s2.functionRecorder.recordFvfAndDomain(smDef))
        Q(s3, v1)
      } else {
        val ch = BasicChunk(PredicateID, BasicChunkIdentifier(predicate.name), tArgs, eArgs, snap.convert(sorts.Snap), tPerm, ePerm)
        val s3 = s2.copy(g = s.g,
                         smDomainNeeded = s.smDomainNeeded,
                         permissionScalingFactor = s.permissionScalingFactor,
                         permissionScalingFactorExp = s.permissionScalingFactorExp)
        chunkSupporter.produce(s3, s3.h, ch, v1)((s4, h1, v2) =>
          Q(s4.copy(h = h1), v2))
      }
    })
  }

  def unfold(s: State,
             predicate: ast.Predicate,
             tArgs: List[Term],
             eArgs: Seq[ast.Exp],
             tPerm: Term,
             ePerm: ast.Exp,
             constrainableWildcards: InsertionOrderedSet[Var],
             pve: PartialVerificationError,
             v: Verifier,
             pa: ast.PredicateAccess)
            (Q: (State, Verifier) => VerificationResult)
            : VerificationResult = {

    val gIns = s.g + Store(predicate.formalArgs map (_.localVar) zip (tArgs zip eArgs))
    val body = predicate.body.get /* Only non-abstract predicates can be unfolded */
    val s1 = s.scalePermissionFactor(tPerm, ePerm)
    if (s1.qpPredicates.contains(predicate)) {
      val formalVars = s1.predicateFormalVarMap(predicate)
      quantifiedChunkSupporter.consumeSingleLocation(
        s1,
        s1.h,
        formalVars,
        predicate.formalArgs,
        tArgs,
        eArgs,
        pa,
        tPerm,
        ePerm,
        None,
        pve,
        v
      )((s2, h2, snap, v1) => {
        val s3 = s2.copy(g = gIns, h = h2)
                   .setConstrainable(constrainableWildcards, false)
        produce(s3, toSf(snap), body, pve, v1)((s4, v2) => {
          v2.decider.prover.saturate(Verifier.config.proverSaturationTimeouts.afterUnfold)
          if (!Verifier.config.disableFunctionUnfoldTrigger()) {
            val predicateTrigger =
              App(s4.predicateData(predicate).triggerFunction,
                snap.convert(terms.sorts.Snap) +: tArgs)
            val eargs = eArgs.mkString(", ")
            v2.decider.assume(predicateTrigger, DebugExp.createInstance(s"PredicateTrigger(${predicate.name}($eargs))"))
          }
          Q(s4.copy(g = s.g,
                    permissionScalingFactor = s.permissionScalingFactor,
                    permissionScalingFactorExp = s.permissionScalingFactorExp),
            v2)})
      })
    } else {
      val ve = pve dueTo InsufficientPermission(pa)
      val description = s"consume ${pa.pos}: $pa"
      chunkSupporter.consume(s1, s1.h, predicate, tArgs, eArgs, s1.permissionScalingFactor, s1.permissionScalingFactorExp, ve, v, description)((s2, h1, snap, v1) => {
        val s3 = s2.copy(g = gIns, h = h1)
                   .setConstrainable(constrainableWildcards, false)
        produce(s3, toSf(snap), body, pve, v1)((s4, v2) => {
          v2.decider.prover.saturate(Verifier.config.proverSaturationTimeouts.afterUnfold)
          if (!Verifier.config.disableFunctionUnfoldTrigger()) {
            val predicateTrigger =
              App(s4.predicateData(predicate).triggerFunction, snap +: tArgs)
            val eargs = eArgs.mkString(", ")
            v2.decider.assume(predicateTrigger, DebugExp.createInstance(s"PredicateTrigger(${pa.predicateName}($eargs))"))
          }
          val s5 = s4.copy(g = s.g,
                           permissionScalingFactor = s.permissionScalingFactor,
                           permissionScalingFactorExp = s.permissionScalingFactorExp)
          Q(s5, v2)})})
    }
  }

/* NOTE: Possible alternative to storing the permission scaling factor in the context
 *       or passing it to produce/consume as an explicit argument.
 *       Carbon uses Permissions.multiplyExpByPerm as well (but does not extend the
 *       store).
 */
//    private def scale(γ: ST, body: ast.Exp, perm: Term) = {
//      /* TODO: Ensure that variable name does not clash with any Silver identifier already in use */
//      val scaleFactorVar = ast.LocalVar(identifierFactory.fresh("p'unf").name)(ast.Perm)
//      val scaledBody = ast.utility.Permissions.multiplyExpByPerm(body, scaleFactorVar)
//
//      (γ + (scaleFactorVar -> perm), scaledBody)
//    }
}<|MERGE_RESOLUTION|>--- conflicted
+++ resolved
@@ -80,12 +80,8 @@
         val (sm, smValueDef) =
           quantifiedChunkSupporter.singletonSnapshotMap(s2, predicate, tArgs, predSnap, v1)
         v1.decider.prover.comment("Definitional axioms for singleton-SM's value")
-<<<<<<< HEAD
         val debugExp = DebugExp.createInstance("Definitional axioms for singleton-SM's value", true)
-        v1.decider.assume(smValueDef, debugExp)
-=======
-        v1.decider.assumeDefinition(smValueDef)
->>>>>>> 46a35ffb
+        v1.decider.assumeDefinition(smValueDef, debugExp)
         val ch =
           quantifiedChunkSupporter.createSingletonQuantifiedChunk(
             formalArgs, predicate.formalArgs, predicate, tArgs, eArgs, tPerm, ePerm, sm, s.program)
