// This Source Code Form is subject to the terms of the Mozilla Public
// License, v. 2.0. If a copy of the MPL was not distributed with this
// file, You can obtain one at http://mozilla.org/MPL/2.0/.
//
// Copyright (c) 2011-2019 ETH Zurich.

package viper.silicon.rules

import viper.silver.ast
import viper.silver.verifier.PartialVerificationError
import viper.silver.verifier.reasons.InsufficientPermission
import viper.silicon.common.collections.immutable.InsertionOrderedSet
import viper.silicon.interfaces.VerificationResult
import viper.silicon.resources.PredicateID
import viper.silicon.state._
import viper.silicon.state.terms._
import viper.silicon.state.terms.sorts.PredHeapSort
import viper.silicon.utils.toSf
import viper.silicon.verifier.Verifier

trait PredicateSupportRules extends SymbolicExecutionRules {
  def fold(s: State,
           predicate: ast.Predicate,
           tArgs: List[Term],
           tPerm: Term,
           constrainableWildcards: InsertionOrderedSet[Var],
           pve: PartialVerificationError,
           v: Verifier,
           pap: ast.PredicateAccessPredicate)
          (Q: (State, Verifier) => VerificationResult)
          : VerificationResult

  def unfold(s: State,
             predicate: ast.Predicate,
             tArgs: List[Term],
             tPerm: Term,
             constrainableWildcards: InsertionOrderedSet[Var],
             pve: PartialVerificationError,
             v: Verifier,
             pa: ast.PredicateAccess /* TODO: Make optional */,
             pap: ast.PredicateAccessPredicate)
            (Q: (State, Verifier) => VerificationResult)
            : VerificationResult
}

object predicateSupporter extends PredicateSupportRules {
  import consumer._
  import producer._

  def fold(s: State,
           predicate: ast.Predicate,
           tArgs: List[Term],
           tPerm: Term,
           constrainableWildcards: InsertionOrderedSet[Var],
           pve: PartialVerificationError,
           v: Verifier,
           pap: ast.PredicateAccessPredicate)
          (Q: (State, Verifier) => VerificationResult)
          : VerificationResult = {

    val body = predicate.body.get /* Only non-abstract predicates can be unfolded */
    val gIns = s.g + Store(predicate.formalArgs map (_.localVar) zip tArgs)
    val s1 = s.copy(g = gIns,
                    smDomainNeeded = true)
              .scalePermissionFactor(tPerm)
    consume(s1, body, pve, v)((s1a, snap, v1) => {
      if (!Verifier.config.disableFunctionUnfoldTrigger()) {
        val predTrigger = App(s1a.predicateData(predicate).triggerFunction,
          snap.convert(terms.sorts.Snap) +: tArgs)
        v1.decider.assume(predTrigger)
      }
      val s2 = s1a.setConstrainable(constrainableWildcards, false)
<<<<<<< HEAD
      if (Verifier.config.maskHeapMode()) {
=======
      if (s2.qpPredicates.contains(predicate)) {
        val predSnap = snap.convert(s2.predicateSnapMap(predicate))
        val formalArgs = s2.predicateFormalVarMap(predicate)
        val (sm, smValueDef) =
          quantifiedChunkSupporter.singletonSnapshotMap(s2, predicate, tArgs, predSnap, v1)
        v1.decider.prover.comment("Definitional axioms for singleton-SM's value")
        v1.decider.assumeDefinition(smValueDef)
        val ch =
          quantifiedChunkSupporter.createSingletonQuantifiedChunk(
            formalArgs, predicate, tArgs, tPerm, sm, s.program)
        val h3 = s2.h + ch
        val smDef = SnapshotMapDefinition(predicate, sm, Seq(smValueDef), Seq())
        val smCache = if (s2.heapDependentTriggers.contains(predicate)) {
          val (relevantChunks, _) =
            quantifiedChunkSupporter.splitHeap[QuantifiedPredicateChunk](h3, BasicChunkIdentifier(predicate.name))
          val (smDef1, smCache1) =
            quantifiedChunkSupporter.summarisingSnapshotMap(
              s2, predicate, s2.predicateFormalVarMap(predicate), relevantChunks, v1)
          v1.decider.assume(PredicateTrigger(predicate.name, smDef1.sm, tArgs))
          smCache1
        } else {
          s2.smCache
        }

        val s3 = s2.copy(g = s.g,
                         h = h3,
                         smCache = smCache,
                         permissionScalingFactor = s.permissionScalingFactor,
                         functionRecorder = s2.functionRecorder.recordFvfAndDomain(smDef))
        Q(s3, v1)
      } else {
        val ch = BasicChunk(PredicateID, BasicChunkIdentifier(predicate.name), tArgs, snap.convert(sorts.Snap), tPerm)
>>>>>>> 53cccb9c
        val s3 = s2.copy(g = s.g,
                         smDomainNeeded = s.smDomainNeeded,
                         permissionScalingFactor = s.permissionScalingFactor)
        val newSf = (_: Sort, _: Verifier) => HeapToSnap(HeapSingleton(toSnapTree(tArgs), snap, PredHeapSort),
          HeapUpdate(PredZeroMask, toSnapTree(tArgs), FullPerm), predicate)
        produce(s3, newSf, pap, pve, v1)((s4, v2) => {
          Q(s4, v2)})
      } else {
        if (s2.qpPredicates.contains(predicate)) {
          val predSnap = snap.convert(s2.predicateSnapMap(predicate))
          val formalArgs = s2.predicateFormalVarMap(predicate)
          val (sm, smValueDef) =
            quantifiedChunkSupporter.singletonSnapshotMap(s2, predicate, tArgs, predSnap, v1)
          v1.decider.prover.comment("Definitional axioms for singleton-SM's value")
          v1.decider.assume(smValueDef)
          val ch =
            quantifiedChunkSupporter.createSingletonQuantifiedChunk(
              formalArgs, predicate, tArgs, tPerm, sm, s.program)
          val h3 = s2.h + ch
          val smDef = SnapshotMapDefinition(predicate, sm, Seq(smValueDef), Seq())
          val smCache = if (s2.heapDependentTriggers.contains(predicate)) {
            val (relevantChunks, _) =
              quantifiedChunkSupporter.splitHeap[QuantifiedPredicateChunk](h3, BasicChunkIdentifier(predicate.name))
            val (smDef1, smCache1) =
              quantifiedChunkSupporter.summarisingSnapshotMap(
                s2, predicate, s2.predicateFormalVarMap(predicate), relevantChunks, v1)
            v1.decider.assume(PredicateTrigger(predicate.name, smDef1.sm, tArgs))
            smCache1
          } else {
            s2.smCache
          }

          val s3 = s2.copy(g = s.g,
            h = h3,
            smCache = smCache,
            permissionScalingFactor = s.permissionScalingFactor,
            functionRecorder = s2.functionRecorder.recordFvfAndDomain(smDef))
          Q(s3, v1)
        } else {
          val ch = BasicChunk(PredicateID, BasicChunkIdentifier(predicate.name), tArgs, snap.convert(sorts.Snap), tPerm)
          val s3 = s2.copy(g = s.g,
            smDomainNeeded = s.smDomainNeeded,
            permissionScalingFactor = s.permissionScalingFactor)
          chunkSupporter.produce(s3, s3.h, ch, v1)((s4, h1, v2) =>
            Q(s4.copy(h = h1), v2))
        }
      }
    })
  }

  def unfold(s: State,
             predicate: ast.Predicate,
             tArgs: List[Term],
             tPerm: Term,
             constrainableWildcards: InsertionOrderedSet[Var],
             pve: PartialVerificationError,
             v: Verifier,
             pa: ast.PredicateAccess,
             pap: ast.PredicateAccessPredicate)
            (Q: (State, Verifier) => VerificationResult)
            : VerificationResult = {

    val gIns = s.g + Store(predicate.formalArgs map (_.localVar) zip tArgs)
    val body = predicate.body.get /* Only non-abstract predicates can be unfolded */
    val s1 = s.scalePermissionFactor(tPerm)

    if (Verifier.config.maskHeapMode()) {
      val permAssertion = pap.copy(perm = ast.FullPerm()())(pap.pos, pap.info, pap.errT) // we've already set permission scaling.
      consumeTlcsMaskHeap(s1, s1.h, Seq(permAssertion), Seq(pve), v, Seq(predicate), None)((s2, h1, snap, v1) => {
        val s3 = s2.copy(g = gIns, h = h1, partiallyConsumedHeap = None)
          .setConstrainable(constrainableWildcards, false)
        val predSnap = snap match {
          case h2s: HeapToSnap => HeapLookup(h2s.heap, toSnapTree(tArgs))
          case _ => HeapLookup(SnapToHeap(snap, predicate, PredHeapSort), toSnapTree(tArgs))
        }
        val predSnapFunc = (_: Sort, _: Verifier) => predSnap
        produce(s3, predSnapFunc, body, pve, v1)((s4, v2) => {
          v2.decider.prover.saturate(Verifier.config.proverSaturationTimeouts.afterUnfold)
          if (!Verifier.config.disableFunctionUnfoldTrigger()) {
            val predicateTrigger =
              App(s4.predicateData(predicate).triggerFunction, snap +: tArgs)
            v2.decider.assume(predicateTrigger)
          }
          val s5 = s4.copy(g = s.g,
            permissionScalingFactor = s.permissionScalingFactor)
          Q(s5, v2)})})

    } else {
      if (s1.qpPredicates.contains(predicate)) {
        val formalVars = s1.predicateFormalVarMap(predicate)
        quantifiedChunkSupporter.consumeSingleLocation(
          s1,
          s1.h,
          formalVars,
          tArgs,
          pa,
          tPerm,
          None,
          pve,
          v
        )((s2, h2, snap, v1) => {
          val s3 = s2.copy(g = gIns, h = h2)
            .setConstrainable(constrainableWildcards, false)
          produce(s3, toSf(snap), body, pve, v1)((s4, v2) => {
            v2.decider.prover.saturate(Verifier.config.proverSaturationTimeouts.afterUnfold)
            if (!Verifier.config.disableFunctionUnfoldTrigger()) {
              val predicateTrigger =
                App(s4.predicateData(predicate).triggerFunction,
                  snap.convert(terms.sorts.Snap) +: tArgs)
              v2.decider.assume(predicateTrigger)
            }
            Q(s4.copy(g = s.g,
              permissionScalingFactor = s.permissionScalingFactor),
              v2)})
        })
      } else {
        val ve = pve dueTo InsufficientPermission(pa)
        val description = s"consume ${pa.pos}: $pa"
        chunkSupporter.consume(s1, s1.h, predicate, tArgs, s1.permissionScalingFactor, ve, v, description)((s2, h1, snap, v1) => {
          val s3 = s2.copy(g = gIns, h = h1)
            .setConstrainable(constrainableWildcards, false)
          produce(s3, toSf(snap), body, pve, v1)((s4, v2) => {
            v2.decider.prover.saturate(Verifier.config.proverSaturationTimeouts.afterUnfold)
            if (!Verifier.config.disableFunctionUnfoldTrigger()) {
              val predicateTrigger =
                App(s4.predicateData(predicate).triggerFunction, snap +: tArgs)
              v2.decider.assume(predicateTrigger)
            }
            val s5 = s4.copy(g = s.g,
              permissionScalingFactor = s.permissionScalingFactor)
            Q(s5, v2)})})
      }
    }
  }

/* NOTE: Possible alternative to storing the permission scaling factor in the context
 *       or passing it to produce/consume as an explicit argument.
 *       Carbon uses Permissions.multiplyExpByPerm as well (but does not extend the
 *       store).
 */
//    private def scale(γ: ST, body: ast.Exp, perm: Term) = {
//      /* TODO: Ensure that variable name does not clash with any Silver identifier already in use */
//      val scaleFactorVar = ast.LocalVar(identifierFactory.fresh("p'unf").name)(ast.Perm)
//      val scaledBody = ast.utility.Permissions.multiplyExpByPerm(body, scaleFactorVar)
//
//      (γ + (scaleFactorVar -> perm), scaledBody)
//    }
}<|MERGE_RESOLUTION|>--- conflicted
+++ resolved
@@ -70,42 +70,7 @@
         v1.decider.assume(predTrigger)
       }
       val s2 = s1a.setConstrainable(constrainableWildcards, false)
-<<<<<<< HEAD
       if (Verifier.config.maskHeapMode()) {
-=======
-      if (s2.qpPredicates.contains(predicate)) {
-        val predSnap = snap.convert(s2.predicateSnapMap(predicate))
-        val formalArgs = s2.predicateFormalVarMap(predicate)
-        val (sm, smValueDef) =
-          quantifiedChunkSupporter.singletonSnapshotMap(s2, predicate, tArgs, predSnap, v1)
-        v1.decider.prover.comment("Definitional axioms for singleton-SM's value")
-        v1.decider.assumeDefinition(smValueDef)
-        val ch =
-          quantifiedChunkSupporter.createSingletonQuantifiedChunk(
-            formalArgs, predicate, tArgs, tPerm, sm, s.program)
-        val h3 = s2.h + ch
-        val smDef = SnapshotMapDefinition(predicate, sm, Seq(smValueDef), Seq())
-        val smCache = if (s2.heapDependentTriggers.contains(predicate)) {
-          val (relevantChunks, _) =
-            quantifiedChunkSupporter.splitHeap[QuantifiedPredicateChunk](h3, BasicChunkIdentifier(predicate.name))
-          val (smDef1, smCache1) =
-            quantifiedChunkSupporter.summarisingSnapshotMap(
-              s2, predicate, s2.predicateFormalVarMap(predicate), relevantChunks, v1)
-          v1.decider.assume(PredicateTrigger(predicate.name, smDef1.sm, tArgs))
-          smCache1
-        } else {
-          s2.smCache
-        }
-
-        val s3 = s2.copy(g = s.g,
-                         h = h3,
-                         smCache = smCache,
-                         permissionScalingFactor = s.permissionScalingFactor,
-                         functionRecorder = s2.functionRecorder.recordFvfAndDomain(smDef))
-        Q(s3, v1)
-      } else {
-        val ch = BasicChunk(PredicateID, BasicChunkIdentifier(predicate.name), tArgs, snap.convert(sorts.Snap), tPerm)
->>>>>>> 53cccb9c
         val s3 = s2.copy(g = s.g,
                          smDomainNeeded = s.smDomainNeeded,
                          permissionScalingFactor = s.permissionScalingFactor)
@@ -120,7 +85,7 @@
           val (sm, smValueDef) =
             quantifiedChunkSupporter.singletonSnapshotMap(s2, predicate, tArgs, predSnap, v1)
           v1.decider.prover.comment("Definitional axioms for singleton-SM's value")
-          v1.decider.assume(smValueDef)
+          v1.decider.assumeDefinition(smValueDef)
           val ch =
             quantifiedChunkSupporter.createSingletonQuantifiedChunk(
               formalArgs, predicate, tArgs, tPerm, sm, s.program)
