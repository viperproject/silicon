// This Source Code Form is subject to the terms of the Mozilla Public
// License, v. 2.0. If a copy of the MPL was not distributed with this
// file, You can obtain one at http://mozilla.org/MPL/2.0/.
//
// Copyright (c) 2011-2019 ETH Zurich.

package viper.silicon.rules

import viper.silicon.debugger.DebugExp
import viper.silicon.common.collections.immutable.InsertionOrderedSet
import viper.silicon.interfaces.VerificationResult
import viper.silicon.resources.PredicateID
import viper.silicon.state._
import viper.silicon.state.terms._
import viper.silicon.utils.toSf
import viper.silicon.verifier.Verifier
import viper.silver.ast
import viper.silver.verifier.PartialVerificationError
import viper.silver.verifier.reasons.InsufficientPermission

trait PredicateSupportRules extends SymbolicExecutionRules {
  def fold(s: State,
           predicate: ast.Predicate,
           tArgs: List[Term],
           eArgs: Option[Seq[ast.Exp]],
           tPerm: Term,
           ePerm: Option[ast.Exp],
           constrainableWildcards: InsertionOrderedSet[Var],
           pve: PartialVerificationError,
           v: Verifier,
           abductionLocation: Option[ast.Position])
          (Q: (State, Verifier) => VerificationResult)
          : VerificationResult

  def unfold(s: State,
             predicate: ast.Predicate,
             tArgs: List[Term],
             eArgs: Option[Seq[ast.Exp]],
             tPerm: Term,
             ePerm: Option[ast.Exp],
             constrainableWildcards: InsertionOrderedSet[Var],
             pve: PartialVerificationError,
             v: Verifier,
             pa: ast.PredicateAccess)
            (Q: (State, Verifier) => VerificationResult)
            : VerificationResult
}

object predicateSupporter extends PredicateSupportRules {
  import consumer._
  import producer._

  def fold(s: State,
           predicate: ast.Predicate,
           tArgs: List[Term],
           eArgs: Option[Seq[ast.Exp]],
           tPerm: Term,
           ePerm: Option[ast.Exp],
           constrainableWildcards: InsertionOrderedSet[Var],
           pve: PartialVerificationError,
           v: Verifier,
           abductionLocation: Option[ast.Position] = None)
          (Q: (State, Verifier) => VerificationResult)
          : VerificationResult = {

    val body = predicate.body.get /* Only non-abstract predicates can be unfolded */
    val tArgsWithE = if (withExp)
      tArgs zip eArgs.get.map(Some(_))
    else
      tArgs zip Seq.fill(tArgs.length)(None)
    val gIns = s.g + Store(predicate.formalArgs map (_.localVar) zip tArgsWithE)
    val s1 = s.copy(g = gIns,
                    smDomainNeeded = true)
<<<<<<< HEAD
              .scalePermissionFactor(tPerm)
    consume(s1, body, pve, v, abductionLocation)((s1a, snap, v1) => {
=======
              .scalePermissionFactor(tPerm, ePerm)
    consume(s1, body, pve, v)((s1a, snap, v1) => {
>>>>>>> 58ba972f
      if (!Verifier.config.disableFunctionUnfoldTrigger()) {
        val predTrigger = App(s1a.predicateData(predicate).triggerFunction,
          snap.convert(terms.sorts.Snap) +: tArgs)
        val eArgsString = eArgs.mkString(", ")
        v1.decider.assume(predTrigger, Option.when(withExp)(DebugExp.createInstance(s"PredicateTrigger(${predicate.name}($eArgsString))")))
      }
      val s2 = s1a.setConstrainable(constrainableWildcards, false)
      if (s2.qpPredicates.contains(predicate)) {
        val predSnap = snap.convert(s2.predicateSnapMap(predicate))
        val formalArgs = s2.predicateFormalVarMap(predicate)
        val (sm, smValueDef) =
          quantifiedChunkSupporter.singletonSnapshotMap(s2, predicate, tArgs, predSnap, v1)
        v1.decider.prover.comment("Definitional axioms for singleton-SM's value")
        val debugExp = Option.when(withExp)(DebugExp.createInstance("Definitional axioms for singleton-SM's value", true))
        v1.decider.assumeDefinition(smValueDef, debugExp)
        val ch =
          quantifiedChunkSupporter.createSingletonQuantifiedChunk(
            formalArgs, Option.when(withExp)(predicate.formalArgs), predicate, tArgs, eArgs, tPerm, ePerm, sm, s.program)
        val h3 = s2.h + ch
        val smDef = SnapshotMapDefinition(predicate, sm, Seq(smValueDef), Seq())
        val smCache = if (s2.heapDependentTriggers.contains(predicate)) {
          val (relevantChunks, _) =
            quantifiedChunkSupporter.splitHeap[QuantifiedPredicateChunk](h3, BasicChunkIdentifier(predicate.name))
          val (smDef1, smCache1) =
            quantifiedChunkSupporter.summarisingSnapshotMap(
              s2, predicate, s2.predicateFormalVarMap(predicate), relevantChunks, v1)
          val eArgsString = eArgs.mkString(", ")
          v1.decider.assume(PredicateTrigger(predicate.name, smDef1.sm, tArgs),
            Option.when(withExp)(DebugExp.createInstance(s"PredicateTrigger(${predicate.name}($eArgsString))")))
          smCache1
        } else {
          s2.smCache
        }

        val s3 = s2.copy(g = s.g,
                         h = h3,
                         smCache = smCache,
                         permissionScalingFactor = s.permissionScalingFactor,
                         permissionScalingFactorExp = s.permissionScalingFactorExp,
                         functionRecorder = s2.functionRecorder.recordFvfAndDomain(smDef))
        Q(s3, v1)
      } else {
        val ch = BasicChunk(PredicateID, BasicChunkIdentifier(predicate.name), tArgs, eArgs, snap.convert(sorts.Snap), tPerm, ePerm)
        val s3 = s2.copy(g = s.g,
                         smDomainNeeded = s.smDomainNeeded,
                         permissionScalingFactor = s.permissionScalingFactor,
                         permissionScalingFactorExp = s.permissionScalingFactorExp)
        chunkSupporter.produce(s3, s3.h, ch, v1)((s4, h1, v2) =>
          Q(s4.copy(h = h1), v2))
      }
    })
  }

  def unfold(s: State,
             predicate: ast.Predicate,
             tArgs: List[Term],
             eArgs: Option[Seq[ast.Exp]],
             tPerm: Term,
             ePerm: Option[ast.Exp],
             constrainableWildcards: InsertionOrderedSet[Var],
             pve: PartialVerificationError,
             v: Verifier,
             pa: ast.PredicateAccess)
            (Q: (State, Verifier) => VerificationResult)
            : VerificationResult = {

    val tArgsWithE = if (withExp)
      tArgs zip eArgs.get.map(Some(_))
    else
      tArgs zip Seq.fill(tArgs.length)(None)
    val gIns = s.g + Store(predicate.formalArgs map (_.localVar) zip tArgsWithE)
    val body = predicate.body.get /* Only non-abstract predicates can be unfolded */
    val s1 = s.scalePermissionFactor(tPerm, ePerm)
    if (s1.qpPredicates.contains(predicate)) {
      val formalVars = s1.predicateFormalVarMap(predicate)
      quantifiedChunkSupporter.consumeSingleLocation(
        s1,
        s1.h,
        formalVars,
        Option.when(withExp)(predicate.formalArgs),
        tArgs,
        eArgs,
        pa,
        tPerm,
        ePerm,
        None,
        pve,
        v
      )((s2, h2, snap, v1) => {
        val s3 = s2.copy(g = gIns, h = h2)
                   .setConstrainable(constrainableWildcards, false)
        produce(s3, toSf(snap), body, pve, v1)((s4, v2) => {
          v2.decider.prover.saturate(Verifier.config.proverSaturationTimeouts.afterUnfold)
          if (!Verifier.config.disableFunctionUnfoldTrigger()) {
            val predicateTrigger =
              App(s4.predicateData(predicate).triggerFunction,
                snap.convert(terms.sorts.Snap) +: tArgs)
            val eargs = eArgs.mkString(", ")
            v2.decider.assume(predicateTrigger, Option.when(withExp)(DebugExp.createInstance(s"PredicateTrigger(${predicate.name}($eargs))")))
          }
          Q(s4.copy(g = s.g,
                    permissionScalingFactor = s.permissionScalingFactor,
                    permissionScalingFactorExp = s.permissionScalingFactorExp),
            v2)})
      })
    } else {
      val ve = pve dueTo InsufficientPermission(pa)
      val description = s"consume ${pa.pos}: $pa"
      chunkSupporter.consume(s1, s1.h, predicate, tArgs, eArgs, s1.permissionScalingFactor, s1.permissionScalingFactorExp, ve, v, description)((s2, h1, snap, v1) => {
        val s3 = s2.copy(g = gIns, h = h1)
                   .setConstrainable(constrainableWildcards, false)
        produce(s3, toSf(snap), body, pve, v1)((s4, v2) => {
          v2.decider.prover.saturate(Verifier.config.proverSaturationTimeouts.afterUnfold)
          if (!Verifier.config.disableFunctionUnfoldTrigger()) {
            val predicateTrigger =
              App(s4.predicateData(predicate).triggerFunction, snap +: tArgs)
            val eargs = eArgs.mkString(", ")
            v2.decider.assume(predicateTrigger, Option.when(withExp)(DebugExp.createInstance(s"PredicateTrigger(${pa.predicateName}($eargs))")))
          }
          val s5 = s4.copy(g = s.g,
                           permissionScalingFactor = s.permissionScalingFactor,
                           permissionScalingFactorExp = s.permissionScalingFactorExp)
          Q(s5, v2)})})
    }
  }

/* NOTE: Possible alternative to storing the permission scaling factor in the context
 *       or passing it to produce/consume as an explicit argument.
 *       Carbon uses Permissions.multiplyExpByPerm as well (but does not extend the
 *       store).
 */
//    private def scale(γ: ST, body: ast.Exp, perm: Term) = {
//      /* TODO: Ensure that variable name does not clash with any Silver identifier already in use */
//      val scaleFactorVar = ast.LocalVar(identifierFactory.fresh("p'unf").name)(ast.Perm)
//      val scaledBody = ast.utility.Permissions.multiplyExpByPerm(body, scaleFactorVar)
//
//      (γ + (scaleFactorVar -> perm), scaledBody)
//    }
}<|MERGE_RESOLUTION|>--- conflicted
+++ resolved
@@ -71,13 +71,8 @@
     val gIns = s.g + Store(predicate.formalArgs map (_.localVar) zip tArgsWithE)
     val s1 = s.copy(g = gIns,
                     smDomainNeeded = true)
-<<<<<<< HEAD
-              .scalePermissionFactor(tPerm)
+              .scalePermissionFactor(tPerm, ePerm)
     consume(s1, body, pve, v, abductionLocation)((s1a, snap, v1) => {
-=======
-              .scalePermissionFactor(tPerm, ePerm)
-    consume(s1, body, pve, v)((s1a, snap, v1) => {
->>>>>>> 58ba972f
       if (!Verifier.config.disableFunctionUnfoldTrigger()) {
         val predTrigger = App(s1a.predicateData(predicate).triggerFunction,
           snap.convert(terms.sorts.Snap) +: tArgs)
