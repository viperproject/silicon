--- conflicted
+++ resolved
@@ -114,11 +114,7 @@
                          qpTag = None)
         Q(s3, v1)
       } else {
-<<<<<<< HEAD
-        val ch = BasicChunk(PredicateID, BasicChunkIdentifier(predicate.name), tArgs, eArgs, snap.convert(sorts.Snap), tPerm, ePerm, s2.qpTag)
-=======
-        val ch = BasicChunk(PredicateID, BasicChunkIdentifier(predicate.name), tArgs, eArgs, snap.get.convert(sorts.Snap), None, tPerm, ePerm)
->>>>>>> 74722a8e
+        val ch = BasicChunk(PredicateID, BasicChunkIdentifier(predicate.name), tArgs, eArgs, snap.get.convert(sorts.Snap), None, tPerm, ePerm, s2.qpTag)
         val s3 = s2.copy(g = s.g,
                          smDomainNeeded = s.smDomainNeeded,
                          permissionScalingFactor = s.permissionScalingFactor,
