--- conflicted
+++ resolved
@@ -263,13 +263,8 @@
             createFailure(ve, v, s1, IsPositive(permSum), permSumExp.map(IsPositive(_)()))
         })
     } else {
-<<<<<<< HEAD
-      val (s1, permSum, permSumExp) = permSummariseOnly(s, relevantChunks, resource, args, argsExp, v)
+      val (s1, permSum, permSumExp) = permSummariseOnly(s, relevantChunks, resource, args, argsExp)
       v.decider.assert(Implies(IsPositive(perm), IsPositive(permSum))) {
-=======
-      val (s1, permSum, permSumExp) = permSummariseOnly(s, relevantChunks, resource, args, argsExp)
-      v.decider.assert(IsPositive(permSum)) {
->>>>>>> efaf7697
         case true =>
           Q(s1, h, None, v)
         case false =>
