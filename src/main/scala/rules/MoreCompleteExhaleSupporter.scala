// This Source Code Form is subject to the terms of the Mozilla Public
// License, v. 2.0. If a copy of the MPL was not distributed with this
// file, You can obtain one at http://mozilla.org/MPL/2.0/.
//
// Copyright (c) 2011-2019 ETH Zurich.

package viper.silicon.rules

import viper.silicon.debugger.DebugExp
import viper.silicon.interfaces.state._
import viper.silicon.interfaces.{Success, VerificationResult}
import viper.silicon.resources.{FieldID, NonQuantifiedPropertyInterpreter, Resources}
import viper.silicon.rules.chunkSupporter.findChunksWithID
import viper.silicon.state._
import viper.silicon.state.terms._
import viper.silicon.state.terms.perms.{IsNonPositive, IsPositive}
import viper.silicon.supporters.functions.NoopFunctionRecorder
import viper.silicon.utils.ast.{BigAnd, buildMinExp, removeKnownToBeTrueExp, replaceVarsInExp, simplifyVariableName}
import viper.silicon.verifier.Verifier
import viper.silicon.{MList, MMap}
import viper.silver.ast
import viper.silver.parser.{PKw, PPrimitiv, PReserved}
import viper.silver.verifier.VerificationError

import scala.collection.mutable.ListBuffer

object moreCompleteExhaleSupporter extends SymbolicExecutionRules {
  sealed trait TaggedSummarisingSnapshot {
    def snapshot: Term
  }

  final case class FreshSummarisingSnapshot(snapshot: Term) extends TaggedSummarisingSnapshot
  final case class ReusedSummarisingSnapshot(snapshot: Term) extends TaggedSummarisingSnapshot

  private def permSummariseOnly(s: State,
                            relevantChunks: Seq[NonQuantifiedChunk],
                            resource: ast.Resource,
                            args: Seq[Term],
                            argsExp: Option[Seq[ast.Exp]],
                            v: Verifier)
  : (State, Term, Option[ast.Exp]) = {
    Verifier.config.mapCache(s.ssCache.get((resource, relevantChunks, args))) match {
      case Some((_, _ ,_permissionSum, _permissionSumExp)) =>
        return (s, _permissionSum, _permissionSumExp)
      case _ =>
      /* Cache miss */
    }
    var permissionSum: Term = NoPerm
    var permissionSumExp: Option[ast.Exp] = Option.when(withExp)(ast.NoPerm()())
    relevantChunks.foreach(ch => {
      val argumentEqualities =
        And(ch.args.zip(args).map { case (t1, t2) => t1 === t2 })
      val argumentEqualitiesExp =
        Option.when(withExp)(BigAnd(ch.argsExp.get.zip(argsExp.get).map { case (e1, e2) => ast.EqCmp(e1, e2)() }))

      permissionSum =
        PermPlus(permissionSum, Ite(argumentEqualities, ch.perm, NoPerm))

      permissionSumExp = permissionSumExp.map(pse =>
        ast.PermAdd(pse, ast.CondExp(argumentEqualitiesExp.get, ch.permExp.get, ast.NoPerm()())())())
    })
    val ssc1 = s.ssCache + ((resource, relevantChunks, args) -> (None, None, permissionSum, permissionSumExp))
    val s1 = s.copy(ssCache = ssc1)

    (s1, permissionSum, permissionSumExp)
  }

  private def summariseOnly(s: State,
                            relevantChunks: Seq[NonQuantifiedChunk],
                            resource: ast.Resource,
                            args: Seq[Term],
                            argsExp: Option[Seq[ast.Exp]],
                            knownValue: Option[Option[Term]],
                            v: Verifier)
                           : (State, TaggedSummarisingSnapshot, Seq[Term], Term, Option[ast.Exp]) = {

    // TODO: Since relevantChunks is a sequence, the order of the chunks affects caching, but shouldn't.
    //       An order-agnostic way of caching, would be better. A simple benchmark should reveal how
    //       many cache misses are due to order changes.

    // TODO: Caching would be more effective if the summary were created independently of the provided
    //       args. E.g. the summary could be created with free arguments ?a1, ?a2, ...; this summary
    //       could be cached, and ?a1 etc. would be replaced before returning the summary to the caller.

    Verifier.config.mapCache(s.ssCache.get((resource, relevantChunks, args))) match {
      case Some((Some(_taggedSummarisingSnapshot), Some(_summarisingSnapshotDefinitions), _permissionSum, _permissionSumExp)) =>
        return (s, _taggedSummarisingSnapshot, _summarisingSnapshotDefinitions, _permissionSum, _permissionSumExp)
      case _ =>
        /* Cache miss */
    }

    val sort: Sort =
      resource match {
        case f: ast.Field => v.symbolConverter.toSort(f.typ)
        case _: ast.Predicate => sorts.Snap
        case _: ast.MagicWand => sorts.MagicWandSnapFunction
      }

    val `?s` = Var(Identifier("?s"), sort, false)
    var summarisingSnapshotDefinitions: Seq[Term] = Vector.empty

    relevantChunks.foreach(ch => {
      val argumentEqualities =
        And(ch.args.zip(args).map { case (t1, t2) => t1 === t2 })
      val argumentEqualitiesExp =
        Option.when(withExp)(BigAnd(ch.argsExp.get.zip(argsExp.get).map { case (e1, e2) => ast.EqCmp(e1, e2)() }))

      summarisingSnapshotDefinitions :+=
        Implies(And(argumentEqualities, IsPositive(ch.perm)), `?s` === ch.snap)
    })

    val taggedSummarisingSnapshot =
      summarisingSnapshotDefinitions
        .collectFirst {
          case Equals(`?s`, snap) =>
            ReusedSummarisingSnapshot(snap)
        }.getOrElse({
          knownValue match {
            case Some(Some(v)) =>
              ReusedSummarisingSnapshot(v)
            case _ =>
              val definiteAliasValue = knownValue match {
                case None =>
                  // We have not yet checked for a definite alias
                  val id = ChunkIdentifier(resource, s.program)
                  val potentialAlias = chunkSupporter.findChunk[NonQuantifiedChunk](relevantChunks, id, args, v)
                  potentialAlias.filter(c => v.decider.check(IsPositive(c.perm), Verifier.config.checkTimeout())).map(_.snap)
                case Some(v) =>
                  // We have checked for a definite alias and may or may not have found one.
                  v
              }
              definiteAliasValue match {
                case Some(v) =>
                  ReusedSummarisingSnapshot(v)
                case None =>
                  val ss = v.decider.appliedFresh("ss", sort, s.functionRecorderQuantifiedVariables().map(_._1))
                  FreshSummarisingSnapshot(ss)
              }
          }
        })

    val summarisingSnapshot = taggedSummarisingSnapshot.snapshot

    summarisingSnapshotDefinitions =
      summarisingSnapshotDefinitions map (_.replace(`?s`, summarisingSnapshot))

    val (_, permissionSum, permissionSumExp) = permSummariseOnly(s, relevantChunks, resource, args, argsExp, v)

    val ssc1 = s.ssCache + ((resource, relevantChunks, args) -> (Some(taggedSummarisingSnapshot), Some(summarisingSnapshotDefinitions), permissionSum, permissionSumExp))
    val s1 = s.copy(ssCache = ssc1)

    (s1, taggedSummarisingSnapshot, summarisingSnapshotDefinitions, permissionSum, permissionSumExp)
  }

  private def summarise(s: State,
                        relevantChunks: Seq[NonQuantifiedChunk],
                        resource: ast.Resource,
                        args: Seq[Term],
                        argsExp: Option[Seq[ast.Exp]],
                        knownValue: Option[Option[Term]], // None if we have not yet checked for a definite alias,
                                                          // Some(v) if we have checked and the result was v
                        v: Verifier)
                       (Q: (State, Term, Term, Option[ast.Exp], Verifier) => VerificationResult)
                       : VerificationResult = {
    // Don't use the shortcut if we want a counterexample; in that case, we need the decider to perform a single
    // query to check if the permission amount we have is sufficient to get the correct counterexample. If we perform
    // the query in two parts (one part here, one part in our caller to see if the permission amount is sufficient),
    // the counterexample might be wrong.
    if (relevantChunks.size == 1 &&  !Verifier.config.counterexample.isDefined) {
      val chunk = relevantChunks.head
      if (v.decider.check(And(chunk.args.zip(args).map { case (t1, t2) => t1 === t2 }), Verifier.config.checkTimeout())) {
        return Q(s, chunk.snap, chunk.perm, chunk.permExp, v)
      } else {
        return Q(s, chunk.snap, NoPerm, Option.when(withExp)(ast.NoPerm()()), v)
      }
    }

    val (s1, taggedSnap, snapDefs, permSum, permSumExp) = summariseOnly(s, relevantChunks, resource, args, argsExp, knownValue, v)
    v.decider.assumeDefinition(And(snapDefs), Option.when(withExp)(DebugExp.createInstance("Snapshot", true)))
    //    v.decider.assume(PermAtMost(permSum, FullPerm())) /* Done in StateConsolidator instead */

    val s2 =
      taggedSnap match {
        case _: FreshSummarisingSnapshot =>
          val smd = SnapshotMapDefinition(resource, taggedSnap.snapshot, snapDefs, Seq.empty)
          val fr2 = s1.functionRecorder.recordFvfAndDomain(smd)

          s1.copy(functionRecorder = fr2)
        case _ =>
          s1
      }

    Q(s2, taggedSnap.snapshot, permSum, permSumExp, v)
  }

  def lookupComplete(s: State,
                     h: Heap,
                     resource: ast.Resource,
                     args: Seq[Term],
                     argsExp: Option[Seq[ast.Exp]],
                     ve: VerificationError,
                     v: Verifier)
                    (Q: (State, Term, Verifier) => VerificationResult)
                    : VerificationResult = {

    val id = ChunkIdentifier(resource, s.program)
    val relevantChunks = findChunksWithID[NonQuantifiedChunk](h.values, id).toSeq

    if (relevantChunks.isEmpty) {
      if (v.decider.checkSmoke(true)) {
        Success() // TODO: Mark branch as dead?
      } else {
        createFailure(ve, v, s, False, "branch is dead")
      }
    } else {
      summarise(s, relevantChunks, resource, args, argsExp, None, v)((s1, snap, permSum, permSumExp, v1) =>
        v.decider.assert(IsPositive(permSum)) {
          case true =>
            Q(s1, snap, v1)
          case false =>
            createFailure(ve, v, s1, IsPositive(permSum), permSumExp.map(IsPositive(_)()))
        })
    }
  }

  def consumeComplete(s: State,
                      h: Heap,
                      resource: ast.Resource,
                      args: Seq[Term],
                      argsExp: Option[Seq[ast.Exp]],
                      perms: Term,
                      permsExp: Option[ast.Exp],
                      returnSnap: Boolean,
                      ve: VerificationError,
                      v: Verifier)
                     (Q: (State, Heap, Option[Term], Verifier) => VerificationResult)
                     : VerificationResult = {

<<<<<<< HEAD
    if (!s.assertReadAccessOnly)
      actualConsumeComplete(s, h, resource, args, argsExp, perms, permsExp, ve, v)(Q)
    else
      summariseHeapAndAssertReadAccess(s, h, resource, perms, args, argsExp, ve, v)(Q)
=======
    if (!s.hackIssue387DisablePermissionConsumption)
      actualConsumeComplete(s, h, resource, args, argsExp, perms, permsExp, returnSnap, ve, v)(Q)
    else {
      summariseHeapAndAssertReadAccess(s, h, resource, args, argsExp, returnSnap, ve, v)(Q)
    }
>>>>>>> 761d4dd7
  }

  private def summariseHeapAndAssertReadAccess(s: State,
                                               h: Heap,
                                               resource: ast.Resource,
                                               perm: Term,
                                               args: Seq[Term],
                                               argsExp: Option[Seq[ast.Exp]],
                                               returnSnap: Boolean,
                                               ve: VerificationError,
                                               v: Verifier)
                                              (Q: (State, Heap, Option[Term], Verifier) => VerificationResult)
                                              : VerificationResult = {

    val id = ChunkIdentifier(resource, s.program)
    val relevantChunks = findChunksWithID[NonQuantifiedChunk](h.values, id).toSeq
<<<<<<< HEAD

    summarise(s, relevantChunks, resource, args, argsExp, None, v)((s1, snap, _, permSum, permSumExp, v1) =>
      v.decider.assert(Implies(IsPositive(perm), IsPositive(permSum))) {
=======
    if (returnSnap) {
      summarise(s, relevantChunks, resource, args, argsExp, None, v)((s1, snap, permSum, permSumExp, v1) =>
        v.decider.assert(IsPositive(permSum)) {
          case true =>
            Q(s1, h, Some(snap), v1)
          case false =>
            createFailure(ve, v, s1, IsPositive(permSum), permSumExp.map(IsPositive(_)()))
        })
    } else {
      val (s1, permSum, permSumExp) = permSummariseOnly(s, relevantChunks, resource, args, argsExp, v)
      v.decider.assert(IsPositive(permSum)) {
>>>>>>> 761d4dd7
        case true =>
          Q(s1, h, None, v)
        case false =>
          createFailure(ve, v, s1, IsPositive(permSum), permSumExp.map(IsPositive(_)()))
      }
    }
  }

  private def actualConsumeComplete(s: State,
                                    h: Heap,
                                    resource: ast.Resource,
                                    args: Seq[Term],
                                    argsExp: Option[Seq[ast.Exp]],
                                    perms: Term,
                                    permsExp: Option[ast.Exp],
                                    returnSnap: Boolean,
                                    ve: VerificationError,
                                    v: Verifier)
                                   (Q: (State, Heap, Option[Term], Verifier) => VerificationResult)
                                   : VerificationResult = {

    val id = ChunkIdentifier(resource, s.program)
    val relevantChunks = ListBuffer[NonQuantifiedChunk]()
    val otherChunks = ListBuffer[Chunk]()
    h.values foreach {
      case c: NonQuantifiedChunk if id == c.id => relevantChunks.append(c)
      case ch => otherChunks.append(ch)
    }

    if (relevantChunks.isEmpty) {
      // if no permission is exhaled, return none
      v.decider.assert(perms === NoPerm) {
        case true => Q(s, h, None, v)
        case false => createFailure(ve, v, s, perms === NoPerm, permsExp.map(pe => ast.EqCmp(pe, ast.NoPerm()())(pe.pos, pe.info, pe.errT)))
      }
    } else {
      if (!terms.utils.consumeExactRead(perms, s.constrainableARPs)) {
        actualConsumeCompleteConstrainable(s, relevantChunks, resource, args, argsExp, perms, permsExp, returnSnap, ve, v)((s1, updatedChunks, optSnap, v2) => {
          Q(s1, Heap(updatedChunks ++ otherChunks), optSnap, v2)
        })
      } else {
        var pNeeded = perms
        var pNeededExp = permsExp
        var pSum: Term = NoPerm
        var pSumExp: Option[ast.Exp] = permsExp.map(pe => ast.NoPerm()(pe.pos, pe.info, pe.errT))
        val newChunks = ListBuffer[NonQuantifiedChunk]()
        var moreNeeded = true

        val definiteAlias = chunkSupporter.findChunk[NonQuantifiedChunk](relevantChunks, id, args, v).filter(c =>
          v.decider.check(IsPositive(c.perm), Verifier.config.checkTimeout())
        )

        val sortFunction: (NonQuantifiedChunk, NonQuantifiedChunk) => Boolean = (ch1, ch2) => {
          // The definitive alias and syntactic aliases should get priority, since it is always
          // possible to consume from them
          definiteAlias.contains(ch1) || !definiteAlias.contains(ch2) && ch1.args == args
        }

        val additionalArgs = s.relevantQuantifiedVariables.map(_._1)
        var currentFunctionRecorder = s.functionRecorder

        relevantChunks.sortWith(sortFunction) foreach { ch =>
          if (moreNeeded) {
            val eqHelper = ch.args.zip(args).map { case (t1, t2) => t1 === t2 }
            val eq = And(eqHelper)
            val eqExp = ch.argsExp.map(args => BigAnd(removeKnownToBeTrueExp(args.zip(argsExp.get).map { case (t1, t2) => ast.EqCmp(t1, t2)(permsExp.get.pos, permsExp.get.info, permsExp.get.errT) }.toList, eqHelper.toList)))

            val takenTerm = Ite(eq, PermMin(ch.perm, pNeeded), NoPerm)
            val pTakenExp = permsExp.map(pe => ast.CondExp(eqExp.get, buildMinExp(Seq(ch.permExp.get, pNeededExp.get), ast.Perm), ast.NoPerm()(pe.pos, pe.info, pe.errT))(eqExp.get.pos, eqExp.get.info, eqExp.get.errT))
            val pTaken = if (takenTerm.isInstanceOf[PermLiteral] || s.functionRecorder != NoopFunctionRecorder || Verifier.config.useFlyweight) {
              // ME: When using Z3 via API, it is beneficial to not use macros, since macro-terms will *always* be different
              // (leading to new terms that have to be translated), whereas without macros, we can usually use a term
              // that already exists.
              // During function verification, we should not define macros, since they could contain result, which is not
              // defined elsewhere.
              // Also, we don't introduce a macro if the term is a straightforward literal.
              takenTerm
            } else {
              val pTakenArgs = additionalArgs
              val pTakenDecl = v.decider.freshMacro("mce_pTaken", pTakenArgs, takenTerm)
              val pTakenMacro = Macro(pTakenDecl.id, pTakenDecl.args.map(_.sort), pTakenDecl.body.sort)
              currentFunctionRecorder = currentFunctionRecorder.recordFreshMacro(pTakenDecl)
              val pTakenApp = App(pTakenMacro, pTakenArgs)
              v.symbExLog.addMacro(pTakenApp, takenTerm)
              pTakenApp
            }

            pSum = PermPlus(pSum, Ite(eq, ch.perm, NoPerm))
            pSumExp = eqExp.map(eq => ast.PermAdd(pSumExp.get, ast.CondExp(eq, ch.permExp.get, ast.NoPerm()())(eq.pos, eq.info, eq.errT))())

            val newChunk = ch.withPerm(PermMinus(ch.perm, pTaken), permsExp.map(pe => ast.PermSub(ch.permExp.get, pTakenExp.get)(pe.pos, pe.info, pe.errT)))
            pNeeded = PermMinus(pNeeded, pTaken)
            pNeededExp = permsExp.map(pe => ast.PermSub(pNeededExp.get, pTakenExp.get)(pe.pos, pe.info, pe.errT))

            if (!v.decider.check(IsNonPositive(newChunk.perm), Verifier.config.splitTimeout())) {
              newChunks.append(newChunk)
            }

            moreNeeded = !v.decider.check(pNeeded === NoPerm, Verifier.config.splitTimeout())
          } else {
            newChunks.append(ch)
          }
        }

        val allChunks = otherChunks ++ newChunks
        // TODO: Since no permissions were gained, I don't see why the PropertyInterpreter would yield any new assumptions.
        //       See if it can be removed here.
        val interpreter = new NonQuantifiedPropertyInterpreter(allChunks, v)
        newChunks foreach { ch =>
          val resource = Resources.resourceDescriptions(ch.resourceID)
          val pathCond = interpreter.buildPathConditionsForChunk(ch, resource.instanceProperties(s.mayAssumeUpperBounds))
          pathCond.foreach(p => v.decider.assume(p._1, Option.when(withExp)(DebugExp.createInstance(p._2, p._2))))
        }
        val newHeap = Heap(allChunks)

        val s0 = s.copy(functionRecorder = currentFunctionRecorder)



        if (returnSnap) {
          summarise(s0, relevantChunks.toSeq, resource, args, argsExp, Some(definiteAlias.map(_.snap)), v)((s1, snap, _, _, v1) => {
            val condSnap = Some(if (v1.decider.check(IsPositive(perms), Verifier.config.checkTimeout())) {
              snap
            } else {
              Ite(IsPositive(perms), snap.convert(sorts.Snap), Unit)
            })
          if (!moreNeeded) {
            Q(s1, newHeap, condSnap, v1)
          } else {
            v1.decider.assert(pNeeded === NoPerm) {
              case true =>
                Q(s1, newHeap, condSnap, v1)
              case false =>
                createFailure(ve, v1, s1, pNeeded === NoPerm, pNeededExp.map(pn => ast.EqCmp(pn, ast.NoPerm()())(pn.pos, pn.info, pn.errT)))
            }
          }
        })
        } else {
          if (!moreNeeded) {
            Q(s, newHeap, None, v)
          } else {
            v.decider.assert(pNeeded === NoPerm) {
              case true =>
                Q(s, newHeap, None, v)
              case false =>
                createFailure(ve, v, s, pNeeded === NoPerm, pNeededExp.map(pn => ast.EqCmp(pn, ast.NoPerm()())(pn.pos, pn.info, pn.errT)))
            }
          }
        }
      }
    }
  }

  private def actualConsumeCompleteConstrainable(s: State,
                                                 relevantChunks: ListBuffer[NonQuantifiedChunk],
                                                 resource: ast.Resource,
                                                 args: Seq[Term],
                                                 argsExp: Option[Seq[ast.Exp]],
                                                 perms: Term, // Expected to be constrainable. Will be assumed to equal the consumed permission amount.
                                                 permsExp: Option[ast.Exp],
                                                 returnSnap: Boolean,
                                                 ve: VerificationError,
                                                 v: Verifier)
                                                (Q: (State, ListBuffer[NonQuantifiedChunk], Option[Term], Verifier) => VerificationResult)
                                                : VerificationResult = {

    v.decider.startDebugSubExp()

    var totalPermSum: Term = NoPerm
    var totalPermSumExp: Option[ast.Exp] = Option.when(withExp)(ast.NoPerm()())
    var totalPermTaken: Term = NoPerm
    var totalPermTakenExp: Option[ast.Exp] = Option.when(withExp)(ast.NoPerm()())
    var newFr = s.functionRecorder


    val updatedChunks =
      relevantChunks map (ch => {
        val eqCmps = ch.args.zip(args).map { case (t1, t2) => t1 === t2 }
        val eq = And(eqCmps)
        val eqExp = permsExp.map(pe => BigAnd(removeKnownToBeTrueExp(ch.argsExp.get.zip(argsExp.get).map{ case (t1, t2) => ast.EqCmp(t1, t2)(pe.pos, pe.info, pe.errT) }.toList, eqCmps.toList)))
        val permTaken = v.decider.fresh("p", sorts.Perm, Option.when(withExp)(PPrimitiv(PReserved(PKw.Perm)((ast.NoPosition, ast.NoPosition)))()))
        val permTakenExp = permsExp.map(pe => ast.LocalVar(simplifyVariableName(permTaken.id.name), ast.Perm)(pe.pos, pe.info, pe.errT))

        totalPermSum = PermPlus(totalPermSum, Ite(eq, ch.perm, NoPerm))
        totalPermSumExp = totalPermSumExp.map(tps => ast.PermAdd(tps, ast.CondExp(eqExp.get, ch.permExp.get, ast.NoPerm()())(eqExp.get.pos, eqExp.get.info, eqExp.get.errT))(permsExp.get.pos, permsExp.get.info, permsExp.get.errT))
        totalPermTaken = PermPlus(totalPermTaken, permTaken)
        totalPermTakenExp = totalPermTakenExp.map(tpt => ast.PermAdd(tpt, permTakenExp.get)(permsExp.get.pos, permsExp.get.info, permsExp.get.errT))

        val constraint = And(IsValidPermVar(permTaken),
          PermAtMost(permTaken, ch.perm),
          Implies(Not(eq), permTaken === NoPerm),
          Implies(And(eq, IsPositive(ch.perm)), PermLess(permTaken, ch.perm))
        )
        val constraintExp = permsExp.map(pe => BigAnd(
          List(ast.PermLtCmp(ast.NoPerm()(), permTakenExp.get)(),
            ast.PermLeCmp(permTakenExp.get, ch.permExp.get)(),
            ast.Implies(ast.Not(eqExp.get)(), ast.EqCmp(permTakenExp.get, ast.NoPerm()())())(pe.pos, pe.info, pe.errT))))


        v.decider.assume(constraint, Option.when(withExp)(DebugExp.createInstance(constraintExp, constraintExp)))
        newFr = newFr.recordConstrainedVar(permTaken, constraint)

        ch.withPerm(PermMinus(ch.perm, permTaken), permsExp.map(pe => ast.PermSub(ch.permExp.get, permTakenExp.get)(pe.pos, pe.info, pe.errT)))
      })

    val totalTakenBounds =
      Implies(
        totalPermSum !== NoPerm,
        And(
          PermLess(NoPerm, totalPermTaken),
          PermLess(totalPermTaken, totalPermSum)))
    val constraintExp = permsExp.map(pe => ast.Implies(ast.NeCmp(totalPermSumExp.get, ast.NoPerm()())(),
      ast.And(ast.PermLeCmp(ast.NoPerm()(), totalPermTakenExp.get)(), ast.PermLeCmp(totalPermTakenExp.get, totalPermSumExp.get)())(pe.pos, pe.info, pe.errT))())

    v.decider.assume(totalTakenBounds, constraintExp, constraintExp)

    newFr = newFr.recordConstraint(totalTakenBounds)

    val s1 = s.copy(functionRecorder = newFr)

    v.decider.assert(totalPermTaken !== NoPerm) {
      case true =>
        val constraintExp = permsExp.map(pe => ast.EqCmp(pe, totalPermTakenExp.get)())
        v.decider.assume(perms === totalPermTaken, Option.when(withExp)(DebugExp.createInstance(constraintExp, constraintExp)))
        if (returnSnap) {
          summarise(s1, relevantChunks.toSeq, resource, args, argsExp, None, v)((s2, snap, _, _, v1) =>
            Q(s2, updatedChunks, Some(snap), v1))
        } else {
          Q(s1, updatedChunks, None, v)
        }
      case false =>
        v.decider.finishDebugSubExp(s"consume permissions for ${resource.toString()}")
        createFailure(ve, v, s, totalPermTaken !== NoPerm, totalPermTakenExp.map(tpt => ast.NeCmp(tpt, ast.NoPerm()())()))
    }
  }

  private val freeReceiver = Var(Identifier("?rcvr"), sorts.Ref, false)
  private val freeReceiverExp = ast.LocalVar("?rcvr", ast.Ref)()

  def assumeFieldPermissionUpperBounds(h: Heap, v: Verifier): Unit = {
    // TODO: Instead of "manually" assuming such upper bounds, appropriate PropertyInterpreters
    //       should be used, see StateConsolidator
    val relevantChunksPerField = MMap.empty[String, MList[BasicChunk]]

    // TODO: Consider caching results, e.g. as mapping from relevant chunks to permission sum

    h.values foreach {
      case ch: BasicChunk if ch.resourceID == FieldID =>
        val relevantChunks = relevantChunksPerField.getOrElseUpdate(ch.id.name, MList.empty)
        relevantChunks += ch
      case _ => /* Ignore */
    }

    relevantChunksPerField foreach { case (_, relevantChunks) =>
      val permissionSum =
        relevantChunks.foldLeft(NoPerm: Term) { case (permSum, chunk) =>
          val eq = freeReceiver === chunk.args.head /* For field chunks, the receiver is the only argument */
          PermPlus(permSum, Ite(eq, chunk.perm, NoPerm))
        }
      val permissionSumExp = Option.when(withExp)(relevantChunks.foldLeft(ast.NoPerm()(): ast.Exp) { case (permSumExp, chunk) =>
        val eq = ast.EqCmp(freeReceiverExp, chunk.argsExp.get.head)() /* For field chunks, the receiver is the only argument */
        ast.PermAdd(permSumExp, ast.CondExp(eq, chunk.permExp.get, ast.NoPerm()())())()
      })

      relevantChunks foreach (chunk => {
        val instantiatedPermSum = permissionSum.replace(freeReceiver, chunk.args.head)
        val exp = permissionSumExp.map(pse => ast.PermLeCmp(replaceVarsInExp(pse, Seq(freeReceiverExp.name), Seq(chunk.argsExp.get.head)), ast.FullPerm()())())
        v.decider.assume(PermAtMost(instantiatedPermSum, FullPerm), exp, exp)
      })
    }
  }
}<|MERGE_RESOLUTION|>--- conflicted
+++ resolved
@@ -236,18 +236,10 @@
                      (Q: (State, Heap, Option[Term], Verifier) => VerificationResult)
                      : VerificationResult = {
 
-<<<<<<< HEAD
     if (!s.assertReadAccessOnly)
-      actualConsumeComplete(s, h, resource, args, argsExp, perms, permsExp, ve, v)(Q)
+      actualConsumeComplete(s, h, resource, args, argsExp, perms, permsExp, returnSnap, ve, v)(Q)
     else
-      summariseHeapAndAssertReadAccess(s, h, resource, perms, args, argsExp, ve, v)(Q)
-=======
-    if (!s.hackIssue387DisablePermissionConsumption)
-      actualConsumeComplete(s, h, resource, args, argsExp, perms, permsExp, returnSnap, ve, v)(Q)
-    else {
-      summariseHeapAndAssertReadAccess(s, h, resource, args, argsExp, returnSnap, ve, v)(Q)
-    }
->>>>>>> 761d4dd7
+      summariseHeapAndAssertReadAccess(s, h, resource, perms, args, argsExp, returnSnap, ve, v)(Q)
   }
 
   private def summariseHeapAndAssertReadAccess(s: State,
@@ -264,14 +256,10 @@
 
     val id = ChunkIdentifier(resource, s.program)
     val relevantChunks = findChunksWithID[NonQuantifiedChunk](h.values, id).toSeq
-<<<<<<< HEAD
-
-    summarise(s, relevantChunks, resource, args, argsExp, None, v)((s1, snap, _, permSum, permSumExp, v1) =>
-      v.decider.assert(Implies(IsPositive(perm), IsPositive(permSum))) {
-=======
+
     if (returnSnap) {
       summarise(s, relevantChunks, resource, args, argsExp, None, v)((s1, snap, permSum, permSumExp, v1) =>
-        v.decider.assert(IsPositive(permSum)) {
+        v.decider.assert(Implies(IsPositive(perm), IsPositive(permSum))) {
           case true =>
             Q(s1, h, Some(snap), v1)
           case false =>
@@ -279,8 +267,7 @@
         })
     } else {
       val (s1, permSum, permSumExp) = permSummariseOnly(s, relevantChunks, resource, args, argsExp, v)
-      v.decider.assert(IsPositive(permSum)) {
->>>>>>> 761d4dd7
+      v.decider.assert(Implies(IsPositive(perm), IsPositive(permSum))) {
         case true =>
           Q(s1, h, None, v)
         case false =>
