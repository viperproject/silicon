// This Source Code Form is subject to the terms of the Mozilla Public
// License, v. 2.0. If a copy of the MPL was not distributed with this
// file, You can obtain one at http://mozilla.org/MPL/2.0/.
//
// Copyright (c) 2011-2019 ETH Zurich.

package viper.silicon.rules

import viper.silicon.debugger.DebugExp
import viper.silicon.interfaces.state._
import viper.silicon.interfaces.{Success, VerificationResult}
import viper.silicon.resources.{FieldID, NonQuantifiedPropertyInterpreter, Resources}
import viper.silicon.rules.chunkSupporter.findChunksWithID
import viper.silicon.state._
import viper.silicon.state.terms._
import viper.silicon.state.terms.perms.{IsNonPositive, IsPositive}
import viper.silicon.supporters.functions.NoopFunctionRecorder
import viper.silicon.utils.ast.{BigAnd, buildMinExp, removeKnownToBeTrueExp, replaceVarsInExp, simplifyVariableName}
import viper.silicon.verifier.Verifier
import viper.silicon.{MList, MMap}
import viper.silver.ast
import viper.silver.parser.{PKw, PPrimitiv, PReserved}
import viper.silver.verifier.VerificationError

import scala.collection.mutable.ListBuffer

object moreCompleteExhaleSupporter extends SymbolicExecutionRules {
  sealed trait TaggedSummarisingSnapshot {
    def snapshot: Term
  }

  final case class FreshSummarisingSnapshot(snapshot: Term) extends TaggedSummarisingSnapshot
  final case class ReusedSummarisingSnapshot(snapshot: Term) extends TaggedSummarisingSnapshot

  private def permSummariseOnly(s: State,
                            relevantChunks: Seq[NonQuantifiedChunk],
                            resource: ast.Resource,
                            args: Seq[Term],
                            argsExp: Option[Seq[ast.Exp]],
                            v: Verifier)
  : (State, Term, Option[ast.Exp]) = {
    Verifier.config.mapCache(s.ssCache.get((resource, relevantChunks, args))) match {
      case Some((_, _ ,_permissionSum, _permissionSumExp)) =>
        return (s, _permissionSum, _permissionSumExp)
      case _ =>
      /* Cache miss */
    }
    var permissionSum: Term = NoPerm
    var permissionSumExp: Option[ast.Exp] = Option.when(withExp)(ast.NoPerm()())
    relevantChunks.foreach(ch => {
      val argumentEqualities =
        And(ch.args.zip(args).map { case (t1, t2) => t1 === t2 })
      val argumentEqualitiesExp =
        Option.when(withExp)(BigAnd(ch.argsExp.get.zip(argsExp.get).map { case (e1, e2) => ast.EqCmp(e1, e2)() }))

      permissionSum =
        PermPlus(permissionSum, Ite(argumentEqualities, ch.perm, NoPerm))

      permissionSumExp = permissionSumExp.map(pse =>
        ast.PermAdd(pse, ast.CondExp(argumentEqualitiesExp.get, ch.permExp.get, ast.NoPerm()())())())
    })
    val ssc1 = s.ssCache + ((resource, relevantChunks, args) -> (None, None, permissionSum, permissionSumExp))
    val s1 = s.copy(ssCache = ssc1)

    (s1, permissionSum, permissionSumExp)
  }

  private def summariseOnly(s: State,
                            relevantChunks: Seq[NonQuantifiedChunk],
                            resource: ast.Resource,
                            args: Seq[Term],
                            argsExp: Option[Seq[ast.Exp]],
                            knownValue: Option[Option[Term]],
                            v: Verifier)
                           : (State, TaggedSummarisingSnapshot, Seq[Term], Term, Option[ast.Exp]) = {

    // TODO: Since relevantChunks is a sequence, the order of the chunks affects caching, but shouldn't.
    //       An order-agnostic way of caching, would be better. A simple benchmark should reveal how
    //       many cache misses are due to order changes.

    // TODO: Caching would be more effective if the summary were created independently of the provided
    //       args. E.g. the summary could be created with free arguments ?a1, ?a2, ...; this summary
    //       could be cached, and ?a1 etc. would be replaced before returning the summary to the caller.

    Verifier.config.mapCache(s.ssCache.get((resource, relevantChunks, args))) match {
      case Some((Some(_taggedSummarisingSnapshot), Some(_summarisingSnapshotDefinitions), _permissionSum, _permissionSumExp)) =>
        return (s, _taggedSummarisingSnapshot, _summarisingSnapshotDefinitions, _permissionSum, _permissionSumExp)
      case _ =>
        /* Cache miss */
    }

    val sort: Sort =
      resource match {
        case f: ast.Field => v.symbolConverter.toSort(f.typ)
        case _: ast.Predicate => sorts.Snap
        case _: ast.MagicWand => sorts.MagicWandSnapFunction
      }

    val `?s` = Var(Identifier("?s"), sort, false)
    var summarisingSnapshotDefinitions: Seq[Term] = Vector.empty

    relevantChunks.foreach(ch => {
      val argumentEqualities =
        And(ch.args.zip(args).map { case (t1, t2) => t1 === t2 })
      val argumentEqualitiesExp =
        Option.when(withExp)(BigAnd(ch.argsExp.get.zip(argsExp.get).map { case (e1, e2) => ast.EqCmp(e1, e2)() }))

      summarisingSnapshotDefinitions :+=
        Implies(And(argumentEqualities, IsPositive(ch.perm)), `?s` === ch.snap)
    })

    val taggedSummarisingSnapshot =
      summarisingSnapshotDefinitions
        .collectFirst {
          case Equals(`?s`, snap) =>
            ReusedSummarisingSnapshot(snap)
        }.getOrElse({
          knownValue match {
            case Some(Some(v)) =>
              ReusedSummarisingSnapshot(v)
            case _ =>
              val definiteAliasValue = knownValue match {
                case None =>
                  // We have not yet checked for a definite alias
                  val id = ChunkIdentifier(resource, s.program)
                  val potentialAlias = chunkSupporter.findChunk[NonQuantifiedChunk](relevantChunks, id, args, v)
                  potentialAlias.filter(c => v.decider.check(IsPositive(c.perm), Verifier.config.checkTimeout())).map(_.snap)
                case Some(v) =>
                  // We have checked for a definite alias and may or may not have found one.
                  v
              }
              definiteAliasValue match {
                case Some(v) =>
                  ReusedSummarisingSnapshot(v)
                case None =>
                  val ss = v.decider.appliedFresh("ss", sort, s.functionRecorderQuantifiedVariables().map(_._1))
                  FreshSummarisingSnapshot(ss)
              }
          }
        })

    val summarisingSnapshot = taggedSummarisingSnapshot.snapshot

    summarisingSnapshotDefinitions =
      summarisingSnapshotDefinitions map (_.replace(`?s`, summarisingSnapshot))

    val (_, permissionSum, permissionSumExp) = permSummariseOnly(s, relevantChunks, resource, args, argsExp, v)

    val ssc1 = s.ssCache + ((resource, relevantChunks, args) -> (Some(taggedSummarisingSnapshot), Some(summarisingSnapshotDefinitions), permissionSum, permissionSumExp))
    val s1 = s.copy(ssCache = ssc1)

    (s1, taggedSummarisingSnapshot, summarisingSnapshotDefinitions, permissionSum, permissionSumExp)
  }

  private def summarise(s: State,
                        relevantChunks: Seq[NonQuantifiedChunk],
                        resource: ast.Resource,
                        args: Seq[Term],
                        argsExp: Option[Seq[ast.Exp]],
                        knownValue: Option[Option[Term]], // None if we have not yet checked for a definite alias,
                                                          // Some(v) if we have checked and the result was v
                        v: Verifier)
                       (Q: (State, Term, Term, Option[ast.Exp], Verifier) => VerificationResult)
                       : VerificationResult = {
    // Don't use the shortcut if we want a counterexample; in that case, we need the decider to perform a single
    // query to check if the permission amount we have is sufficient to get the correct counterexample. If we perform
    // the query in two parts (one part here, one part in our caller to see if the permission amount is sufficient),
    // the counterexample might be wrong.
    if (relevantChunks.size == 1 &&  !Verifier.config.counterexample.isDefined) {
      val chunk = relevantChunks.head
      if (v.decider.check(And(chunk.args.zip(args).map { case (t1, t2) => t1 === t2 }), Verifier.config.checkTimeout())) {
        return Q(s, chunk.snap, chunk.perm, chunk.permExp, v)
      } else {
        return Q(s, chunk.snap, NoPerm, Option.when(withExp)(ast.NoPerm()()), v)
      }
    }

    val (s1, taggedSnap, snapDefs, permSum, permSumExp) = summariseOnly(s, relevantChunks, resource, args, argsExp, knownValue, v)
    v.decider.assumeDefinition(And(snapDefs), Option.when(withExp)(DebugExp.createInstance("Snapshot", true)))
    //    v.decider.assume(PermAtMost(permSum, FullPerm())) /* Done in StateConsolidator instead */

    val s2 =
      taggedSnap match {
        case _: FreshSummarisingSnapshot =>
          val smd = SnapshotMapDefinition(resource, taggedSnap.snapshot, snapDefs, Seq.empty)
          val fr2 = s1.functionRecorder.recordFvfAndDomain(smd)

          s1.copy(functionRecorder = fr2)
        case _ =>
          s1
      }

    Q(s2, taggedSnap.snapshot, permSum, permSumExp, v)
  }

  def lookupComplete(s: State,
                     h: Heap,
                     resource: ast.Resource,
                     args: Seq[Term],
                     argsExp: Option[Seq[ast.Exp]],
                     ve: VerificationError,
                     v: Verifier)
                    (Q: (State, Term, Verifier) => VerificationResult)
                    : VerificationResult = {

    val id = ChunkIdentifier(resource, s.program)
    val relevantChunks = findChunksWithID[NonQuantifiedChunk](h.values, id).toSeq

    if (relevantChunks.isEmpty) {
      if (v.decider.checkSmoke(true)) {
        Success() // TODO: Mark branch as dead?
      } else {
        createFailure(ve, v, s, False, "branch is dead")
      }
    } else {
      summarise(s, relevantChunks, resource, args, argsExp, None, v)((s1, snap, permSum, permSumExp, v1) =>
        v.decider.assert(IsPositive(permSum)) {
          case true =>
            Q(s1, snap, v1)
          case false =>
            createFailure(ve, v, s1, IsPositive(permSum), permSumExp.map(IsPositive(_)()))
        })
    }
  }

  def consumeComplete(s: State,
                      h: Heap,
                      resource: ast.Resource,
                      args: Seq[Term],
                      argsExp: Option[Seq[ast.Exp]],
                      perms: Term,
                      permsExp: Option[ast.Exp],
                      returnSnap: Boolean,
                      ve: VerificationError,
                      v: Verifier)
                     (Q: (State, Heap, Option[Term], Verifier) => VerificationResult)
                     : VerificationResult = {

    if (!s.hackIssue387DisablePermissionConsumption)
      actualConsumeComplete(s, h, resource, args, argsExp, perms, permsExp, returnSnap, ve, v)(Q)
    else {
      summariseHeapAndAssertReadAccess(s, h, resource, args, argsExp, returnSnap, ve, v)(Q)
    }
  }

  private def summariseHeapAndAssertReadAccess(s: State,
                                               h: Heap,
                                               resource: ast.Resource,
                                               args: Seq[Term],
                                               argsExp: Option[Seq[ast.Exp]],
                                               returnSnap: Boolean,
                                               ve: VerificationError,
                                               v: Verifier)
                                              (Q: (State, Heap, Option[Term], Verifier) => VerificationResult)
                                              : VerificationResult = {

    val id = ChunkIdentifier(resource, s.program)
    val relevantChunks = findChunksWithID[NonQuantifiedChunk](h.values, id).toSeq
    if (returnSnap) {
      summarise(s, relevantChunks, resource, args, argsExp, None, v)((s1, snap, permSum, permSumExp, v1) =>
        v.decider.assert(IsPositive(permSum)) {
          case true =>
            Q(s1, h, Some(snap), v1)
          case false =>
            createFailure(ve, v, s1, IsPositive(permSum), permSumExp.map(IsPositive(_)()))
        })
    } else {
      val (s1, permSum, permSumExp) = permSummariseOnly(s, relevantChunks, resource, args, argsExp, v)
      v.decider.assert(IsPositive(permSum)) {
        case true =>
          Q(s1, h, None, v)
        case false =>
          createFailure(ve, v, s1, IsPositive(permSum), permSumExp.map(IsPositive(_)()))
      }
    }
  }

  private def actualConsumeComplete(s: State,
                                    h: Heap,
                                    resource: ast.Resource,
                                    args: Seq[Term],
                                    argsExp: Option[Seq[ast.Exp]],
                                    perms: Term,
                                    permsExp: Option[ast.Exp],
                                    returnSnap: Boolean,
                                    ve: VerificationError,
                                    v: Verifier)
                                   (Q: (State, Heap, Option[Term], Verifier) => VerificationResult)
                                   : VerificationResult = {

    val id = ChunkIdentifier(resource, s.program)
    val relevantChunks = ListBuffer[NonQuantifiedChunk]()
    val otherChunks = ListBuffer[Chunk]()
    h.values foreach {
      case c: NonQuantifiedChunk if id == c.id => relevantChunks.append(c)
      case ch => otherChunks.append(ch)
    }

    if (relevantChunks.isEmpty) {
      // if no permission is exhaled, return none
      v.decider.assert(perms === NoPerm) {
        case true => Q(s, h, None, v)
        case false => createFailure(ve, v, s, perms === NoPerm, permsExp.map(pe => ast.EqCmp(pe, ast.NoPerm()())(pe.pos, pe.info, pe.errT)))
      }
    } else {
      if (!terms.utils.consumeExactRead(perms, s.constrainableARPs)) {
        actualConsumeCompleteConstrainable(s, relevantChunks, resource, args, argsExp, perms, permsExp, returnSnap, ve, v)((s1, updatedChunks, optSnap, v2) => {
          Q(s1, Heap(updatedChunks ++ otherChunks), optSnap, v2)
        })
      } else {
        var pNeeded = perms
        var pNeededExp = permsExp
        var pSum: Term = NoPerm
        var pSumExp: Option[ast.Exp] = permsExp.map(pe => ast.NoPerm()(pe.pos, pe.info, pe.errT))
        val newChunks = ListBuffer[NonQuantifiedChunk]()
        var moreNeeded = true

        val (sortedChunks, checkedDefiniteAlias) = if (relevantChunks.size < 2) {
          (relevantChunks, None)
        } else {
          val definiteAlias = chunkSupporter.findChunk[NonQuantifiedChunk](relevantChunks, id, args, v).filter(c =>
            v.decider.check(IsPositive(c.perm), Verifier.config.checkTimeout())
          )
          val sortFunction: (NonQuantifiedChunk, NonQuantifiedChunk) => Boolean = (ch1, ch2) => {
            // The definitive alias and syntactic aliases should get priority, since it is always
            // possible to consume from them
            definiteAlias.contains(ch1) || !definiteAlias.contains(ch2) && ch1.args == args
          }
          (relevantChunks.sortWith(sortFunction), Some(definiteAlias))
        }

        val additionalArgs = s.relevantQuantifiedVariables.map(_._1)
        var currentFunctionRecorder = s.functionRecorder

        sortedChunks foreach { ch =>
          if (moreNeeded) {
            val eqHelper = ch.args.zip(args).map { case (t1, t2) => t1 === t2 }
            val eq = And(eqHelper)
            val eqExp = ch.argsExp.map(args => BigAnd(removeKnownToBeTrueExp(args.zip(argsExp.get).map { case (t1, t2) => ast.EqCmp(t1, t2)(permsExp.get.pos, permsExp.get.info, permsExp.get.errT) }.toList, eqHelper.toList)))

            val takenTerm = Ite(eq, PermMin(ch.perm, pNeeded), NoPerm)
            val pTakenExp = permsExp.map(pe => ast.CondExp(eqExp.get, buildMinExp(Seq(ch.permExp.get, pNeededExp.get), ast.Perm), ast.NoPerm()(pe.pos, pe.info, pe.errT))(eqExp.get.pos, eqExp.get.info, eqExp.get.errT))
            val pTaken = if (true) { //(takenTerm.isInstanceOf[PermLiteral] || s.functionRecorder != NoopFunctionRecorder || Verifier.config.useFlyweight) {
              // ME: When using Z3 via API, it is beneficial to not use macros, since macro-terms will *always* be different
              // (leading to new terms that have to be translated), whereas without macros, we can usually use a term
              // that already exists.
              // During function verification, we should not define macros, since they could contain result, which is not
              // defined elsewhere.
              // Also, we don't introduce a macro if the term is a straightforward literal.
              // ME: Trying to never use macros to get more simplification.
              takenTerm
            } else {
              val pTakenArgs = additionalArgs
              val pTakenDecl = v.decider.freshMacro("mce_pTaken", pTakenArgs, takenTerm)
              val pTakenMacro = Macro(pTakenDecl.id, pTakenDecl.args.map(_.sort), pTakenDecl.body.sort)
              currentFunctionRecorder = currentFunctionRecorder.recordFreshMacro(pTakenDecl)
              val pTakenApp = App(pTakenMacro, pTakenArgs)
              v.symbExLog.addMacro(pTakenApp, takenTerm)
              pTakenApp
            }

            pSum = PermPlus(pSum, Ite(eq, ch.perm, NoPerm))
            pSumExp = eqExp.map(eq => ast.PermAdd(pSumExp.get, ast.CondExp(eq, ch.permExp.get, ast.NoPerm()())(eq.pos, eq.info, eq.errT))())

            val newChunk = ch.withPerm(PermMinus(ch.perm, pTaken), permsExp.map(pe => ast.PermSub(ch.permExp.get, pTakenExp.get)(pe.pos, pe.info, pe.errT)))
            pNeeded = PermMinus(pNeeded, pTaken)
            pNeededExp = permsExp.map(pe => ast.PermSub(pNeededExp.get, pTakenExp.get)(pe.pos, pe.info, pe.errT))

            val newChunkHasNoPerm = IsNonPositive(newChunk.perm)
            if (newChunkHasNoPerm == False || !v.decider.check(newChunkHasNoPerm, Verifier.config.splitTimeout())) {
              newChunks.append(newChunk)
            }

            val noMoreNeeded = pNeeded === NoPerm
            moreNeeded = noMoreNeeded == False || !v.decider.check(noMoreNeeded, Verifier.config.splitTimeout())
          } else {
            newChunks.append(ch)
          }
        }

        val allChunks = otherChunks ++ newChunks
        // TODO: Since no permissions were gained, I don't see why the PropertyInterpreter would yield any new assumptions.
        //       See if it can be removed here.
        val interpreter = new NonQuantifiedPropertyInterpreter(allChunks, v)
        newChunks foreach { ch =>
          val resource = Resources.resourceDescriptions(ch.resourceID)
          val pathCond = interpreter.buildPathConditionsForChunk(ch, resource.instanceProperties)
          pathCond.foreach(p => v.decider.assume(p._1, Option.when(withExp)(DebugExp.createInstance(p._2, p._2))))
        }
        val newHeap = Heap(allChunks)

        val s0 = s.copy(functionRecorder = currentFunctionRecorder)
        val checkedDefiniteValue = checkedDefiniteAlias.map(_.map(_.snap))

<<<<<<< HEAD
        summarise(s0, relevantChunks.toSeq, resource, args, argsExp, checkedDefiniteValue, v)((s1, snap, _, _, _, v1) => {
          val condSnap = if (v1.decider.check(IsPositive(perms), Verifier.config.checkTimeout())) {
            snap
          } else {
            Ite(IsPositive(perms), snap.convert(sorts.Snap), Unit)
          }
=======


        if (returnSnap) {
          summarise(s0, relevantChunks.toSeq, resource, args, argsExp, Some(definiteAlias.map(_.snap)), v)((s1, snap, _, _, v1) => {
            val condSnap = Some(if (v1.decider.check(IsPositive(perms), Verifier.config.checkTimeout())) {
              snap
            } else {
              Ite(IsPositive(perms), snap.convert(sorts.Snap), Unit)
            })
>>>>>>> 448775ec
          if (!moreNeeded) {
            Q(s1, newHeap, condSnap, v1)
          } else {
            v1.decider.assert(pNeeded === NoPerm) {
              case true =>
                Q(s1, newHeap, condSnap, v1)
              case false =>
                createFailure(ve, v1, s1, pNeeded === NoPerm, pNeededExp.map(pn => ast.EqCmp(pn, ast.NoPerm()())(pn.pos, pn.info, pn.errT)))
            }
          }
        })
        } else {
          if (!moreNeeded) {
            Q(s0, newHeap, None, v)
          } else {
            v.decider.assert(pNeeded === NoPerm) {
              case true =>
                Q(s0, newHeap, None, v)
              case false =>
                createFailure(ve, v, s0, pNeeded === NoPerm, pNeededExp.map(pn => ast.EqCmp(pn, ast.NoPerm()())(pn.pos, pn.info, pn.errT)))
            }
          }
        }
      }
    }
  }

  private def actualConsumeCompleteConstrainable(s: State,
                                                 relevantChunks: ListBuffer[NonQuantifiedChunk],
                                                 resource: ast.Resource,
                                                 args: Seq[Term],
                                                 argsExp: Option[Seq[ast.Exp]],
                                                 perms: Term, // Expected to be constrainable. Will be assumed to equal the consumed permission amount.
                                                 permsExp: Option[ast.Exp],
                                                 returnSnap: Boolean,
                                                 ve: VerificationError,
                                                 v: Verifier)
                                                (Q: (State, ListBuffer[NonQuantifiedChunk], Option[Term], Verifier) => VerificationResult)
                                                : VerificationResult = {

    v.decider.startDebugSubExp()

    var totalPermSum: Term = NoPerm
    var totalPermSumExp: Option[ast.Exp] = Option.when(withExp)(ast.NoPerm()())
    var totalPermTaken: Term = NoPerm
    var totalPermTakenExp: Option[ast.Exp] = Option.when(withExp)(ast.NoPerm()())
    var newFr = s.functionRecorder


    val updatedChunks =
      relevantChunks map (ch => {
        val eqCmps = ch.args.zip(args).map { case (t1, t2) => t1 === t2 }
        val eq = And(eqCmps)
        val eqExp = permsExp.map(pe => BigAnd(removeKnownToBeTrueExp(ch.argsExp.get.zip(argsExp.get).map{ case (t1, t2) => ast.EqCmp(t1, t2)(pe.pos, pe.info, pe.errT) }.toList, eqCmps.toList)))
        val permTaken = v.decider.fresh("p", sorts.Perm, Option.when(withExp)(PPrimitiv(PReserved(PKw.Perm)((ast.NoPosition, ast.NoPosition)))()))
        val permTakenExp = permsExp.map(pe => ast.LocalVar(simplifyVariableName(permTaken.id.name), ast.Perm)(pe.pos, pe.info, pe.errT))

        totalPermSum = PermPlus(totalPermSum, Ite(eq, ch.perm, NoPerm))
        totalPermSumExp = totalPermSumExp.map(tps => ast.PermAdd(tps, ast.CondExp(eqExp.get, ch.permExp.get, ast.NoPerm()())(eqExp.get.pos, eqExp.get.info, eqExp.get.errT))(permsExp.get.pos, permsExp.get.info, permsExp.get.errT))
        totalPermTaken = PermPlus(totalPermTaken, permTaken)
        totalPermTakenExp = totalPermTakenExp.map(tpt => ast.PermAdd(tpt, permTakenExp.get)(permsExp.get.pos, permsExp.get.info, permsExp.get.errT))

        val constraint = And(IsValidPermVar(permTaken),
          PermAtMost(permTaken, ch.perm),
          Implies(Not(eq), permTaken === NoPerm),
          Implies(And(eq, IsPositive(ch.perm)), PermLess(permTaken, ch.perm))
        )
        val constraintExp = permsExp.map(pe => BigAnd(
          List(ast.PermLtCmp(ast.NoPerm()(), permTakenExp.get)(),
            ast.PermLeCmp(permTakenExp.get, ch.permExp.get)(),
            ast.Implies(ast.Not(eqExp.get)(), ast.EqCmp(permTakenExp.get, ast.NoPerm()())())(pe.pos, pe.info, pe.errT))))


        v.decider.assume(constraint, Option.when(withExp)(DebugExp.createInstance(constraintExp, constraintExp)))
        newFr = newFr.recordConstrainedVar(permTaken, constraint)

        ch.withPerm(PermMinus(ch.perm, permTaken), permsExp.map(pe => ast.PermSub(ch.permExp.get, permTakenExp.get)(pe.pos, pe.info, pe.errT)))
      })

    val totalTakenBounds =
      Implies(
        totalPermSum !== NoPerm,
        And(
          PermLess(NoPerm, totalPermTaken),
          PermLess(totalPermTaken, totalPermSum)))
    val constraintExp = permsExp.map(pe => ast.Implies(ast.NeCmp(totalPermSumExp.get, ast.NoPerm()())(),
      ast.And(ast.PermLeCmp(ast.NoPerm()(), totalPermTakenExp.get)(), ast.PermLeCmp(totalPermTakenExp.get, totalPermSumExp.get)())(pe.pos, pe.info, pe.errT))())

    v.decider.assume(totalTakenBounds, constraintExp, constraintExp)

    newFr = newFr.recordConstraint(totalTakenBounds)

    val s1 = s.copy(functionRecorder = newFr)

    v.decider.assert(totalPermTaken !== NoPerm) {
      case true =>
        val constraintExp = permsExp.map(pe => ast.EqCmp(pe, totalPermTakenExp.get)())
        v.decider.assume(perms === totalPermTaken, Option.when(withExp)(DebugExp.createInstance(constraintExp, constraintExp)))
        if (returnSnap) {
          summarise(s1, relevantChunks.toSeq, resource, args, argsExp, None, v)((s2, snap, _, _, v1) =>
            Q(s2, updatedChunks, Some(snap), v1))
        } else {
          Q(s1, updatedChunks, None, v)
        }
      case false =>
        v.decider.finishDebugSubExp(s"consume permissions for ${resource.toString()}")
        createFailure(ve, v, s, totalPermTaken !== NoPerm, totalPermTakenExp.map(tpt => ast.NeCmp(tpt, ast.NoPerm()())()))
    }
  }

  private val freeReceiver = Var(Identifier("?rcvr"), sorts.Ref, false)
  private val freeReceiverExp = ast.LocalVar("?rcvr", ast.Ref)()

  def assumeFieldPermissionUpperBounds(h: Heap, v: Verifier): Unit = {
    // TODO: Instead of "manually" assuming such upper bounds, appropriate PropertyInterpreters
    //       should be used, see StateConsolidator
    val relevantChunksPerField = MMap.empty[String, MList[BasicChunk]]

    // TODO: Consider caching results, e.g. as mapping from relevant chunks to permission sum

    h.values foreach {
      case ch: BasicChunk if ch.resourceID == FieldID =>
        val relevantChunks = relevantChunksPerField.getOrElseUpdate(ch.id.name, MList.empty)
        relevantChunks += ch
      case _ => /* Ignore */
    }

    relevantChunksPerField foreach { case (_, relevantChunks) =>
      val permissionSum =
        relevantChunks.foldLeft(NoPerm: Term) { case (permSum, chunk) =>
          val eq = freeReceiver === chunk.args.head /* For field chunks, the receiver is the only argument */
          PermPlus(permSum, Ite(eq, chunk.perm, NoPerm))
        }
      val permissionSumExp = Option.when(withExp)(relevantChunks.foldLeft(ast.NoPerm()(): ast.Exp) { case (permSumExp, chunk) =>
        val eq = ast.EqCmp(freeReceiverExp, chunk.argsExp.get.head)() /* For field chunks, the receiver is the only argument */
        ast.PermAdd(permSumExp, ast.CondExp(eq, chunk.permExp.get, ast.NoPerm()())())()
      })

      relevantChunks foreach (chunk => {
        val instantiatedPermSum = permissionSum.replace(freeReceiver, chunk.args.head)
        val exp = permissionSumExp.map(pse => ast.PermLeCmp(replaceVarsInExp(pse, Seq(freeReceiverExp.name), Seq(chunk.argsExp.get.head)), ast.FullPerm()())())
        v.decider.assume(PermAtMost(instantiatedPermSum, FullPerm), exp, exp)
      })
    }
  }
}<|MERGE_RESOLUTION|>--- conflicted
+++ resolved
@@ -392,24 +392,15 @@
         val s0 = s.copy(functionRecorder = currentFunctionRecorder)
         val checkedDefiniteValue = checkedDefiniteAlias.map(_.map(_.snap))
 
-<<<<<<< HEAD
-        summarise(s0, relevantChunks.toSeq, resource, args, argsExp, checkedDefiniteValue, v)((s1, snap, _, _, _, v1) => {
-          val condSnap = if (v1.decider.check(IsPositive(perms), Verifier.config.checkTimeout())) {
-            snap
-          } else {
-            Ite(IsPositive(perms), snap.convert(sorts.Snap), Unit)
-          }
-=======
 
 
         if (returnSnap) {
-          summarise(s0, relevantChunks.toSeq, resource, args, argsExp, Some(definiteAlias.map(_.snap)), v)((s1, snap, _, _, v1) => {
+          summarise(s0, relevantChunks.toSeq, resource, args, argsExp, checkedDefiniteValue, v)((s1, snap, _, _, v1) => {
             val condSnap = Some(if (v1.decider.check(IsPositive(perms), Verifier.config.checkTimeout())) {
               snap
             } else {
               Ite(IsPositive(perms), snap.convert(sorts.Snap), Unit)
             })
->>>>>>> 448775ec
           if (!moreNeeded) {
             Q(s1, newHeap, condSnap, v1)
           } else {
