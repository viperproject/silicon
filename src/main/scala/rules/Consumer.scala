// This Source Code Form is subject to the terms of the Mozilla Public
// License, v. 2.0. If a copy of the MPL was not distributed with this
// file, You can obtain one at http://mozilla.org/MPL/2.0/.
//
// Copyright (c) 2011-2019 ETH Zurich.

package viper.silicon.rules

import viper.silicon

import scala.collection.{immutable, mutable}
import viper.silver.ast
import viper.silver.ast.utility.QuantifiedPermissions.QuantifiedPermissionAssertion
import viper.silver.verifier.PartialVerificationError
import viper.silver.verifier.reasons._
import viper.silicon.interfaces.VerificationResult
import viper.silicon.logger.records.data.{CondExpRecord, ConsumeRecord, ImpliesRecord}
import viper.silicon.state._
import viper.silicon.state.terms._
import viper.silicon.state.terms.predef.`?r`
import viper.silicon.verifier.Verifier

trait ConsumptionRules extends SymbolicExecutionRules {

  /** Consume assertion `a` from state `s`.
    *
    * @param s The state to consume the assertion from.
    * @param a The assertion to consume.
    * @param pve The error to report in case the consumption fails.
    * @param v The verifier to use.
    * @param Q The continuation to invoke if the consumption succeeded, with the following
    *          arguments: state (1st argument) and verifier (3rd argument) resulting from the
    *          consumption, and a heap snapshot (2bd argument )representing the values of the
    *          consumed partial heap.
    * @return The result of the continuation.
    */
  def consume(s: State, a: ast.Exp, pve: PartialVerificationError, v: Verifier)
             (Q: (State, Term, Verifier) => VerificationResult)
             : VerificationResult

  /** Subsequently consumes the assertions `as` (from head to tail), starting in state `s`.
    *
    * `consumes(s, as, _ => pve, v)` should (not yet tested ...) be equivalent to
    * `consume(s, BigAnd(as), pve, v)`, expect that the former allows a more-fine-grained
    * error messages.
    *
    * @param s The state to consume the assertions from.
    * @param as The assertions to consume.
    * @param pvef The error to report in case a consumption fails. Given assertions `as`, an error
    *             `pvef(as_i)` will be reported if consuming assertion `as_i` fails.
    * @param v @see [[consume]]
    * @param Q @see [[consume]]
    * @return @see [[consume]]
    */
  def consumes(s: State,
               as: Seq[ast.Exp],
               pvef: ast.Exp => PartialVerificationError,
               v: Verifier)
              (Q: (State, Term, Verifier) => VerificationResult)
              : VerificationResult
}

object consumer extends ConsumptionRules {
  import brancher._
  import evaluator._

  /* See the comment in Producer.scala for an overview of the different produce methods: the
   * different consume methods provided by the consumer work and interact analogously.
   */

  /** @inheritdoc */
  def consume(s: State, a: ast.Exp, pve: PartialVerificationError, v: Verifier)
             (Q: (State, Term, Verifier) => VerificationResult)
             : VerificationResult = {

    consumeR(s, s.h, a.whenExhaling, pve, v)((s1, h1, snap, v1) => {
      val s2 = s1.copy(h = h1,
                       partiallyConsumedHeap = s.partiallyConsumedHeap)
      Q(s2, snap, v1)})
  }

  /** @inheritdoc */
  def consumes(s: State,
               as: Seq[ast.Exp],
               pvef: ast.Exp => PartialVerificationError,
               v: Verifier)
              (Q: (State, Term, Verifier) => VerificationResult)
              : VerificationResult = {

    val allTlcs = mutable.ListBuffer[ast.Exp]()
    val allPves = mutable.ListBuffer[PartialVerificationError]()

    as.foreach(a => {
      val tlcs = a.whenExhaling.topLevelConjuncts
      val pves = Seq.fill(tlcs.length)(pvef(a))

      allTlcs ++= tlcs
      allPves ++= pves
    })

    consumeTlcs(s, s.h, allTlcs.result(), allPves.result(), v, None)((s1, h1, snap1, v1) => {
      val s2 = s1.copy(h = h1,
                       partiallyConsumedHeap = s.partiallyConsumedHeap)
      Q(s2, snap1, v1)
    })
  }

  private def consumeTlcs(s: State,
                          h: Heap,
                          tlcs: Seq[ast.Exp],
                          pves: Seq[PartialVerificationError],
                          v: Verifier,
                          ot: Option[Term])
                         (Q: (State, Heap, Term, Verifier) => VerificationResult)
                         : VerificationResult = {
    if (Verifier.config.maskHeapMode()) {
      val resources = maskHeapSupporter.getResourceSeq(tlcs, s.program)
      consumeTlcsMaskHeap(s, h, tlcs, pves, v, resources, ot)(Q)
    } else {
      internalConsumeTlcs(s, h, tlcs, pves, v, None)(Q)
    }
  }

  def consumeTlcsMaskHeap(s: State,
                          h: Heap,
                          tlcs: Seq[ast.Exp],
                          pves: Seq[PartialVerificationError],
                          v: Verifier,
                          resources: Seq[Any],
                          ot: Option[Term])
                         (Q: (State, Heap, Term, Verifier) => VerificationResult)
  : VerificationResult = {
    val term = if (ot.isDefined) ot.get else {
      val resMap: Seq[(Any, Term)] = resources.map(r => (r, (if (r.isInstanceOf[ast.Field]) ZeroMask else PredZeroMask)))
      FakeMaskMapTerm(immutable.ListMap(resMap: _*))
    }
    internalConsumeTlcs(s, h, tlcs, pves, v, Some(term))((s2, h2, resMapTerm, v2) => {
      if (ot.isDefined) {
        Q(s2, h2, resMapTerm, v2)
      } else {
        val resMap = resMapTerm.asInstanceOf[FakeMaskMapTerm].masks

        val heapToUse = if (s.exhaleExt) s2.reserveHeaps.head else h // TODO I'm just guessing
        Q(s2, h2, maskHeapSupporter.convertToSnapshot(resMap, resources, heapToUse), v2)
      }
    })
  }

  private def internalConsumeTlcs(s: State,
                                  h: Heap,
                                  tlcs: Seq[ast.Exp],
                                  pves: Seq[PartialVerificationError],
                                  v: Verifier,
                                  resMap: Option[Term])
                                  (Q: (State, Heap, Term, Verifier) => VerificationResult)
  : VerificationResult = {

    if (tlcs.isEmpty) {
      if (Verifier.config.maskHeapMode())
        Q(s, h, resMap.get, v)
      else
        Q(s, h, Unit, v)
    } else {
      val a = tlcs.head
      val pve = pves.head

      if (tlcs.tail.isEmpty)
        wrappedConsumeTlc(s, h, a, pve, v, resMap)(Q)
      else
        wrappedConsumeTlc(s, h, a, pve, v, resMap)((s1, h1, snap1, v1) => {
          internalConsumeTlcs(s1, h1, tlcs.tail, pves.tail, v1, Some(snap1))((s2, h2, snap2, v2) => {
            if (Verifier.config.maskHeapMode())
              Q(s2, h2, snap2, v2)
            else
              Q(s2, h2, Combine(snap1, snap2), v2)
          })
        })
    }
  }

  private def consumeR(s: State, h: Heap, a: ast.Exp, pve: PartialVerificationError, v: Verifier, ot: Option[Term] = None)
                      (Q: (State, Heap, Term, Verifier) => VerificationResult)
                      : VerificationResult = {

    val tlcs = a.topLevelConjuncts
    val pves = Seq.fill(tlcs.length)(pve)

    consumeTlcs(s, h, tlcs, pves, v, ot)(Q)
  }

  /** Wrapper/decorator for consume that injects the following operations:
    *   - Logging, see Executor.scala for an explanation
    *   - Failure-driven state consolidation
    */
  protected def wrappedConsumeTlc(s: State,
                                  h: Heap,
                                  a: ast.Exp,
                                  pve: PartialVerificationError,
                                  v: Verifier,
                                  resMap: Option[Term])
                                 (Q: (State, Heap, Term, Verifier) => VerificationResult)
                                 : VerificationResult = {

    /* tryOrFail effects the "main" heap s.h, so we temporarily set the consume-heap h to be the
     * main heap. Note that the main heap is used for evaluating expressions during an ongoing
     * consume.
     */
    val sInit = s.copy(h = h)
    executionFlowController.tryOrFail2[Heap, Term](sInit, v)((s0, v1, QS) => {
      val h0 = s0.h /* h0 is h, but potentially consolidated */
      val s1 = s0.copy(h = s.h) /* s1 is s, but the retrying flag might be set */

      val sepIdentifier = v1.symbExLog.openScope(new ConsumeRecord(a, s1, v.decider.pcs))

      consumeTlc(s1, h0, a, pve, v1, resMap)((s2, h2, snap2, v2) => {
        v2.symbExLog.closeScope(sepIdentifier)
        QS(s2, h2, snap2, v2)})
    })(Q)
  }

  private def consumeTlc(s: State, h: Heap, a: ast.Exp, pve: PartialVerificationError, v: Verifier, resMap: Option[Term])
                        (Q: (State, Heap, Term, Verifier) => VerificationResult)
                        : VerificationResult = {

    /* ATTENTION: Expressions such as `perm(...)` must be evaluated in-place,
     * i.e. in the partially consumed heap which is denoted by `h` here. The
     * evaluator evaluates such expressions in the heap
     * `context.partiallyConsumedHeap`. Hence, this field must be updated every
     * time permissions have been consumed.
     */

    v.logger.debug(s"\nCONSUME ${viper.silicon.utils.ast.sourceLineColumn(a)}: $a")
    v.logger.debug(v.stateFormatter.format(s, v.decider.pcs))
    v.logger.debug("h = " + v.stateFormatter.format(h))
    if (s.reserveHeaps.nonEmpty)
      v.logger.debug("hR = " + s.reserveHeaps.map(v.stateFormatter.format).mkString("", ",\n     ", ""))

    val consumed = a match {
      case imp @ ast.Implies(e0, a0) if !a.isPure && s.moreJoins =>
        val impliesRecord = new ImpliesRecord(imp, s, v.decider.pcs, "consume")
        val uidImplies = v.symbExLog.openScope(impliesRecord)
        consumeConditionalTlcMoreJoins(s, h, e0, a0, None, uidImplies, pve, v)(Q)

      case imp @ ast.Implies(e0, a0) if !a.isPure =>
        val impliesRecord = new ImpliesRecord(imp, s, v.decider.pcs, "consume")
        val uidImplies = v.symbExLog.openScope(impliesRecord)

        evaluator.eval(s, e0, pve, v)((s1, t0, v1) =>
          branch(s1, t0, Some(e0), v1)(
            (s2, v2) => consumeR(s2, h, a0, pve, v2, resMap)((s3, h1, t1, v3) => {
              v3.symbExLog.closeScope(uidImplies)
              Q(s3, h1, t1, v3)
            }),
            (s2, v2) => {
              v2.symbExLog.closeScope(uidImplies)
              Q(s2, h, if (Verifier.config.maskHeapMode()) resMap.get else Unit, v2)
            }))

      case ite @ ast.CondExp(e0, a1, a2) if !a.isPure && s.moreJoins =>
        val condExpRecord = new CondExpRecord(ite, s, v.decider.pcs, "consume")
        val uidCondExp = v.symbExLog.openScope(condExpRecord)
        consumeConditionalTlcMoreJoins(s, h, e0, a1, Some(a2), uidCondExp, pve, v)(Q)

      case ite @ ast.CondExp(e0, a1, a2) if !a.isPure =>
        val condExpRecord = new CondExpRecord(ite, s, v.decider.pcs, "consume")
        val uidCondExp = v.symbExLog.openScope(condExpRecord)

        eval(s, e0, pve, v)((s1, t0, v1) =>
          branch(s1, t0, Some(e0), v1)(
            (s2, v2) => consumeR(s2, h, a1, pve, v2, resMap)((s3, h1, t1, v3) => {
              v3.symbExLog.closeScope(uidCondExp)
              Q(s3, h1, t1, v3)
            }),
            (s2, v2) => consumeR(s2, h, a2, pve, v2, resMap)((s3, h1, t1, v3) => {
            v3.symbExLog.closeScope(uidCondExp)
              Q(s3, h1, t1, v3)
            })))

      /* TODO: Initial handling of QPs is identical/very similar in consumer
       *       and producer. Try to unify the code.
       */
      case QuantifiedPermissionAssertion(forall, cond, acc: ast.FieldAccessPredicate) =>
        val field = acc.loc.field
        val qid = BasicChunkIdentifier(acc.loc.field.name)
        val optTrigger =
          if (forall.triggers.isEmpty) None
          else Some(forall.triggers)
        evalQuantified(s, Forall, forall.variables, Seq(cond), Seq(acc.perm, acc.loc.rcv), optTrigger, qid.name, pve, v) {
          case (s1, qvars, Seq(tCond), Seq(tPerm, tRcvr), tTriggers, (auxGlobals, auxNonGlobals), v1) =>
            if (Verifier.config.maskHeapMode()) {
              maskHeapSupporter.consume(
                s = s1,
                h = h,
                resource = field,
                qvars = qvars,
                formalQVars = Seq(`?r`),
                qid = qid.name,
                optTrigger = optTrigger,
                tTriggers = tTriggers,
                auxGlobals = auxGlobals,
                auxNonGlobals = auxNonGlobals,
                tCond = tCond,
                tArgs = Seq(tRcvr),
                tPerm = tPerm,
                pve = pve,
                negativePermissionReason = NegativePermission(acc.perm),
                notInjectiveReason = QPAssertionNotInjective(acc.loc),
                insufficientPermissionReason = InsufficientPermission(acc.loc),
                v1,
                resMap.get.asInstanceOf[FakeMaskMapTerm].masks)(Q)
            } else {
              quantifiedChunkSupporter.consume(
                s = s1,
                h = h,
                resource = field,
                qvars = qvars,
                formalQVars = Seq(`?r`),
                qid = qid.name,
                optTrigger = optTrigger,
                tTriggers = tTriggers,
                auxGlobals = auxGlobals,
                auxNonGlobals = auxNonGlobals,
                tCond = tCond,
                tArgs = Seq(tRcvr),
                tPerm = tPerm,
                pve = pve,
                negativePermissionReason = NegativePermission(acc.perm),
                notInjectiveReason = QPAssertionNotInjective(acc.loc),
                insufficientPermissionReason = InsufficientPermission(acc.loc),
                v1)(Q)
            }
        }

      case QuantifiedPermissionAssertion(forall, cond, acc: ast.PredicateAccessPredicate) =>
        val predicate = s.program.findPredicate(acc.loc.predicateName)
        /* TODO: Quantified codomain variables are used in axioms and chunks (analogous to `?r`)
         *       and need to be instantiated in several places. Hence, they need to be known,
         *       which is more complicated if fresh identifiers are used.
         *       At least two options:
         *         1. Choose fresh identifiers each time; remember/restore, e.g. by storing these variables in chunks
         *         2. Choose fresh identifiers once; store in and take from state (or from object Verifier)
         */
        val formalVars = s.predicateFormalVarMap(predicate)
        val qid = BasicChunkIdentifier(acc.loc.predicateName)
        val optTrigger =
          if (forall.triggers.isEmpty) None
          else Some(forall.triggers)
        evalQuantified(s, Forall, forall.variables, Seq(cond), acc.perm +: acc.loc.args, optTrigger, qid.name, pve, v) {
          case (s1, qvars, Seq(tCond), Seq(tPerm, tArgs @ _*), tTriggers, (auxGlobals, auxNonGlobals), v1) =>
            if (Verifier.config.maskHeapMode()) {
              maskHeapSupporter.consume(
                s = s1,
                h = h,
                resource = predicate,
                qvars = qvars,
                formalQVars = formalVars,
                qid = qid.name,
                optTrigger = optTrigger,
                tTriggers = tTriggers,
                auxGlobals = auxGlobals,
                auxNonGlobals = auxNonGlobals,
                tCond = tCond,
                tArgs = tArgs,
                tPerm = tPerm,
                pve = pve,
                negativePermissionReason = NegativePermission(acc.perm),
                notInjectiveReason = QPAssertionNotInjective(acc.loc),
                insufficientPermissionReason = InsufficientPermission(acc.loc),
                v1,
                resMap.get.asInstanceOf[FakeMaskMapTerm].masks)(Q)
            } else {
              quantifiedChunkSupporter.consume(
                s = s1,
                h = h,
                resource = predicate,
                qvars = qvars,
                formalQVars = formalVars,
                qid = qid.name,
                optTrigger = optTrigger,
                tTriggers = tTriggers,
                auxGlobals = auxGlobals,
                auxNonGlobals = auxNonGlobals,
                tCond = tCond,
                tArgs = tArgs,
                tPerm = tPerm,
                pve = pve,
                negativePermissionReason = NegativePermission(acc.perm),
                notInjectiveReason = QPAssertionNotInjective(acc.loc),
                insufficientPermissionReason = InsufficientPermission(acc.loc),
                v1)(Q)
            }
        }

      case QuantifiedPermissionAssertion(forall, cond, wand: ast.MagicWand) =>
        val bodyVars = wand.subexpressionsToEvaluate(s.program)
        val formalVars = bodyVars.indices.toList.map(i => Var(Identifier(s"x$i"), v.symbolConverter.toSort(bodyVars(i).typ)))
        val mwi = MagicWandIdentifier(wand, s.program)
        val qid = mwi.toString
        val optTrigger =
          if (forall.triggers.isEmpty) None
          else Some(forall.triggers)
        val ePerm = ast.FullPerm()()
        val tPerm = FullPerm
        evalQuantified(s, Forall, forall.variables, Seq(cond), bodyVars, optTrigger, qid, pve, v) {
          case (s1, qvars, Seq(tCond), tArgs, tTriggers, (auxGlobals, auxNonGlobals), v1) =>
            if (Verifier.config.maskHeapMode()) {
              maskHeapSupporter.consume(
                s = s1,
                h = h,
                resource = mwi,
                qvars = qvars,
                formalQVars = formalVars,
                qid = qid,
                optTrigger = optTrigger,
                tTriggers = tTriggers,
                auxGlobals = auxGlobals,
                auxNonGlobals = auxNonGlobals,
                tCond = tCond,
                tArgs = tArgs,
                tPerm = tPerm,
                pve = pve,
                negativePermissionReason = NegativePermission(ePerm),
                notInjectiveReason = sys.error("Quantified wand not injective"), /*ReceiverNotInjective(...)*/
                insufficientPermissionReason = MagicWandChunkNotFound(wand),
                v1,
                resMap.get.asInstanceOf[FakeMaskMapTerm].masks)(Q)
            } else {
              quantifiedChunkSupporter.consume(
                s = s1,
                h = h,
                resource = wand,
                qvars = qvars,
                formalQVars = formalVars,
                qid = qid,
                optTrigger = optTrigger,
                tTriggers = tTriggers,
                auxGlobals = auxGlobals,
                auxNonGlobals = auxNonGlobals,
                tCond = tCond,
                tArgs = tArgs,
                tPerm = tPerm,
                pve = pve,
                negativePermissionReason = NegativePermission(ePerm),
                notInjectiveReason = sys.error("Quantified wand not injective"), /*ReceiverNotInjective(...)*/
                insufficientPermissionReason = MagicWandChunkNotFound(wand), /*InsufficientPermission(...)*/
                v1)(Q)
            }
        }

      case ast.AccessPredicate(locAcc: ast.LocationAccess, ePerm)
        if Verifier.config.maskHeapMode() =>
        evalLocationAccess(s, locAcc, pve, v)((s1, _, tArgs, v1) =>
          eval(s1, ePerm, pve, v1)((s2, tPerm, v2) => {
            permissionSupporter.assertNotNegative(s2, tPerm, ePerm, pve, v2)((s3, v3) => {
              val loss = PermTimes(tPerm, s3.permissionScalingFactor)
              maskHeapSupporter.consumeSingleLocation(
                s3,
                h,
                Seq(`?r`),
                tArgs,
                locAcc,
                loss,
                pve,
                v3,
                resMap.get.asInstanceOf[FakeMaskMapTerm].masks
              )((s4, h4, snap, v4) => {
                val s5 = s4.copy(constrainableARPs = s1.constrainableARPs,
                  partiallyConsumedHeap = Some(h4))
                Q(s5, h4, snap, v4)
              })
            })
          }))

      case ast.AccessPredicate(loc @ ast.FieldAccess(eRcvr, field), ePerm)
              if s.qpFields.contains(field) =>

        eval(s, eRcvr, pve, v)((s1, tRcvr, v1) =>
          eval(s1, ePerm, pve, v1)((s2, tPerm, v2) => {
            val s2p = if (s2.heapDependentTriggers.contains(field)){
              val (relevantChunks, _) =
                quantifiedChunkSupporter.splitHeap[QuantifiedFieldChunk](s2.h, BasicChunkIdentifier(field.name))
              val (smDef1, smCache1) =
                quantifiedChunkSupporter.summarisingSnapshotMap(
                  s2, field, Seq(`?r`), relevantChunks, v2)
              v2.decider.assume(FieldTrigger(field.name, smDef1.sm, tRcvr))
              //            v2.decider.assume(PermAtMost(tPerm, FullPerm()))
              s2.copy(smCache = smCache1)
            } else {
              s2
            }
            val loss = PermTimes(tPerm, s2.permissionScalingFactor)
            quantifiedChunkSupporter.consumeSingleLocation(
              s2p,
              h,
              Seq(`?r`),
              Seq(tRcvr),
              loc,
              loss,
              None,
              pve,
              v2
            )((s3, h3, snap, v3) => {
              val s4 = s3.copy(constrainableARPs = s1.constrainableARPs,
                               partiallyConsumedHeap = Some(h3))
              Q(s4, h3, snap, v3)})}))

      case ast.AccessPredicate(loc @ ast.PredicateAccess(eArgs, predname), ePerm)
              if s.qpPredicates.contains(s.program.findPredicate(predname)) =>

        val predicate = s.program.findPredicate(predname)
        val formalVars = s.predicateFormalVarMap(predicate)

        evals(s, eArgs, _ => pve, v)((s1, tArgs, v1) =>
          eval(s1, ePerm, pve, v1)((s2, tPerm, v2) => {
            val s2p = if (s2.heapDependentTriggers.contains(predicate)){
              val (relevantChunks, _) =
                quantifiedChunkSupporter.splitHeap[QuantifiedPredicateChunk](s.h, BasicChunkIdentifier(predname))
              val (smDef1, smCache1) =
                quantifiedChunkSupporter.summarisingSnapshotMap(
                  s2, predicate, s2.predicateFormalVarMap(predicate), relevantChunks, v2)
              v2.decider.assume(PredicateTrigger(predicate.name, smDef1.sm, tArgs))
              s2.copy(smCache = smCache1)
            } else {
              s2
            }

            val loss = PermTimes(tPerm, s2.permissionScalingFactor)
            quantifiedChunkSupporter.consumeSingleLocation(
              s2p,
              h,
              formalVars,
              tArgs,
              loc,
              loss,
              None,
              pve,
              v2
            )((s3, h3, snap, v3) => {
              val s4 = s3.copy(constrainableARPs = s1.constrainableARPs,
                               partiallyConsumedHeap = Some(h3))
              Q(s4, h3, snap, v3)})}))

      case let: ast.Let if !let.isPure =>
        letSupporter.handle[ast.Exp](s, let, pve, v)((s1, g1, body, v1) => {
          val s2 = s1.copy(g = s1.g + g1)
          consumeR(s2, h, body, pve, v1, resMap)(Q)})

      case ast.AccessPredicate(locacc: ast.LocationAccess, perm) =>
        eval(s, perm, pve, v)((s1, tPerm, v1) =>
          evalLocationAccess(s1, locacc, pve, v1)((s2, _, tArgs, v2) =>
            permissionSupporter.assertNotNegative(s2, tPerm, perm, pve, v2)((s3, v3) => {
              val resource = locacc.res(s.program)
              val loss = PermTimes(tPerm, s3.permissionScalingFactor)
              val ve = pve dueTo InsufficientPermission(locacc)
              val description = s"consume ${a.pos}: $a"
              chunkSupporter.consume(s3, h, resource, tArgs, loss, ve, v3, description)((s4, h1, snap1, v4) => {
                val s5 = s4.copy(partiallyConsumedHeap = Some(h1),
                                 constrainableARPs = s.constrainableARPs)
                Q(s5, h1, snap1, v4)})})))

      case _: ast.InhaleExhaleExp =>
        createFailure(viper.silicon.utils.consistency.createUnexpectedInhaleExhaleExpressionError(a), v, s)

      /* Handle wands */
      case wand: ast.MagicWand if Verifier.config.maskHeapMode() =>
        magicWandSupporter.evaluateWandArguments(s, wand, pve, v)((s1, tArgs, v1) => {
          val ident = MagicWandIdentifier(wand, s.program)
          val (h1, _) = maskHeapSupporter.findOrCreateMaskHeapChunk(s1.h, ident, v1)
          val s2 = s1.copy(h = h1)
          maskHeapSupporter.consumeSingleLocation(s2, h1, Seq(`?r`), tArgs, wand, FullPerm, pve, v1, resMap.get.asInstanceOf[FakeMaskMapTerm].masks)(Q)
        })

      case wand: ast.MagicWand if s.qpMagicWands.contains(MagicWandIdentifier(wand, s.program)) =>
        val bodyVars = wand.subexpressionsToEvaluate(s.program)
        val formalVars = bodyVars.indices.toList.map(i => Var(Identifier(s"x$i"), v.symbolConverter.toSort(bodyVars(i).typ)))

        evals(s, bodyVars, _ => pve, v)((s1, tArgs, v1) => {
          val s1p = if (s1.heapDependentTriggers.contains(MagicWandIdentifier(wand, s.program))){
            val (relevantChunks, _) =
              quantifiedChunkSupporter.splitHeap[QuantifiedMagicWandChunk](s1.h, MagicWandIdentifier(wand, s.program))
            val (smDef1, smCache1) =
              quantifiedChunkSupporter.summarisingSnapshotMap(
                s1, wand, formalVars, relevantChunks, v1)
            v1.decider.assume(PredicateTrigger(MagicWandIdentifier(wand, s.program).toString, smDef1.sm, tArgs))
            s1.copy(smCache = smCache1)
          } else {
            s1
          }
          val loss = PermTimes(FullPerm, s1.permissionScalingFactor)
          quantifiedChunkSupporter.consumeSingleLocation(
            s1p,
            h,
            formalVars,
            tArgs,
            wand,
            loss,
            None,
            pve,
            v1
          )((s3, h3, snap, v3) => {
            val s4 = s3.copy(constrainableARPs = s1.constrainableARPs,
                             partiallyConsumedHeap = Some(h3))
            Q(s4, h3, snap, v3)})})

      case wand: ast.MagicWand =>
        magicWandSupporter.evaluateWandArguments(s, wand, pve, v)((s1, tArgs, v1) => {
          val ve = pve dueTo MagicWandChunkNotFound(wand)
          val description = s"consume wand $wand"
          chunkSupporter.consume(s1, h, wand, tArgs, FullPerm, ve, v1, description)(Q)
        })

      case _ =>
        evalAndAssert(s, a, pve, v, resMap)((s1, t, v1) => {
          Q(s1, h, t, v1)
        })
    }

    consumed
  }

<<<<<<< HEAD
  private def evalAndAssert(s: State, e: ast.Exp, pve: PartialVerificationError, v: Verifier, resMap: Option[Term])
=======
  private def consumeConditionalTlcMoreJoins(s: State, h: Heap, e0: ast.Exp, a1: ast.Exp, a2: Option[ast.Exp], scopeUid: Int,
                                             pve: PartialVerificationError, v: Verifier)
                                            (Q: (State, Heap, Term, Verifier) => VerificationResult)
                                            : VerificationResult = {
    eval(s, e0, pve, v)((s1, t0, v1) =>
      joiner.join[(Heap, Term), (Heap, Term)](s1, v1, resetState = false)((s1, v1, QB) => {
        branch(s1.copy(parallelizeBranches = false), t0, Some(e0), v1)(
          (s2, v2) =>
            consumeR(s2.copy(parallelizeBranches = s1.parallelizeBranches), h, a1, pve, v2)((s3, h1, t1, v3) => {
            v3.symbExLog.closeScope(scopeUid)
            QB(s3, (h1, t1), v3)
          }),
          (s2, v2) =>
            a2 match {
              case Some(a2) => consumeR(s2.copy(parallelizeBranches = s1.parallelizeBranches), h, a2, pve, v2)((s3, h1, t1, v3) => {
                v3.symbExLog.closeScope(scopeUid)
                QB(s3, (h1, t1), v3)
              })
              case None =>
                v2.symbExLog.closeScope(scopeUid)
                QB(s2.copy(parallelizeBranches = s1.parallelizeBranches), (h, Unit), v2)
            })
      })(entries => {
        val s2 = entries match {
          case Seq(entry) => // One branch is dead
            (entry.s, entry.data)
          case Seq(entry1, entry2) => // Both branches are alive
            val mergedData = (
              State.mergeHeap(
                entry1.data._1, And(entry1.pathConditions.branchConditions),
                entry2.data._1, And(entry2.pathConditions.branchConditions),
              ),
              // Asume that entry1.pcs is inverse of entry2.pcs
              Ite(And(entry1.pathConditions.branchConditions), entry1.data._2, entry2.data._2)
            )
            (entry1.pathConditionAwareMerge(entry2, v1), mergedData)
          case _ =>
            sys.error(s"Unexpected join data entries: $entries")
        }
        s2
      })((s4, data, v4) => {
        Q(s4, data._1, data._2, v4)
      })
    )
  }


  private def evalAndAssert(s: State, e: ast.Exp, pve: PartialVerificationError, v: Verifier)
>>>>>>> c64be112
                           (Q: (State, Term, Verifier) => VerificationResult)
                           : VerificationResult = {

    /* It is expected that the partially consumed heap (h in the above implementation of
     * `consume`) has already been assigned to `c.partiallyConsumedHeap`.
     *
     * Switch to the eval heap (σUsed) of magic wand's exhale-ext, if necessary.
     * This is done here already (the evaluator would do it as well) to ensure that the eval
     * heap is consolidated by tryOrFail if the assertion fails.
     * The latter is also the reason for wrapping the assertion check in a tryOrFail block:
     * the tryOrFail that wraps the consumption of each top-level conjunct would not consolidate
     * the right heap.
     */
    val s1 = s.copy(h = magicWandSupporter.getEvalHeap(s, v),
                    reserveHeaps = Nil,
                    exhaleExt = false)

    executionFlowController.tryOrFail0(s1, v)((s2, v1, QS) => {
      eval(s2, e, pve, v1)((s3, t, v2) => {
        val termToAssert = t match {
          case Quantification(q, vars, body, trgs, name, isGlob, weight) =>
            val transformed = FunctionPreconditionTransformer.transform(body, s3.program)
            v2.decider.assume(Quantification(q, vars, transformed, trgs, name+"_precondition", isGlob, weight))
            Quantification(q, vars, Implies(transformed, body), trgs, name, isGlob, weight)
          case _ => t
        }
        v2.decider.assert(termToAssert) {
          case true =>
            v2.decider.assume(t)
            QS(s3, v2)
          case false =>
            val failure = createFailure(pve dueTo AssertionFalse(e), v2, s3)
            if (s3.retryLevel == 0 && v2.reportFurtherErrors()){
              v2.decider.assume(t)
              failure combine QS(s3, v2)
            } else failure}})
    })((s4, v4) => {
      val s5 = s4.copy(h = s.h,
                       reserveHeaps = s.reserveHeaps,
                       exhaleExt = s.exhaleExt)
      Q(s5, if (Verifier.config.maskHeapMode()) resMap.get else Unit, v4)
    })
  }
}<|MERGE_RESOLUTION|>--- conflicted
+++ resolved
@@ -618,9 +618,7 @@
     consumed
   }
 
-<<<<<<< HEAD
-  private def evalAndAssert(s: State, e: ast.Exp, pve: PartialVerificationError, v: Verifier, resMap: Option[Term])
-=======
+
   private def consumeConditionalTlcMoreJoins(s: State, h: Heap, e0: ast.Exp, a1: ast.Exp, a2: Option[ast.Exp], scopeUid: Int,
                                              pve: PartialVerificationError, v: Verifier)
                                             (Q: (State, Heap, Term, Verifier) => VerificationResult)
@@ -667,9 +665,7 @@
     )
   }
 
-
-  private def evalAndAssert(s: State, e: ast.Exp, pve: PartialVerificationError, v: Verifier)
->>>>>>> c64be112
+  private def evalAndAssert(s: State, e: ast.Exp, pve: PartialVerificationError, v: Verifier, resMap: Option[Term])
                            (Q: (State, Term, Verifier) => VerificationResult)
                            : VerificationResult = {
 
