--- conflicted
+++ resolved
@@ -6,10 +6,6 @@
 
 package viper.silicon.rules
 
-<<<<<<< HEAD
-import viper.silicon.biabduction.{AbductionSuccess, BiAbductionFailure}
-import viper.silicon.interfaces.{Failure, SiliconFailureContext, Success, VerificationResult}
-=======
 import viper.silicon.debugger.DebugExp
 import viper.silicon.Config.JoinMode
 
@@ -19,16 +15,14 @@
 import viper.silver.verifier.PartialVerificationError
 import viper.silver.verifier.reasons._
 import viper.silicon.interfaces.VerificationResult
->>>>>>> 58ba972f
+import viper.silicon.biabduction.{AbductionSuccess, BiAbductionFailure}
+import viper.silicon.interfaces.{Failure, SiliconFailureContext, Success, VerificationResult}
 import viper.silicon.logger.records.data.{CondExpRecord, ConsumeRecord, ImpliesRecord}
 import viper.silicon.state._
 import viper.silicon.state.terms._
 import viper.silicon.state.terms.predef.`?r`
-<<<<<<< HEAD
+import viper.silicon.utils.ast.BigAnd
 import viper.silicon.utils.freshSnap
-=======
-import viper.silicon.utils.ast.BigAnd
->>>>>>> 58ba972f
 import viper.silicon.verifier.Verifier
 import viper.silver.ast
 import viper.silver.ast.Position
@@ -144,15 +138,9 @@
       if (tlcs.tail.isEmpty)
         wrappedConsumeTlc(s, h, a, pve, v, abductionLocation)(Q)
       else
-<<<<<<< HEAD
-        wrappedConsumeTlc(s, h, a, pve, v, abductionLocation)((s1, h1, snap1, v1) =>
+        wrappedConsumeTlc(s, h, a, pve, v, abductionLocation)((s1, h1, snap1, v1) => {
           consumeTlcs(s1, h1, tlcs.tail, pves.tail, v1, abductionLocation)((s2, h2, snap2, v2) =>
-            Q(s2, h2, Combine(snap1, snap2), v2)))
-=======
-        wrappedConsumeTlc(s, h, a, pve, v)((s1, h1, snap1, v1) => {
-          consumeTlcs(s1, h1, tlcs.tail, pves.tail, v1)((s2, h2, snap2, v2) =>
             Q(s2, h2, Combine(snap1, snap2), v2))})
->>>>>>> 58ba972f
     }
   }
 
@@ -194,7 +182,7 @@
         v2.symbExLog.closeScope(sepIdentifier)
         QS(s2, h2, snap2, v2)})
     })(Q)
-    
+
     res match {
       case f@Failure(ve, _) if abductionLocation.isDefined =>
         ve.failureContexts.head.asInstanceOf[SiliconFailureContext].abductionResult match {
@@ -241,15 +229,9 @@
         val impliesRecord = new ImpliesRecord(imp, s, v.decider.pcs, "consume")
         val uidImplies = v.symbExLog.openScope(impliesRecord)
 
-<<<<<<< HEAD
-        evaluator.eval(s, e0, pve, v)((s1, t0, v1) =>
-          branch(s1, t0, Some(e0), v1)(
-            (s2, v2) => consumeR(s2, h, a0, pve, v2, abductionLocation)((s3, h1, t1, v3) => {
-=======
         evaluator.eval(s, e0, pve, v)((s1, t0, e0New, v1) =>
           branch(s1, t0, (e0, e0New), v1)(
-            (s2, v2) => consumeR(s2, h, a0, pve, v2)((s3, h1, t1, v3) => {
->>>>>>> 58ba972f
+            (s2, v2) => consumeR(s2, h, a0, pve, v2, abductionLocation)((s3, h1, t1, v3) => {
               v3.symbExLog.closeScope(uidImplies)
               Q(s3, h1, t1, v3)
             }),
@@ -267,15 +249,9 @@
         val condExpRecord = new CondExpRecord(ite, s, v.decider.pcs, "consume")
         val uidCondExp = v.symbExLog.openScope(condExpRecord)
 
-<<<<<<< HEAD
-        eval(s, e0, pve, v)((s1, t0, v1) =>
-          branch(s1, t0, Some(e0), v1)(
-            (s2, v2) => consumeR(s2, h, a1, pve, v2, abductionLocation)((s3, h1, t1, v3) => {
-=======
         eval(s, e0, pve, v)((s1, t0, e0New, v1) =>
           branch(s1, t0, (e0, e0New), v1)(
-            (s2, v2) => consumeR(s2, h, a1, pve, v2)((s3, h1, t1, v3) => {
->>>>>>> 58ba972f
+            (s2, v2) => consumeR(s2, h, a1, pve, v2, abductionLocation)((s3, h1, t1, v3) => {
               v3.symbExLog.closeScope(uidCondExp)
               Q(s3, h1, t1, v3)
             }),
