// This Source Code Form is subject to the terms of the Mozilla Public
// License, v. 2.0. If a copy of the MPL was not distributed with this
// file, You can obtain one at http://mozilla.org/MPL/2.0/.
//
// Copyright (c) 2011-2019 ETH Zurich.

package viper.silicon.rules

import scala.collection.mutable
import viper.silver.ast
import viper.silver.ast.utility.QuantifiedPermissions.QuantifiedPermissionAssertion
import viper.silver.verifier.PartialVerificationError
import viper.silver.verifier.reasons._
import viper.silicon.interfaces.VerificationResult
import viper.silicon.logger.records.data.{CondExpRecord, ConsumeRecord, ImpliesRecord}
import viper.silicon.state._
import viper.silicon.state.terms._
import viper.silicon.state.terms.predef.`?r`
import viper.silicon.verifier.Verifier

trait ConsumptionRules extends SymbolicExecutionRules {

  /** Consume assertion `a` from state `s`.
    *
    * @param s The state to consume the assertion from.
    * @param a The assertion to consume.
    * @param pve The error to report in case the consumption fails.
    * @param v The verifier to use.
    * @param Q The continuation to invoke if the consumption succeeded, with the following
    *          arguments: state (1st argument) and verifier (3rd argument) resulting from the
    *          consumption, and a heap snapshot (2bd argument )representing the values of the
    *          consumed partial heap.
    * @return The result of the continuation.
    */
  def consume(s: State, a: ast.Exp, pve: PartialVerificationError, v: Verifier)
             (Q: (State, Term, Verifier) => VerificationResult)
             : VerificationResult

  /** Subsequently consumes the assertions `as` (from head to tail), starting in state `s`.
    *
    * `consumes(s, as, _ => pve, v)` should (not yet tested ...) be equivalent to
    * `consume(s, BigAnd(as), pve, v)`, expect that the former allows a more-fine-grained
    * error messages.
    *
    * @param s The state to consume the assertions from.
    * @param as The assertions to consume.
    * @param pvef The error to report in case a consumption fails. Given assertions `as`, an error
    *             `pvef(as_i)` will be reported if consuming assertion `as_i` fails.
    * @param v @see [[consume]]
    * @param Q @see [[consume]]
    * @return @see [[consume]]
    */
  def consumes(s: State,
               as: Seq[ast.Exp],
               pvef: ast.Exp => PartialVerificationError,
               v: Verifier)
              (Q: (State, Term, Verifier) => VerificationResult)
              : VerificationResult
}

object consumer extends ConsumptionRules {
  import brancher._
  import evaluator._

  /* See the comment in Producer.scala for an overview of the different produce methods: the
   * different consume methods provided by the consumer work and interact analogously.
   */

  /** @inheritdoc */
  def consume(s: State, a: ast.Exp, pve: PartialVerificationError, v: Verifier)
             (Q: (State, Term, Verifier) => VerificationResult)
             : VerificationResult = {

    consumeR(s, s.h, a.whenExhaling, pve, v)((s1, h1, snap, v1) => {
      val s2 = s1.copy(h = h1,
                       partiallyConsumedHeap = s.partiallyConsumedHeap)
      Q(s2, snap, v1)})
  }

  /** @inheritdoc */
  def consumes(s: State,
               as: Seq[ast.Exp],
               pvef: ast.Exp => PartialVerificationError,
               v: Verifier)
              (Q: (State, Term, Verifier) => VerificationResult)
              : VerificationResult = {

    val allTlcs = mutable.ListBuffer[ast.Exp]()
    val allPves = mutable.ListBuffer[PartialVerificationError]()

    as.foreach(a => {
      val tlcs = a.whenExhaling.topLevelConjuncts
      val pves = Seq.fill(tlcs.length)(pvef(a))

      allTlcs ++= tlcs
      allPves ++= pves
    })

    consumeTlcs(s, s.h, allTlcs.result(), allPves.result(), v)((s1, h1, snap1, v1) => {
      val s2 = s1.copy(h = h1,
                       partiallyConsumedHeap = s.partiallyConsumedHeap)
      Q(s2, snap1, v1)
    })
  }

  private def consumeTlcs(s: State,
                          h: Heap,
                          tlcs: Seq[ast.Exp],
                          pves: Seq[PartialVerificationError],
                          v: Verifier)
                         (Q: (State, Heap, Term, Verifier) => VerificationResult)
                         : VerificationResult = {

    if (tlcs.isEmpty)
      Q(s, h, Unit, v)
    else {
      val a = tlcs.head
      val pve = pves.head

      if (tlcs.tail.isEmpty)
        wrappedConsumeTlc(s, h, a, pve, v)(Q)
      else
        wrappedConsumeTlc(s, h, a, pve, v)((s1, h1, snap1, v1) =>
          consumeTlcs(s1, h1, tlcs.tail, pves.tail, v1)((s2, h2, snap2, v2) =>
            Q(s2, h2, Combine(snap1, snap2), v2)))
    }
  }

  private def consumeR(s: State, h: Heap, a: ast.Exp, pve: PartialVerificationError, v: Verifier)
                      (Q: (State, Heap, Term, Verifier) => VerificationResult)
                      : VerificationResult = {

    val tlcs = a.topLevelConjuncts
    val pves = Seq.fill(tlcs.length)(pve)

    consumeTlcs(s, h, tlcs, pves, v)(Q)
  }

  /** Wrapper/decorator for consume that injects the following operations:
    *   - Logging, see Executor.scala for an explanation
    *   - Failure-driven state consolidation
    */
  protected def wrappedConsumeTlc(s: State,
                                  h: Heap,
                                  a: ast.Exp,
                                  pve: PartialVerificationError,
                                  v: Verifier)
                                 (Q: (State, Heap, Term, Verifier) => VerificationResult)
                                 : VerificationResult = {

    /* tryOrFail effects the "main" heap s.h, so we temporarily set the consume-heap h to be the
     * main heap. Note that the main heap is used for evaluating expressions during an ongoing
     * consume.
     */
    val sInit = s.copy(h = h)
    executionFlowController.tryOrFail2[Heap, Term](sInit, v)((s0, v1, QS) => {
      val h0 = s0.h /* h0 is h, but potentially consolidated */
      val s1 = s0.copy(h = s.h) /* s1 is s, but the retrying flag might be set */

      val sepIdentifier = v1.symbExLog.openScope(new ConsumeRecord(a, s1, v.decider.pcs))

      consumeTlc(s1, h0, a, pve, v1)((s2, h2, snap2, v2) => {
        v2.symbExLog.closeScope(sepIdentifier)
        QS(s2, h2, snap2, v2)})
    })(Q)
  }

  private def consumeTlc(s: State, h: Heap, a: ast.Exp, pve: PartialVerificationError, v: Verifier)
                        (Q: (State, Heap, Term, Verifier) => VerificationResult)
                        : VerificationResult = {

    /* ATTENTION: Expressions such as `perm(...)` must be evaluated in-place,
     * i.e. in the partially consumed heap which is denoted by `h` here. The
     * evaluator evaluates such expressions in the heap
     * `context.partiallyConsumedHeap`. Hence, this field must be updated every
     * time permissions have been consumed.
     */

    v.logger.debug(s"\nCONSUME ${viper.silicon.utils.ast.sourceLineColumn(a)}: $a")
    v.logger.debug(v.stateFormatter.format(s, v.decider.pcs))
    v.logger.debug("h = " + v.stateFormatter.format(h))
    if (s.reserveHeaps.nonEmpty)
      v.logger.debug("hR = " + s.reserveHeaps.map(v.stateFormatter.format).mkString("", ",\n     ", ""))

    val consumed = a match {
      case imp @ ast.Implies(e0, a0) if !a.isPure =>
        val impliesRecord = new ImpliesRecord(imp, s, v.decider.pcs, "consume")
        val uidImplies = v.symbExLog.openScope(impliesRecord)

        evaluator.eval(s, e0, pve, v)((s1, t0, v1) =>
          branch(s1, t0, Some(e0), v1)(
            (s2, v2) => consumeR(s2, h, a0, pve, v2)((s3, h1, t1, v3) => {
              v3.symbExLog.closeScope(uidImplies)
              Q(s3, h1, t1, v3)
            }),
            (s2, v2) => {
              v2.symbExLog.closeScope(uidImplies)
              Q(s2, h, Unit, v2)
            }))

      case ite @ ast.CondExp(e0, a1, a2) if !a.isPure =>
        val condExpRecord = new CondExpRecord(ite, s, v.decider.pcs, "consume")
        val uidCondExp = v.symbExLog.openScope(condExpRecord)

        eval(s, e0, pve, v)((s1, t0, v1) =>
          branch(s1, t0, Some(e0), v1)(
            (s2, v2) => consumeR(s2, h, a1, pve, v2)((s3, h1, t1, v3) => {
              v3.symbExLog.closeScope(uidCondExp)
              Q(s3, h1, t1, v3)
            }),
            (s2, v2) => consumeR(s2, h, a2, pve, v2)((s3, h1, t1, v3) => {
              v3.symbExLog.closeScope(uidCondExp)
              Q(s3, h1, t1, v3)
            })))

      /* TODO: Initial handling of QPs is identical/very similar in consumer
       *       and producer. Try to unify the code.
       */
      case QuantifiedPermissionAssertion(forall, cond, acc: ast.FieldAccessPredicate) =>
        val field = acc.loc.field
        val qid = BasicChunkIdentifier(acc.loc.field.name)
        val optTrigger =
          if (forall.triggers.isEmpty) None
          else Some(forall.triggers)
        evalQuantified(s, Forall, forall.variables, Seq(cond), Seq(acc.perm, acc.loc.rcv), optTrigger, qid.name, pve, v) {
          case (s1, qvars, Seq(tCond), Seq(tPerm, tRcvr), tTriggers, (auxGlobals, auxNonGlobals), v1) =>
            quantifiedChunkSupporter.consume(
              s = s1,
              h = h,
              resource = field,
              qvars = qvars,
              formalQVars = Seq(`?r`),
              qid = qid.name,
              optTrigger = optTrigger,
              tTriggers = tTriggers,
              auxGlobals = auxGlobals,
              auxNonGlobals = auxNonGlobals,
              tCond = tCond,
              tArgs = Seq(tRcvr),
              tPerm = tPerm,
              pve = pve,
              negativePermissionReason = NegativePermission(acc.perm),
              notInjectiveReason = QPAssertionNotInjective(acc.loc),
              insufficientPermissionReason = InsufficientPermission(acc.loc),
              v1)(Q)
        }

      case QuantifiedPermissionAssertion(forall, cond, acc: ast.PredicateAccessPredicate) =>
        val predicate = s.program.findPredicate(acc.loc.predicateName)
        /* TODO: Quantified codomain variables are used in axioms and chunks (analogous to `?r`)
         *       and need to be instantiated in several places. Hence, they need to be known,
         *       which is more complicated if fresh identifiers are used.
         *       At least two options:
         *         1. Choose fresh identifiers each time; remember/restore, e.g. by storing these variables in chunks
         *         2. Choose fresh identifiers once; store in and take from state (or from object Verifier)
         */
        val formalVars = s.predicateFormalVarMap(predicate)
        val qid = BasicChunkIdentifier(acc.loc.predicateName)
        val optTrigger =
          if (forall.triggers.isEmpty) None
          else Some(forall.triggers)
        evalQuantified(s, Forall, forall.variables, Seq(cond), acc.perm +: acc.loc.args, optTrigger, qid.name, pve, v) {
          case (s1, qvars, Seq(tCond), Seq(tPerm, tArgs @ _*), tTriggers, (auxGlobals, auxNonGlobals), v1) =>
            quantifiedChunkSupporter.consume(
              s = s1,
              h = h,
              resource = predicate,
              qvars = qvars,
              formalQVars = formalVars,
              qid = qid.name,
              optTrigger = optTrigger,
              tTriggers = tTriggers,
              auxGlobals = auxGlobals,
              auxNonGlobals = auxNonGlobals,
              tCond = tCond,
              tArgs = tArgs,
              tPerm = tPerm,
              pve = pve,
              negativePermissionReason = NegativePermission(acc.perm),
              notInjectiveReason = QPAssertionNotInjective(acc.loc),
              insufficientPermissionReason = InsufficientPermission(acc.loc),
              v1)(Q)
        }

      case QuantifiedPermissionAssertion(forall, cond, wand: ast.MagicWand) =>
        val bodyVars = wand.subexpressionsToEvaluate(s.program)
        val formalVars = bodyVars.indices.toList.map(i => Var(Identifier(s"x$i"), v.symbolConverter.toSort(bodyVars(i).typ)))
        val qid = MagicWandIdentifier(wand, s.program).toString
        val optTrigger =
          if (forall.triggers.isEmpty) None
          else Some(forall.triggers)
        val ePerm = ast.FullPerm()()
        val tPerm = FullPerm()
        evalQuantified(s, Forall, forall.variables, Seq(cond), bodyVars, optTrigger, qid, pve, v) {
          case (s1, qvars, Seq(tCond), tArgs, tTriggers, (auxGlobals, auxNonGlobals), v1) =>
            quantifiedChunkSupporter.consume(
              s = s1,
              h = h,
              resource = wand,
              qvars = qvars,
              formalQVars = formalVars,
              qid = qid,
              optTrigger = optTrigger,
              tTriggers = tTriggers,
              auxGlobals = auxGlobals,
              auxNonGlobals = auxNonGlobals,
              tCond = tCond,
              tArgs = tArgs,
              tPerm = tPerm,
              pve = pve,
              negativePermissionReason = NegativePermission(ePerm),
              notInjectiveReason = sys.error("Quantified wand not injective"), /*ReceiverNotInjective(...)*/
              insufficientPermissionReason = MagicWandChunkNotFound(wand), /*InsufficientPermission(...)*/
              v1)(Q)
        }

      case ast.AccessPredicate(loc @ ast.FieldAccess(eRcvr, field), ePerm)
              if s.qpFields.contains(field) =>

        eval(s, eRcvr, pve, v)((s1, tRcvr, v1) =>
          eval(s1, ePerm, pve, v1)((s2, tPerm, v2) => {
            val s2p = if (s2.heapDependentTriggers.contains(field)){
              val (relevantChunks, _) =
                quantifiedChunkSupporter.splitHeap[QuantifiedFieldChunk](s2.h, BasicChunkIdentifier(field.name))
              val (smDef1, smCache1) =
                quantifiedChunkSupporter.summarisingSnapshotMap(
                  s2, field, Seq(`?r`), relevantChunks, v2)
              v2.decider.assume(FieldTrigger(field.name, smDef1.sm, tRcvr))
              //            v2.decider.assume(PermAtMost(tPerm, FullPerm()))
              s2.copy(smCache = smCache1)
            } else {
              s2
            }
            val loss = PermTimes(tPerm, s2.permissionScalingFactor)
            quantifiedChunkSupporter.consumeSingleLocation(
              s2p,
              h,
              Seq(`?r`),
              Seq(tRcvr),
              loc,
              loss,
              None,
              pve,
              v2
            )((s3, h3, snap, v3) => {
              val s4 = s3.copy(constrainableARPs = s1.constrainableARPs,
                               partiallyConsumedHeap = Some(h3))
              Q(s4, h3, snap, v3)})}))

      case ast.AccessPredicate(loc @ ast.PredicateAccess(eArgs, predname), ePerm)
              if s.qpPredicates.contains(s.program.findPredicate(predname)) =>

        val predicate = s.program.findPredicate(predname)
        val formalVars = s.predicateFormalVarMap(predicate)

        evals(s, eArgs, _ => pve, v)((s1, tArgs, v1) =>
          eval(s1, ePerm, pve, v1)((s2, tPerm, v2) => {
            val s2p = if (s2.heapDependentTriggers.contains(predicate)){
              val (relevantChunks, _) =
                quantifiedChunkSupporter.splitHeap[QuantifiedPredicateChunk](s.h, BasicChunkIdentifier(predname))
              val (smDef1, smCache1) =
                quantifiedChunkSupporter.summarisingSnapshotMap(
                  s2, predicate, s2.predicateFormalVarMap(predicate), relevantChunks, v2)
              v2.decider.assume(PredicateTrigger(predicate.name, smDef1.sm, tArgs))
              s2.copy(smCache = smCache1)
            } else {
              s2
            }

            val loss = PermTimes(tPerm, s2.permissionScalingFactor)
            quantifiedChunkSupporter.consumeSingleLocation(
              s2p,
              h,
              formalVars,
              tArgs,
              loc,
              loss,
              None,
              pve,
              v2
            )((s3, h3, snap, v3) => {
              val s4 = s3.copy(constrainableARPs = s1.constrainableARPs,
                               partiallyConsumedHeap = Some(h3))
              Q(s4, h3, snap, v3)})}))

      case let: ast.Let if !let.isPure =>
        letSupporter.handle[ast.Exp](s, let, pve, v)((s1, g1, body, v1) => {
          val s2 = s1.copy(g = s1.g + g1)
          consumeR(s2, h, body, pve, v1)(Q)})

      case ast.AccessPredicate(locacc: ast.LocationAccess, perm) =>
        eval(s, perm, pve, v)((s1, tPerm, v1) =>
          evalLocationAccess(s1, locacc, pve, v1)((s2, _, tArgs, v2) =>
            permissionSupporter.assertNotNegative(s2, tPerm, perm, pve, v2)((s3, v3) => {
              val resource = locacc.res(s.program)
              val loss = PermTimes(tPerm, s3.permissionScalingFactor)
              val ve = pve dueTo InsufficientPermission(locacc)
              val description = s"consume ${a.pos}: $a"
              chunkSupporter.consume(s3, h, resource, tArgs, loss, ve, v3, description)((s4, h1, snap1, v4) => {
                val s5 = s4.copy(partiallyConsumedHeap = Some(h1),
                                 constrainableARPs = s.constrainableARPs)
                Q(s5, h1, snap1, v4)})})))

      case _: ast.InhaleExhaleExp =>
        createFailure(viper.silicon.utils.consistency.createUnexpectedInhaleExhaleExpressionError(a), v, s)

      /* Handle wands */
      case wand: ast.MagicWand if s.qpMagicWands.contains(MagicWandIdentifier(wand, s.program)) =>
        val bodyVars = wand.subexpressionsToEvaluate(s.program)
        val formalVars = bodyVars.indices.toList.map(i => Var(Identifier(s"x$i"), v.symbolConverter.toSort(bodyVars(i).typ)))

        evals(s, bodyVars, _ => pve, v)((s1, tArgs, v1) => {
          val s1p = if (s1.heapDependentTriggers.contains(MagicWandIdentifier(wand, s.program))){
            val (relevantChunks, _) =
              quantifiedChunkSupporter.splitHeap[QuantifiedMagicWandChunk](s1.h, MagicWandIdentifier(wand, s.program))
            val (smDef1, smCache1) =
              quantifiedChunkSupporter.summarisingSnapshotMap(
                s1, wand, formalVars, relevantChunks, v1)
            v1.decider.assume(PredicateTrigger(MagicWandIdentifier(wand, s.program).toString, smDef1.sm, tArgs))
            s1.copy(smCache = smCache1)
          } else {
            s1
          }
          val loss = PermTimes(FullPerm(), s1.permissionScalingFactor)
          quantifiedChunkSupporter.consumeSingleLocation(
            s1p,
            h,
            formalVars,
            tArgs,
            wand,
            loss,
            None,
            pve,
            v1
          )((s3, h3, snap, v3) => {
            val s4 = s3.copy(constrainableARPs = s1.constrainableARPs,
                             partiallyConsumedHeap = Some(h3))
            Q(s4, h3, snap, v3)})})

      case wand: ast.MagicWand =>
        magicWandSupporter.evaluateWandArguments(s, wand, pve, v)((s1, tArgs, v1) => {
          val ve = pve dueTo MagicWandChunkNotFound(wand)
          val description = s"consume wand $wand"
          chunkSupporter.consume(s1, h, wand, tArgs, FullPerm(), ve, v1, description)(Q)
        })

      case _ =>
        evalAndAssert(s, a, pve, v)((s1, t, v1) => {
          Q(s1, h, t, v1)
        })
    }

    consumed
  }

  private def evalAndAssert(s: State, e: ast.Exp, pve: PartialVerificationError, v: Verifier)
                           (Q: (State, Term, Verifier) => VerificationResult)
                           : VerificationResult = {

    /* It is expected that the partially consumed heap (h in the above implementation of
     * `consume`) has already been assigned to `c.partiallyConsumedHeap`.
     *
     * Switch to the eval heap (σUsed) of magic wand's exhale-ext, if necessary.
     * This is done here already (the evaluator would do it as well) to ensure that the eval
     * heap is consolidated by tryOrFail if the assertion fails.
     * The latter is also the reason for wrapping the assertion check in a tryOrFail block:
     * the tryOrFail that wraps the consumption of each top-level conjunct would not consolidate
     * the right heap.
     */
    val s1 = s.copy(h = magicWandSupporter.getEvalHeap(s),
                    reserveHeaps = Nil,
                    exhaleExt = false)

    executionFlowController.tryOrFail0(s1, v)((s2, v1, QS) => {
      eval(s2, e, pve, v1)((s3, t, v2) => {
        val termToAssert = t match {
<<<<<<< HEAD
          case Quantification(q, vars, body, trgs, name, isGlob) =>
            val transformed = FunctionPreconditionTransformer.transform(body, s3.program, !s3.isMethodVerification)
            v2.decider.assume(Quantification(q, vars, transformed, trgs, name+"_precondition", isGlob))
            Quantification(q, vars, Implies(transformed, body), trgs, name, isGlob)
=======
          case Quantification(q, vars, body, trgs, name, isGlob, weight) =>
            val transformed = FunctionPreconditionTransformer.transform(body, s3.program)
            v2.decider.assume(Quantification(q, vars, transformed, trgs, name+"_precondition", isGlob, weight))
            Quantification(q, vars, Implies(transformed, body), trgs, name, isGlob, weight)
>>>>>>> bdc229d3
          case _ => t
        }
        v2.decider.assert(termToAssert) {
          case true =>
            v2.decider.assume(t)
            QS(s3, v2)
          case false =>
            val failure = createFailure(pve dueTo AssertionFalse(e), v2, s3)
            if (s3.retryLevel == 0 && v2.reportFurtherErrors()){
              v2.decider.assume(t)
              failure combine QS(s3, v2)
            } else failure}})
    })((s4, v4) => {
      val s5 = s4.copy(h = s.h,
                       reserveHeaps = s.reserveHeaps,
                       exhaleExt = s.exhaleExt)
      Q(s5, Unit, v4)
    })
  }
}<|MERGE_RESOLUTION|>--- conflicted
+++ resolved
@@ -474,17 +474,10 @@
     executionFlowController.tryOrFail0(s1, v)((s2, v1, QS) => {
       eval(s2, e, pve, v1)((s3, t, v2) => {
         val termToAssert = t match {
-<<<<<<< HEAD
-          case Quantification(q, vars, body, trgs, name, isGlob) =>
+          case Quantification(q, vars, body, trgs, name, isGlob, weight) =>
             val transformed = FunctionPreconditionTransformer.transform(body, s3.program, !s3.isMethodVerification)
-            v2.decider.assume(Quantification(q, vars, transformed, trgs, name+"_precondition", isGlob))
-            Quantification(q, vars, Implies(transformed, body), trgs, name, isGlob)
-=======
-          case Quantification(q, vars, body, trgs, name, isGlob, weight) =>
-            val transformed = FunctionPreconditionTransformer.transform(body, s3.program)
             v2.decider.assume(Quantification(q, vars, transformed, trgs, name+"_precondition", isGlob, weight))
             Quantification(q, vars, Implies(transformed, body), trgs, name, isGlob, weight)
->>>>>>> bdc229d3
           case _ => t
         }
         v2.decider.assert(termToAssert) {
