// This Source Code Form is subject to the terms of the Mozilla Public
// License, v. 2.0. If a copy of the MPL was not distributed with this
// file, You can obtain one at http://mozilla.org/MPL/2.0/.
//
// Copyright (c) 2011-2019 ETH Zurich.

package viper.silicon.rules

import viper.silicon

import scala.collection.{immutable, mutable}
import viper.silver.ast
import viper.silver.ast.utility.QuantifiedPermissions.QuantifiedPermissionAssertion
import viper.silver.verifier.PartialVerificationError
import viper.silver.verifier.reasons._
import viper.silicon.interfaces.VerificationResult
import viper.silicon.logger.records.data.{CondExpRecord, ConsumeRecord, ImpliesRecord}
import viper.silicon.state._
import viper.silicon.state.terms._
import viper.silicon.state.terms.predef.`?r`
import viper.silicon.verifier.Verifier
import viper.silver.ast.{FieldAccessPredicate, PredicateAccessPredicate}

trait ConsumptionRules extends SymbolicExecutionRules {

  /** Consume assertion `a` from state `s`.
    *
    * @param s The state to consume the assertion from.
    * @param a The assertion to consume.
    * @param pve The error to report in case the consumption fails.
    * @param v The verifier to use.
    * @param Q The continuation to invoke if the consumption succeeded, with the following
    *          arguments: state (1st argument) and verifier (3rd argument) resulting from the
    *          consumption, and a heap snapshot (2bd argument )representing the values of the
    *          consumed partial heap.
    * @return The result of the continuation.
    */
  def consume(s: State, a: ast.Exp, pve: PartialVerificationError, v: Verifier, havoc: Boolean)
             (Q: (State, Term, Verifier) => VerificationResult)
             : VerificationResult

  /** Subsequently consumes the assertions `as` (from head to tail), starting in state `s`.
    *
    * `consumes(s, as, _ => pve, v)` should (not yet tested ...) be equivalent to
    * `consume(s, BigAnd(as), pve, v)`, expect that the former allows a more-fine-grained
    * error messages.
    *
    * @param s The state to consume the assertions from.
    * @param as The assertions to consume.
    * @param pvef The error to report in case a consumption fails. Given assertions `as`, an error
    *             `pvef(as_i)` will be reported if consuming assertion `as_i` fails.
    * @param v @see [[consume]]
    * @param Q @see [[consume]]
    * @return @see [[consume]]
    */
  def consumes(s: State,
               as: Seq[ast.Exp],
               pvef: ast.Exp => PartialVerificationError,
               v: Verifier)
              (Q: (State, Term, Verifier) => VerificationResult)
              : VerificationResult
}

object consumer extends ConsumptionRules {
  import brancher._
  import evaluator._

  /* See the comment in Producer.scala for an overview of the different produce methods: the
   * different consume methods provided by the consumer work and interact analogously.
   */

  /** @inheritdoc */
  def consume(s: State, a: ast.Exp, pve: PartialVerificationError, v: Verifier, havoc: Boolean = true)
             (Q: (State, Term, Verifier) => VerificationResult)
             : VerificationResult = {

    consumeR(s, s.h, a.whenExhaling, pve, v, havoc = havoc)((s1, h1, snap, v1) => {
      val s2 = s1.copy(h = h1,
                       partiallyConsumedHeap = s.partiallyConsumedHeap)
      Q(s2, snap, v1)})
  }

  /** @inheritdoc */
  def consumes(s: State,
               as: Seq[ast.Exp],
               pvef: ast.Exp => PartialVerificationError,
               v: Verifier)
              (Q: (State, Term, Verifier) => VerificationResult)
              : VerificationResult = {

    val allTlcs = mutable.ListBuffer[ast.Exp]()
    val allPves = mutable.ListBuffer[PartialVerificationError]()

    as.foreach(a => {
      val tlcs = a.whenExhaling.topLevelConjuncts
      val pves = Seq.fill(tlcs.length)(pvef(a))

      allTlcs ++= tlcs
      allPves ++= pves
    })

    consumeTlcs(s, s.h, allTlcs.result(), allPves.result(), v, None)((s1, h1, snap1, v1) => {
      val s2 = s1.copy(h = h1,
                       partiallyConsumedHeap = s.partiallyConsumedHeap)
      Q(s2, snap1, v1)
    })
  }

  private def consumeTlcs(s: State,
                          h: Heap,
                          tlcs: Seq[ast.Exp],
                          pves: Seq[PartialVerificationError],
                          v: Verifier,
                          ot: Option[Term],
                          havoc: Boolean = true)
                         (Q: (State, Heap, Term, Verifier) => VerificationResult)
                         : VerificationResult = {
    if (Verifier.config.carbonQPs()) {
      val resources = tlcs.map(_.deepCollect{
        case PredicateAccessPredicate(pa, _) => pa.loc(s.program)
        case FieldAccessPredicate(fa, _) => fa.loc(s.program)
      }).flatten.distinct.sortWith((r1, r2) => {
        val r1Name = r1 match {
          case f: ast.Field => f.name
          case p: ast.Predicate => p.name
        }
        val r2Name = r2 match {
          case f: ast.Field => f.name
          case p: ast.Predicate => p.name
        }
        r1Name < r2Name
      })
      carbonConsumeTlcs(s, h, tlcs, pves, v, resources, ot, havoc)(Q)
    } else {
      internalConsumeTlcs(s, h, tlcs, pves, v, None)(Q)
    }
  }

  def carbonConsumeTlcs(s: State,
                        h: Heap,
                        tlcs: Seq[ast.Exp],
                        pves: Seq[PartialVerificationError],
                        v: Verifier,
                        resources: Seq[ast.Location],
                        ot: Option[Term],
                        havoc: Boolean = true)
                       (Q: (State, Heap, Term, Verifier) => VerificationResult)
  : VerificationResult = {
    val term = if (ot.isDefined) ot.get else {
      val resMap: Seq[(ast.Resource, Term)] = resources.map(r => (r, (if (r.isInstanceOf[ast.Field]) ZeroMask() else PredZeroMask())))
      FakeMaskMapTerm(immutable.ListMap(resMap: _*))
    }
    internalConsumeTlcs(s, h, tlcs, pves, v, Some(term), havoc)((s2, h2, resMapTerm, v2) => {
      if (ot.isDefined) {
        Q(s2, h2, resMapTerm, v2)
      } else {
        val resMap = resMapTerm.asInstanceOf[FakeMaskMapTerm].masks
        Q(s2, h2, carbonQuantifiedChunkSupporter.convertToSnapshot(resMap, resources, h), v2)
      }
    })
  }

  private def internalConsumeTlcs(s: State,
                                  h: Heap,
                                  tlcs: Seq[ast.Exp],
                                  pves: Seq[PartialVerificationError],
                                  v: Verifier,
                                  resMap: Option[Term],
                                  havoc: Boolean = true)
                                  (Q: (State, Heap, Term, Verifier) => VerificationResult)
  : VerificationResult = {

    if (tlcs.isEmpty) {
      if (Verifier.config.carbonQPs())
        Q(s, h, resMap.get, v)
      else
        Q(s, h, Unit, v)
    } else {
      val a = tlcs.head
      val pve = pves.head

      if (tlcs.tail.isEmpty)
        wrappedConsumeTlc(s, h, a, pve, v, resMap, havoc)(Q)
      else
        wrappedConsumeTlc(s, h, a, pve, v, resMap, havoc)((s1, h1, snap1, v1) => {
          internalConsumeTlcs(s1, h1, tlcs.tail, pves.tail, v1, Some(snap1), havoc)((s2, h2, snap2, v2) => {
            if (Verifier.config.carbonQPs())
              Q(s2, h2, snap2, v2)
            else
              Q(s2, h2, Combine(snap1, snap2), v2)
          })
        })
    }
  }

  private def consumeR(s: State, h: Heap, a: ast.Exp, pve: PartialVerificationError, v: Verifier, ot: Option[Term] = None, havoc: Boolean = true)
                      (Q: (State, Heap, Term, Verifier) => VerificationResult)
                      : VerificationResult = {

    val tlcs = a.topLevelConjuncts
    val pves = Seq.fill(tlcs.length)(pve)

    consumeTlcs(s, h, tlcs, pves, v, ot, havoc)(Q)
  }

  /** Wrapper/decorator for consume that injects the following operations:
    *   - Logging, see Executor.scala for an explanation
    *   - Failure-driven state consolidation
    */
  protected def wrappedConsumeTlc(s: State,
                                  h: Heap,
                                  a: ast.Exp,
                                  pve: PartialVerificationError,
                                  v: Verifier,
                                  resMap: Option[Term],
                                  havoc: Boolean = true)
                                 (Q: (State, Heap, Term, Verifier) => VerificationResult)
                                 : VerificationResult = {

    /* tryOrFail effects the "main" heap s.h, so we temporarily set the consume-heap h to be the
     * main heap. Note that the main heap is used for evaluating expressions during an ongoing
     * consume.
     */
    val sInit = s.copy(h = h)
    executionFlowController.tryOrFail2[Heap, Term](sInit, v)((s0, v1, QS) => {
      val h0 = s0.h /* h0 is h, but potentially consolidated */
      val s1 = s0.copy(h = s.h) /* s1 is s, but the retrying flag might be set */

      val sepIdentifier = v1.symbExLog.openScope(new ConsumeRecord(a, s1, v.decider.pcs))

<<<<<<< HEAD
      consumeTlc(s1, h0, a, pve, v1, resMap, havoc)((s2, h2, snap2, v2) => {
        SymbExLogger.currentLog().closeScope(sepIdentifier)
=======
      consumeTlc(s1, h0, a, pve, v1)((s2, h2, snap2, v2) => {
        v2.symbExLog.closeScope(sepIdentifier)
>>>>>>> 2c417ef3
        QS(s2, h2, snap2, v2)})
    })(Q)
  }

  private def consumeTlc(s: State, h: Heap, a: ast.Exp, pve: PartialVerificationError, v: Verifier, resMap: Option[Term], havoc: Boolean = true)
                        (Q: (State, Heap, Term, Verifier) => VerificationResult)
                        : VerificationResult = {

    /* ATTENTION: Expressions such as `perm(...)` must be evaluated in-place,
     * i.e. in the partially consumed heap which is denoted by `h` here. The
     * evaluator evaluates such expressions in the heap
     * `context.partiallyConsumedHeap`. Hence, this field must be updated every
     * time permissions have been consumed.
     */

    v.logger.debug(s"\nCONSUME ${viper.silicon.utils.ast.sourceLineColumn(a)}: $a")
    v.logger.debug(v.stateFormatter.format(s, v.decider.pcs))
    v.logger.debug("h = " + v.stateFormatter.format(h))
    if (s.reserveHeaps.nonEmpty)
      v.logger.debug("hR = " + s.reserveHeaps.map(v.stateFormatter.format).mkString("", ",\n     ", ""))

    val consumed = a match {
      case imp @ ast.Implies(e0, a0) if !a.isPure =>
        val impliesRecord = new ImpliesRecord(imp, s, v.decider.pcs, "consume")
        val uidImplies = v.symbExLog.openScope(impliesRecord)

        evaluator.eval(s, e0, pve, v)((s1, t0, v1) =>
          branch(s1, t0, Some(e0), v1)(
<<<<<<< HEAD
            (s2, v2) => consumeR(s2, h, a0, pve, v2, resMap, havoc)((s3, h1, t1, v3) => {
              SymbExLogger.currentLog().closeScope(uidImplies)
              Q(s3, h1, t1, v3)
            }),
            (s2, v2) => {
              SymbExLogger.currentLog().closeScope(uidImplies)
              Q(s2, h, if (Verifier.config.carbonQPs()) resMap.get else Unit, v2)
=======
            (s2, v2) => consumeR(s2, h, a0, pve, v2)((s3, h1, t1, v3) => {
              v3.symbExLog.closeScope(uidImplies)
              Q(s3, h1, t1, v3)
            }),
            (s2, v2) => {
              v2.symbExLog.closeScope(uidImplies)
              Q(s2, h, Unit, v2)
>>>>>>> 2c417ef3
            }))

      case ite @ ast.CondExp(e0, a1, a2) if !a.isPure =>
        val condExpRecord = new CondExpRecord(ite, s, v.decider.pcs, "consume")
        val uidCondExp = v.symbExLog.openScope(condExpRecord)

        eval(s, e0, pve, v)((s1, t0, v1) =>
          branch(s1, t0, Some(e0), v1)(
<<<<<<< HEAD
            (s2, v2) => consumeR(s2, h, a1, pve, v2, resMap, havoc)((s3, h1, t1, v3) => {
              SymbExLogger.currentLog().closeScope(uidCondExp)
              Q(s3, h1, t1, v3)
            }),
            (s2, v2) => consumeR(s2, h, a2, pve, v2, resMap, havoc)((s3, h1, t1, v3) => {
              SymbExLogger.currentLog().closeScope(uidCondExp)
=======
            (s2, v2) => consumeR(s2, h, a1, pve, v2)((s3, h1, t1, v3) => {
              v3.symbExLog.closeScope(uidCondExp)
              Q(s3, h1, t1, v3)
            }),
            (s2, v2) => consumeR(s2, h, a2, pve, v2)((s3, h1, t1, v3) => {
              v3.symbExLog.closeScope(uidCondExp)
>>>>>>> 2c417ef3
              Q(s3, h1, t1, v3)
            })))

      /* TODO: Initial handling of QPs is identical/very similar in consumer
       *       and producer. Try to unify the code.
       */
      case qpa@QuantifiedPermissionAssertion(forall, cond, acc: ast.FieldAccessPredicate) if Verifier.config.carbonQPs() =>
        val field = acc.loc.field
        val qid = BasicChunkIdentifier(acc.loc.field.name)
        val optTrigger =
          if (forall.triggers.isEmpty) None
          else Some(forall.triggers)
        evalQuantified(s, Forall, forall.variables, Seq(cond), Seq(acc.perm, acc.loc.rcv), optTrigger, qid.name, pve, v) {
          case (s1, qvars, Seq(tCond), Seq(tPerm, tRcvr), tTriggers, (auxGlobals, auxNonGlobals), v1) =>
            carbonQuantifiedChunkSupporter.consume(
              s = s1,
              h = h,
              resource = field,
              qvars = qvars,
              formalQVars = Seq(`?r`),
              qid = qid.name,
              optTrigger = optTrigger,
              tTriggers = tTriggers,
              auxGlobals = auxGlobals,
              auxNonGlobals = auxNonGlobals,
              tCond = tCond,
              tArgs = Seq(tRcvr),
              tPerm = tPerm,
              pve = pve,
              negativePermissionReason = NegativePermission(acc.perm),
              notInjectiveReason = QPAssertionNotInjective(acc.loc),
              insufficientPermissionReason = InsufficientPermission(acc.loc),
              v1,
              resMap.get.asInstanceOf[FakeMaskMapTerm].masks,
              havoc,
              qpa)(Q)
        }

      case QuantifiedPermissionAssertion(forall, cond, acc: ast.FieldAccessPredicate) =>
        val field = acc.loc.field
        val qid = BasicChunkIdentifier(acc.loc.field.name)
        val optTrigger =
          if (forall.triggers.isEmpty) None
          else Some(forall.triggers)
        evalQuantified(s, Forall, forall.variables, Seq(cond), Seq(acc.perm, acc.loc.rcv), optTrigger, qid.name, pve, v) {
          case (s1, qvars, Seq(tCond), Seq(tPerm, tRcvr), tTriggers, (auxGlobals, auxNonGlobals), v1) =>
            quantifiedChunkSupporter.consume(
              s = s1,
              h = h,
              resource = field,
              qvars = qvars,
              formalQVars = Seq(`?r`),
              qid = qid.name,
              optTrigger = optTrigger,
              tTriggers = tTriggers,
              auxGlobals = auxGlobals,
              auxNonGlobals = auxNonGlobals,
              tCond = tCond,
              tArgs = Seq(tRcvr),
              tPerm = tPerm,
              pve = pve,
              negativePermissionReason = NegativePermission(acc.perm),
              notInjectiveReason = QPAssertionNotInjective(acc.loc),
              insufficientPermissionReason = InsufficientPermission(acc.loc),
              v1)(Q)
        }

      case qpa@QuantifiedPermissionAssertion(forall, cond, acc: ast.PredicateAccessPredicate) if Verifier.config.carbonQPs() =>
        val predicate = s.program.findPredicate(acc.loc.predicateName)
        /* TODO: Quantified codomain variables are used in axioms and chunks (analogous to `?r`)
         *       and need to be instantiated in several places. Hence, they need to be known,
         *       which is more complicated if fresh identifiers are used.
         *       At least two options:
         *         1. Choose fresh identifiers each time; remember/restore, e.g. by storing these variables in chunks
         *         2. Choose fresh identifiers once; store in and take from state (or from object Verifier)
         */
        val formalVars = s.predicateFormalVarMap(predicate)
        val qid = BasicChunkIdentifier(acc.loc.predicateName)
        val optTrigger =
          if (forall.triggers.isEmpty) None
          else Some(forall.triggers)
        evalQuantified(s, Forall, forall.variables, Seq(cond), acc.perm +: acc.loc.args, optTrigger, qid.name, pve, v) {
          case (s1, qvars, Seq(tCond), Seq(tPerm, tArgs@_*), tTriggers, (auxGlobals, auxNonGlobals), v1) =>
            carbonQuantifiedChunkSupporter.consume(
              s = s1,
              h = h,
              resource = predicate,
              qvars = qvars,
              formalQVars = formalVars,
              qid = qid.name,
              optTrigger = optTrigger,
              tTriggers = tTriggers,
              auxGlobals = auxGlobals,
              auxNonGlobals = auxNonGlobals,
              tCond = tCond,
              tArgs = tArgs,
              tPerm = tPerm,
              pve = pve,
              negativePermissionReason = NegativePermission(acc.perm),
              notInjectiveReason = QPAssertionNotInjective(acc.loc),
              insufficientPermissionReason = InsufficientPermission(acc.loc),
              v1,
              resMap.get.asInstanceOf[FakeMaskMapTerm].masks,
              havoc,
              qpa)(Q)
        }

      case QuantifiedPermissionAssertion(forall, cond, acc: ast.PredicateAccessPredicate) =>
        val predicate = s.program.findPredicate(acc.loc.predicateName)
        /* TODO: Quantified codomain variables are used in axioms and chunks (analogous to `?r`)
         *       and need to be instantiated in several places. Hence, they need to be known,
         *       which is more complicated if fresh identifiers are used.
         *       At least two options:
         *         1. Choose fresh identifiers each time; remember/restore, e.g. by storing these variables in chunks
         *         2. Choose fresh identifiers once; store in and take from state (or from object Verifier)
         */
        val formalVars = s.predicateFormalVarMap(predicate)
        val qid = BasicChunkIdentifier(acc.loc.predicateName)
        val optTrigger =
          if (forall.triggers.isEmpty) None
          else Some(forall.triggers)
        evalQuantified(s, Forall, forall.variables, Seq(cond), acc.perm +: acc.loc.args, optTrigger, qid.name, pve, v) {
          case (s1, qvars, Seq(tCond), Seq(tPerm, tArgs @ _*), tTriggers, (auxGlobals, auxNonGlobals), v1) =>
            quantifiedChunkSupporter.consume(
              s = s1,
              h = h,
              resource = predicate,
              qvars = qvars,
              formalQVars = formalVars,
              qid = qid.name,
              optTrigger = optTrigger,
              tTriggers = tTriggers,
              auxGlobals = auxGlobals,
              auxNonGlobals = auxNonGlobals,
              tCond = tCond,
              tArgs = tArgs,
              tPerm = tPerm,
              pve = pve,
              negativePermissionReason = NegativePermission(acc.perm),
              notInjectiveReason = QPAssertionNotInjective(acc.loc),
              insufficientPermissionReason = InsufficientPermission(acc.loc),
              v1)(Q)
        }

      case QuantifiedPermissionAssertion(forall, cond, wand: ast.MagicWand) =>
        assert(!Verifier.config.carbonQPs())
        val bodyVars = wand.subexpressionsToEvaluate(s.program)
        val formalVars = bodyVars.indices.toList.map(i => Var(Identifier(s"x$i"), v.symbolConverter.toSort(bodyVars(i).typ)))
        val qid = MagicWandIdentifier(wand, s.program).toString
        val optTrigger =
          if (forall.triggers.isEmpty) None
          else Some(forall.triggers)
        val ePerm = ast.FullPerm()()
        val tPerm = FullPerm()
        evalQuantified(s, Forall, forall.variables, Seq(cond), bodyVars, optTrigger, qid, pve, v) {
          case (s1, qvars, Seq(tCond), tArgs, tTriggers, (auxGlobals, auxNonGlobals), v1) =>
            quantifiedChunkSupporter.consume(
              s = s1,
              h = h,
              resource = wand,
              qvars = qvars,
              formalQVars = formalVars,
              qid = qid,
              optTrigger = optTrigger,
              tTriggers = tTriggers,
              auxGlobals = auxGlobals,
              auxNonGlobals = auxNonGlobals,
              tCond = tCond,
              tArgs = tArgs,
              tPerm = tPerm,
              pve = pve,
              negativePermissionReason = NegativePermission(ePerm),
              notInjectiveReason = sys.error("Quantified wand not injective"), /*ReceiverNotInjective(...)*/
              insufficientPermissionReason = MagicWandChunkNotFound(wand), /*InsufficientPermission(...)*/
              v1)(Q)
        }

      case ast.AccessPredicate(locAcc: ast.LocationAccess, ePerm)
        if Verifier.config.carbonQPs() =>
        evalLocationAccess(s, locAcc, pve, v)((s1, _, tArgs, v1) =>
          eval(s1, ePerm, pve, v1)((s2, tPerm, v2) => {
            permissionSupporter.assertNotNegative(s2, tPerm, ePerm, pve, v2)((s3, v3) => {
              // TODO: assume field trigger

              val loss = PermTimes(tPerm, s3.permissionScalingFactor)
              carbonQuantifiedChunkSupporter.consumeSingleLocation(
                s3,
                h,
                Seq(`?r`),
                tArgs,
                locAcc,
                loss,
                pve,
                v3,
                resMap.get.asInstanceOf[FakeMaskMapTerm].masks,
                havoc
              )((s4, h4, snap, v4) => {
                val s5 = s4.copy(constrainableARPs = s1.constrainableARPs,
                  partiallyConsumedHeap = Some(h4))
                Q(s5, h4, snap, v4)
              })
            })
          }))

      case ast.AccessPredicate(loc @ ast.FieldAccess(eRcvr, field), ePerm)
              if s.qpFields.contains(field) =>

        eval(s, eRcvr, pve, v)((s1, tRcvr, v1) =>
          eval(s1, ePerm, pve, v1)((s2, tPerm, v2) => {
            val s2p = if (s2.heapDependentTriggers.contains(field)){
              val (relevantChunks, _) =
                quantifiedChunkSupporter.splitHeap[QuantifiedFieldChunk](s2.h, BasicChunkIdentifier(field.name))
              val (smDef1, smCache1) =
                quantifiedChunkSupporter.summarisingSnapshotMap(
                  s2, field, Seq(`?r`), relevantChunks, v2)
              v2.decider.assume(FieldTrigger(field.name, smDef1.sm, tRcvr))
              //            v2.decider.assume(PermAtMost(tPerm, FullPerm()))
              s2.copy(smCache = smCache1)
            } else {
              s2
            }
            val loss = PermTimes(tPerm, s2.permissionScalingFactor)
            quantifiedChunkSupporter.consumeSingleLocation(
              s2p,
              h,
              Seq(`?r`),
              Seq(tRcvr),
              loc,
              loss,
              None,
              pve,
              v2
            )((s3, h3, snap, v3) => {
              val s4 = s3.copy(constrainableARPs = s1.constrainableARPs,
                               partiallyConsumedHeap = Some(h3))
              Q(s4, h3, snap, v3)})}))

      case ast.AccessPredicate(loc @ ast.PredicateAccess(eArgs, predname), ePerm)
              if s.qpPredicates.contains(s.program.findPredicate(predname)) =>

        val predicate = s.program.findPredicate(predname)
        val formalVars = s.predicateFormalVarMap(predicate)

        evals(s, eArgs, _ => pve, v)((s1, tArgs, v1) =>
          eval(s1, ePerm, pve, v1)((s2, tPerm, v2) => {
            val s2p = if (s2.heapDependentTriggers.contains(predicate)){
              val (relevantChunks, _) =
                quantifiedChunkSupporter.splitHeap[QuantifiedPredicateChunk](s.h, BasicChunkIdentifier(predname))
              val (smDef1, smCache1) =
                quantifiedChunkSupporter.summarisingSnapshotMap(
                  s2, predicate, s2.predicateFormalVarMap(predicate), relevantChunks, v2)
              v2.decider.assume(PredicateTrigger(predicate.name, smDef1.sm, tArgs))
              s2.copy(smCache = smCache1)
            } else {
              s2
            }

            val loss = PermTimes(tPerm, s2.permissionScalingFactor)
            quantifiedChunkSupporter.consumeSingleLocation(
              s2p,
              h,
              formalVars,
              tArgs,
              loc,
              loss,
              None,
              pve,
              v2
            )((s3, h3, snap, v3) => {
              val s4 = s3.copy(constrainableARPs = s1.constrainableARPs,
                               partiallyConsumedHeap = Some(h3))
              Q(s4, h3, snap, v3)})}))

      case let: ast.Let if !let.isPure =>
        letSupporter.handle[ast.Exp](s, let, pve, v)((s1, g1, body, v1) => {
          val s2 = s1.copy(g = s1.g + g1)
          consumeR(s2, h, body, pve, v1)(Q)})

      case ast.AccessPredicate(locacc: ast.LocationAccess, perm) =>
        eval(s, perm, pve, v)((s1, tPerm, v1) =>
          evalLocationAccess(s1, locacc, pve, v1)((s2, _, tArgs, v2) =>
            permissionSupporter.assertNotNegative(s2, tPerm, perm, pve, v2)((s3, v3) => {
              val resource = locacc.res(s.program)
              val loss = PermTimes(tPerm, s3.permissionScalingFactor)
              val ve = pve dueTo InsufficientPermission(locacc)
              val description = s"consume ${a.pos}: $a"
              chunkSupporter.consume(s3, h, resource, tArgs, loss, ve, v3, description)((s4, h1, snap1, v4) => {
                val s5 = s4.copy(partiallyConsumedHeap = Some(h1),
                                 constrainableARPs = s.constrainableARPs)
                Q(s5, h1, snap1, v4)})})))

      case _: ast.InhaleExhaleExp =>
        createFailure(viper.silicon.utils.consistency.createUnexpectedInhaleExhaleExpressionError(a), v, s)

      /* Handle wands */
      case wand: ast.MagicWand if s.qpMagicWands.contains(MagicWandIdentifier(wand, s.program)) =>
        assert(!Verifier.config.carbonQPs())
        val bodyVars = wand.subexpressionsToEvaluate(s.program)
        val formalVars = bodyVars.indices.toList.map(i => Var(Identifier(s"x$i"), v.symbolConverter.toSort(bodyVars(i).typ)))

        evals(s, bodyVars, _ => pve, v)((s1, tArgs, v1) => {
          val s1p = if (s1.heapDependentTriggers.contains(MagicWandIdentifier(wand, s.program))){
            val (relevantChunks, _) =
              quantifiedChunkSupporter.splitHeap[QuantifiedMagicWandChunk](s1.h, MagicWandIdentifier(wand, s.program))
            val (smDef1, smCache1) =
              quantifiedChunkSupporter.summarisingSnapshotMap(
                s1, wand, formalVars, relevantChunks, v1)
            v1.decider.assume(PredicateTrigger(MagicWandIdentifier(wand, s.program).toString, smDef1.sm, tArgs))
            s1.copy(smCache = smCache1)
          } else {
            s1
          }
          val loss = PermTimes(FullPerm(), s1.permissionScalingFactor)
          quantifiedChunkSupporter.consumeSingleLocation(
            s1p,
            h,
            formalVars,
            tArgs,
            wand,
            loss,
            None,
            pve,
            v1
          )((s3, h3, snap, v3) => {
            val s4 = s3.copy(constrainableARPs = s1.constrainableARPs,
                             partiallyConsumedHeap = Some(h3))
            Q(s4, h3, snap, v3)})})

      case wand: ast.MagicWand =>
        assert(!Verifier.config.carbonQPs())
        magicWandSupporter.evaluateWandArguments(s, wand, pve, v)((s1, tArgs, v1) => {
          val ve = pve dueTo MagicWandChunkNotFound(wand)
          val description = s"consume wand $wand"
          chunkSupporter.consume(s1, h, wand, tArgs, FullPerm(), ve, v1, description)(Q)
        })

      case _ =>
        evalAndAssert(s, a, pve, v, resMap)((s1, t, v1) => {
          Q(s1, h, t, v1)
        })
    }

    consumed
  }

  private def evalAndAssert(s: State, e: ast.Exp, pve: PartialVerificationError, v: Verifier, resMap: Option[Term])
                           (Q: (State, Term, Verifier) => VerificationResult)
                           : VerificationResult = {

    /* It is expected that the partially consumed heap (h in the above implementation of
     * `consume`) has already been assigned to `c.partiallyConsumedHeap`.
     *
     * Switch to the eval heap (σUsed) of magic wand's exhale-ext, if necessary.
     * This is done here already (the evaluator would do it as well) to ensure that the eval
     * heap is consolidated by tryOrFail if the assertion fails.
     * The latter is also the reason for wrapping the assertion check in a tryOrFail block:
     * the tryOrFail that wraps the consumption of each top-level conjunct would not consolidate
     * the right heap.
     */
    val s1 = s.copy(h = magicWandSupporter.getEvalHeap(s),
                    reserveHeaps = Nil,
                    exhaleExt = false)

    executionFlowController.tryOrFail0(s1, v)((s2, v1, QS) => {
      eval(s2, e, pve, v1)((s3, t, v2) => {
        val termToAssert = t match {
          case Quantification(q, vars, body, trgs, name, isGlob, weight) =>
            val transformed = FunctionPreconditionTransformer.transform(body, s3.program)
            v2.decider.assume(Quantification(q, vars, transformed, trgs, name+"_precondition", isGlob, weight))
            Quantification(q, vars, Implies(transformed, body), trgs, name, isGlob, weight)
          case _ => t
        }
        v2.decider.assert(termToAssert) {
          case true =>
            v2.decider.assume(t)
            QS(s3, v2)
          case false =>
            val failure = createFailure(pve dueTo AssertionFalse(e), v2, s3)
            if (s3.retryLevel == 0 && v2.reportFurtherErrors()){
              v2.decider.assume(t)
              failure combine QS(s3, v2)
            } else failure}})
    })((s4, v4) => {
      val s5 = s4.copy(h = s.h,
                       reserveHeaps = s.reserveHeaps,
                       exhaleExt = s.exhaleExt)
      Q(s5, if (Verifier.config.carbonQPs()) resMap.get else Unit, v4)
    })
  }
}<|MERGE_RESOLUTION|>--- conflicted
+++ resolved
@@ -228,13 +228,8 @@
 
       val sepIdentifier = v1.symbExLog.openScope(new ConsumeRecord(a, s1, v.decider.pcs))
 
-<<<<<<< HEAD
       consumeTlc(s1, h0, a, pve, v1, resMap, havoc)((s2, h2, snap2, v2) => {
-        SymbExLogger.currentLog().closeScope(sepIdentifier)
-=======
-      consumeTlc(s1, h0, a, pve, v1)((s2, h2, snap2, v2) => {
         v2.symbExLog.closeScope(sepIdentifier)
->>>>>>> 2c417ef3
         QS(s2, h2, snap2, v2)})
     })(Q)
   }
@@ -263,23 +258,13 @@
 
         evaluator.eval(s, e0, pve, v)((s1, t0, v1) =>
           branch(s1, t0, Some(e0), v1)(
-<<<<<<< HEAD
             (s2, v2) => consumeR(s2, h, a0, pve, v2, resMap, havoc)((s3, h1, t1, v3) => {
-              SymbExLogger.currentLog().closeScope(uidImplies)
-              Q(s3, h1, t1, v3)
-            }),
-            (s2, v2) => {
-              SymbExLogger.currentLog().closeScope(uidImplies)
-              Q(s2, h, if (Verifier.config.carbonQPs()) resMap.get else Unit, v2)
-=======
-            (s2, v2) => consumeR(s2, h, a0, pve, v2)((s3, h1, t1, v3) => {
               v3.symbExLog.closeScope(uidImplies)
               Q(s3, h1, t1, v3)
             }),
             (s2, v2) => {
               v2.symbExLog.closeScope(uidImplies)
-              Q(s2, h, Unit, v2)
->>>>>>> 2c417ef3
+              Q(s2, h, if (Verifier.config.carbonQPs()) resMap.get else Unit, v2)
             }))
 
       case ite @ ast.CondExp(e0, a1, a2) if !a.isPure =>
@@ -288,21 +273,12 @@
 
         eval(s, e0, pve, v)((s1, t0, v1) =>
           branch(s1, t0, Some(e0), v1)(
-<<<<<<< HEAD
             (s2, v2) => consumeR(s2, h, a1, pve, v2, resMap, havoc)((s3, h1, t1, v3) => {
-              SymbExLogger.currentLog().closeScope(uidCondExp)
+              v3.symbExLog.closeScope(uidCondExp)
               Q(s3, h1, t1, v3)
             }),
             (s2, v2) => consumeR(s2, h, a2, pve, v2, resMap, havoc)((s3, h1, t1, v3) => {
-              SymbExLogger.currentLog().closeScope(uidCondExp)
-=======
-            (s2, v2) => consumeR(s2, h, a1, pve, v2)((s3, h1, t1, v3) => {
-              v3.symbExLog.closeScope(uidCondExp)
-              Q(s3, h1, t1, v3)
-            }),
-            (s2, v2) => consumeR(s2, h, a2, pve, v2)((s3, h1, t1, v3) => {
-              v3.symbExLog.closeScope(uidCondExp)
->>>>>>> 2c417ef3
+            v3.symbExLog.closeScope(uidCondExp)
               Q(s3, h1, t1, v3)
             })))
 
