// This Source Code Form is subject to the terms of the Mozilla Public
// License, v. 2.0. If a copy of the MPL was not distributed with this
// file, You can obtain one at http://mozilla.org/MPL/2.0/.
//
// Copyright (c) 2011-2019 ETH Zurich.

package viper.silicon.rules

import scala.collection.{immutable, mutable}
import viper.silver.ast
import viper.silver.ast.utility.QuantifiedPermissions.QuantifiedPermissionAssertion
import viper.silver.verifier.PartialVerificationError
import viper.silicon.interfaces.{Unreachable, VerificationResult}
import viper.silicon.logger.records.data.{CondExpRecord, ImpliesRecord, ProduceRecord}
import viper.silicon.resources.{FieldID, PredicateID}
import viper.silicon.state.terms.predef.`?r`
import viper.silicon.state.terms._
import viper.silicon.state._
import viper.silicon.state.terms.sorts.{HeapSort, PredHeapSort}
import viper.silicon.supporters.functions.NoopFunctionRecorder
import viper.silicon.verifier.Verifier
import viper.silver.ast.{FieldAccessPredicate, PredicateAccessPredicate}
import viper.silver.verifier.reasons.{NegativePermission, QPAssertionNotInjective}

trait ProductionRules extends SymbolicExecutionRules {

  /** Produce assertion `a` into state `s`.
    *
    * @param s The state to produce the assertion into.
    * @param sf The heap snapshot determining the values of the produced partial heap.
    * @param a The assertion to produce.
    * @param pve The error to report in case the production fails.
    * @param v The verifier to use.
    * @param Q The continuation to invoke if the production succeeded, with the state and
    *          the verifier resulting from the production as arguments.
    * @return The result of the continuation.
    */
  def produce(s: State,
              sf: (Sort, Verifier) => Term,
              a: ast.Exp,
              pve: PartialVerificationError,
              v: Verifier)
             (Q: (State, Verifier) => VerificationResult)
             : VerificationResult

  /** Subsequently produces assertions `as` into state `s`.
    *
    * `produces(s, sf, as, _ => pve, v)` should (not yet tested ...) be equivalent to
    * `produce(s, sf, BigAnd(as), pve, v)`, expect that the former allows a more-fine-grained
    * error messages.
    *
    * @param s The state to produce the assertions into.
    * @param sf The heap snapshots determining the values of the produced partial heaps.
    * @param as The assertions to produce.
    * @param pvef The error to report in case the production fails. Given assertions `as`, an error
    *             `pvef(as_i)` will be reported if producing assertion `as_i` fails.
    * @param v @see [[produce]]
    * @param Q @see [[produce]]
    * @return @see [[produce]]
    */
  def produces(s: State,
               sf: (Sort, Verifier) => Term,
               as: Seq[ast.Exp],
               pvef: ast.Exp => PartialVerificationError,
               v: Verifier)
              (Q: (State, Verifier) => VerificationResult)
              : VerificationResult
}

object producer extends ProductionRules {
  import brancher._
  import evaluator._

  /* Overview of and interaction between the different available produce-methods:
   *   - `produce` and `produces` are the entry methods and intended to be called by *clients*
   *     (e.g. from the executor), but *not* by the implementation of the producer itself
   *     (e.g. recursively).
   *   - Produce methods suffixed with `tlc` (or `tlcs`) expect top-level conjuncts as assertions.
   *     The other produce methods therefore split the given assertion(s) into top-level
   *     conjuncts and forward these to `produceTlcs`.
   *   - `produceTlc` implements the actual symbolic execution rules for producing an assertion,
   *     and `produceTlcs` is basically `produceTlc` lifted to a sequence of assertions
   *     (a continuation-aware fold, if you will).
   *   - Certain operations such as logging need to be performed per produced top-level conjunct.
   *     This is implemented by `wrappedProduceTlc`: a wrapper around (or decorator for)
   *     `produceTlc` that performs additional operations before/after invoking `produceTlc`.
   *     `produceTlcs` therefore repeatedly invokes `wrappedProduceTlc` (and not `produceTlc`
   *     directly)
   *   - `produceR` is intended for recursive calls: it takes an assertion, splits it into
   *     top-level conjuncts and uses `produceTlcs` to produce each of them (hence, each assertion
   *     to produce passes `wrappedProduceTlc` before finally reaching `produceTlc`).
   *   - Note that the splitting into top-level conjuncts performed by `produceR` is not redundant,
   *     although the entry methods such as `produce` split assertions as well: if a client needs
   *     to produce `a1 && (b ==> a2 && a3) && a4`, then the entry method will split the assertion
   *     into the sequence `[a1, b ==> a2 && a3, a4]`, and the recursively produced assertion
   *     `a2 && a3` (after having branched over `b`) needs to be split again.
   */

  /** @inheritdoc */
  def produce(s: State,
              sf: (Sort, Verifier) => Term,
              a: ast.Exp,
              pve: PartialVerificationError,
              v: Verifier)
             (Q: (State, Verifier) => VerificationResult)
             : VerificationResult =

    produceR(s, sf, a.whenInhaling, pve, v)(Q)

  /** @inheritdoc */
  def produces(s: State,
               sf: (Sort, Verifier) => Term,
               as: Seq[ast.Exp],
               pvef: ast.Exp => PartialVerificationError,
               v: Verifier)
              (Q: (State, Verifier) => VerificationResult)
              : VerificationResult = {

    val allTlcs = mutable.ListBuffer[ast.Exp]()
    val allPves = mutable.ListBuffer[PartialVerificationError]()

    as.foreach(a => {
      val tlcs = a.whenInhaling.topLevelConjuncts
      val pves = Seq.fill(tlcs.length)(pvef(a))

      allTlcs ++= tlcs
      allPves ++= pves
    })

    produceTlcs(s, sf, allTlcs.result(), allPves.result(), v)(Q)
  }

  private def produceTlcs(s: State,
                          sf: (Sort, Verifier) => Term,
                          as: Seq[ast.Exp],
                          pves: Seq[PartialVerificationError],
                          v: Verifier)
                         (Q: (State, Verifier) => VerificationResult)
                         : VerificationResult = {
    if (Verifier.config.carbonQPs()) {
      val givenSnap = sf(sorts.Snap, v)
      val fakeTerm = if (!givenSnap.isInstanceOf[FakeMaskMapTerm]) {
        val resources = as.map(_.shallowCollect {
          case PredicateAccessPredicate(pa, _) => pa.loc(s.program)
          case FieldAccessPredicate(fa, _) => fa.loc(s.program)
          case w: ast.MagicWand => MagicWandIdentifier(w, s.program)
        }).flatten.distinct.sortWith((r1, r2) => {
          val r1Name = r1 match {
            case f: ast.Field => f.name
            case p: ast.Predicate => p.name
            case mwi: MagicWandIdentifier => mwi.toString
          }
          val r2Name = r2 match {
            case f: ast.Field => f.name
            case p: ast.Predicate => p.name
            case mwi: MagicWandIdentifier => mwi.toString
          }
          r1Name < r2Name
        })
        val snapParts = fromSnapTree(givenSnap, resources.size)
        val heapParts = snapParts.zip(resources).map(tpl => (tpl._2, SnapToHeap(tpl._1, tpl._2, if (tpl._2.isInstanceOf[ast.Field]) HeapSort(v.symbolConverter.toSort(tpl._2.asInstanceOf[ast.Field].typ)) else PredHeapSort)))
        FakeMaskMapTerm(immutable.ListMap.from(heapParts))
      } else {
        givenSnap
      }

      val newSf = (_: Sort, _: Verifier) => fakeTerm
      internalProduceTlcs(s, newSf, as, pves, v)(Q)
    } else {
      internalProduceTlcs(s, sf, as, pves, v)(Q)
    }
  }

  private def internalProduceTlcs(s: State,
                          sf: (Sort, Verifier) => Term,
                          as: Seq[ast.Exp],
                          pves: Seq[PartialVerificationError],
                          v: Verifier)
                         (Q: (State, Verifier) => VerificationResult)
  : VerificationResult = {

    if (as.isEmpty)
      Q(s, v)
    else {
      val a = as.head.whenInhaling
      val pve = pves.head

      if (as.tail.isEmpty)
        wrappedProduceTlc(s, sf, a, pve, v)(Q)
      else {
<<<<<<< HEAD
        if (Verifier.config.carbonQPs()) {
          wrappedProduceTlc(s, sf, a, pve, v)((s1, v1) =>
            internalProduceTlcs(s1, sf, as.tail, pves.tail, v1)(Q))
        } else {
=======
        try {
>>>>>>> 3ff003aa
          val (sf0, sf1) =
            v.snapshotSupporter.createSnapshotPair(s, sf, a, viper.silicon.utils.ast.BigAnd(as.tail), v)
          /* TODO: Refactor createSnapshotPair s.t. it can be used with Seq[Exp],
           *       then remove use of BigAnd; for one it is not efficient since
           *       the tail of the (decreasing list parameter as) is BigAnd-ed
           *       over and over again.
           */

          wrappedProduceTlc(s, sf0, a, pve, v)((s1, v1) =>
<<<<<<< HEAD
            internalProduceTlcs(s1, sf1, as.tail, pves.tail, v1)(Q))
        }
=======
            produceTlcs(s1, sf1, as.tail, pves.tail, v1)(Q))
        } catch {
          // We will get an IllegalArgumentException from createSnapshotPair if sf(...) returns Unit.
          // This should never happen if we're in a reachable state, so here we check for that
          // (without timeout, since there is no fallback) and stop verifying the current branch.
          case _: IllegalArgumentException if v.decider.check(False, 0) =>
            Unreachable()
        }

>>>>>>> 3ff003aa
      }
    }
  }

  private def produceR(s: State,
                       sf: (Sort, Verifier) => Term,
                       a: ast.Exp,
                       pve: PartialVerificationError,
                       v: Verifier)
                      (Q: (State, Verifier) => VerificationResult)
                      : VerificationResult = {

    val tlcs = a.topLevelConjuncts
    val pves = Seq.fill(tlcs.length)(pve)

    produceTlcs(s, sf, tlcs, pves, v)(Q)
  }

  /** Wrapper/decorator for consume that injects the following operations:
    *   - Logging, see Executor.scala for an explanation
    */
  private def wrappedProduceTlc(s: State,
                                sf: (Sort, Verifier) => Term,
                                a: ast.Exp,
                                pve: PartialVerificationError,
                                v: Verifier)
                               (Q: (State, Verifier) => VerificationResult)
                               : VerificationResult = {

    val sepIdentifier = v.symbExLog.openScope(new ProduceRecord(a, s, v.decider.pcs))
    produceTlc(s, sf, a, pve, v)((s1, v1) => {
      v1.symbExLog.closeScope(sepIdentifier)
      Q(s1, v1)})
  }

  private def produceTlc(s: State,
                         sf: (Sort, Verifier) => Term,
                         a: ast.Exp,
                         pve: PartialVerificationError,
                         v: Verifier)
                        (continuation: (State, Verifier) => VerificationResult)
                        : VerificationResult = {

    v.logger.debug(s"\nPRODUCE ${viper.silicon.utils.ast.sourceLineColumn(a)}: $a")
    v.logger.debug(v.stateFormatter.format(s, v.decider.pcs))

    val Q: (State, Verifier) => VerificationResult = (state, verifier) =>
      continuation(if (state.exhaleExt) state.copy(reserveHeaps = state.h +: state.reserveHeaps.drop(1)) else state, verifier)

    val produced = a match {
      case imp @ ast.Implies(e0, a0) if !a.isPure =>
        val impliesRecord = new ImpliesRecord(imp, s, v.decider.pcs, "produce")
        val uidImplies = v.symbExLog.openScope(impliesRecord)

        eval(s, e0, pve, v)((s1, t0, v1) =>
          branch(s1, t0, Some(e0), v1)(
            (s2, v2) => produceR(s2, sf, a0, pve, v2)((s3, v3) => {
              v3.symbExLog.closeScope(uidImplies)
              Q(s3, v3)
            }),
            (s2, v2) => {
                if (!Verifier.config.carbonQPs())
                  v2.decider.assume(sf(sorts.Snap, v2) === Unit)
                  /* TODO: Avoid creating a fresh var (by invoking) `sf` that is not used
                   * otherwise. In order words, only make this assumption if `sf` has
                   * already been used, e.g. in a snapshot equality such as `s0 == (s1, s2)`.
                   */
                v2.symbExLog.closeScope(uidImplies)
                Q(s2, v2)
            }))

      case ite @ ast.CondExp(e0, a1, a2) if !a.isPure =>
        val condExpRecord = new CondExpRecord(ite, s, v.decider.pcs, "produce")
        val uidCondExp = v.symbExLog.openScope(condExpRecord)

        eval(s, e0, pve, v)((s1, t0, v1) =>
          branch(s1, t0, Some(e0), v1)(
            (s2, v2) => produceR(s2, sf, a1, pve, v2)((s3, v3) => {
              v3.symbExLog.closeScope(uidCondExp)
              Q(s3, v3)
            }),
            (s2, v2) => produceR(s2, sf, a2, pve, v2)((s3, v3) => {
              v3.symbExLog.closeScope(uidCondExp)
              Q(s3, v3)
            })))

      case let: ast.Let if !let.isPure =>
        letSupporter.handle[ast.Exp](s, let, pve, v)((s1, g1, body, v1) =>
          produceR(s1.copy(g = s1.g + g1), sf, body, pve, v1)(Q))

      case ast.FieldAccessPredicate(ast.FieldAccess(eRcvr, field), perm) =>
        eval(s, eRcvr, pve, v)((s1, tRcvr, v1) =>
          eval(s1, perm, pve, v1)((s2, tPerm, v2) =>
            permissionSupporter.assertNotNegative(s2, tPerm, perm, pve, v2)((s3, v3) => {
              val gain = PermTimes(tPerm, s3.permissionScalingFactor)
              if (Verifier.config.carbonQPs()) {
                carbonQuantifiedChunkSupporter.produceSingleLocation(s3, field, Seq(tRcvr), gain, v3, sf(null, null))(Q)
              } else {
                val snap = sf(v3.symbolConverter.toSort(field.typ), v3)
                if (s3.qpFields.contains(field)) {
                  val trigger = (sm: Term) => FieldTrigger(field.name, sm, tRcvr)
                  quantifiedChunkSupporter.produceSingleLocation(s3, field, Seq(`?r`), Seq(tRcvr), snap, gain, trigger, v3)(Q)
                } else {
                  val ch = BasicChunk(FieldID, BasicChunkIdentifier(field.name), Seq(tRcvr), snap, gain)
                  chunkSupporter.produce(s3, s3.h, ch, v3)((s4, h4, v4) =>
                    Q(s4.copy(h = h4), v4))
                }
              }
              })))

      case ast.PredicateAccessPredicate(ast.PredicateAccess(eArgs, predicateName), perm) =>
        val predicate = s.program.findPredicate(predicateName)
        evals(s, eArgs, _ => pve, v)((s1, tArgs, v1) =>
          eval(s1, perm, pve, v1)((s1a, tPerm, v1a) =>
            permissionSupporter.assertNotNegative(s1a, tPerm, perm, pve, v1a)((s2, v2) => {
              val gain = PermTimes(tPerm, s2.permissionScalingFactor)
              val snap = sf(
                predicate.body.map(v2.snapshotSupporter.optimalSnapshotSort(_, s.program)._1)
                  .getOrElse(sorts.Snap), v2)
              if (Verifier.config.carbonQPs()) {
                carbonQuantifiedChunkSupporter.produceSingleLocation(s2, predicate, tArgs, gain, v2, snap)(Q)
              } else {
              if (s2.qpPredicates.contains(predicate)) {
                val formalArgs = s2.predicateFormalVarMap(predicate)
                val trigger = (sm: Term) => PredicateTrigger(predicate.name, sm, tArgs)
                quantifiedChunkSupporter.produceSingleLocation(
                  s2, predicate, formalArgs, tArgs, snap, gain, trigger, v2)(Q)
              } else {
                val snap1 = snap.convert(sorts.Snap)
                val ch = BasicChunk(PredicateID, BasicChunkIdentifier(predicate.name), tArgs, snap1, gain)
                chunkSupporter.produce(s2, s2.h, ch, v2)((s3, h3, v3) => {
                  if (Verifier.config.enablePredicateTriggersOnInhale() && s3.functionRecorder == NoopFunctionRecorder
                    && !Verifier.config.disableFunctionUnfoldTrigger()) {
                    v3.decider.assume(App(s3.predicateData(predicate).triggerFunction, snap1 +: tArgs))
                  }
                  Q(s3.copy(h = h3), v3)})
              }}})))


      case wand: ast.MagicWand if Verifier.config.carbonQPs() =>
        magicWandSupporter.evaluateWandArguments(s, wand, pve, v)((s1, tArgs, v1) => {
          val snap = sf(null, null)
          val ident = MagicWandIdentifier(wand, s.program)
          val (h1, _) = carbonQuantifiedChunkSupporter.findOrCreateCarbonChunk(s1.h, ident, v1)
          val s2 = s1.copy(h = h1)
          carbonQuantifiedChunkSupporter.produceSingleLocation(s2, ident, tArgs, FullPerm(), v1, snap)(Q)
        })


      case wand: ast.MagicWand if s.qpMagicWands.contains(MagicWandIdentifier(wand, s.program)) =>
        assert(!Verifier.config.carbonQPs())
        val bodyVars = wand.subexpressionsToEvaluate(s.program)
        val formalVars = bodyVars.indices.toList.map(i => Var(Identifier(s"x$i"), v.symbolConverter.toSort(bodyVars(i).typ)))
        evals(s, bodyVars, _ => pve, v)((s1, args,v1) => {
          val (sm, smValueDef) =
            quantifiedChunkSupporter.singletonSnapshotMap(s1, wand, args, sf(sorts.Snap, v1), v1)
          v1.decider.prover.comment("Definitional axioms for singleton-SM's value")
          val definitionalAxiomMark = v1.decider.setPathConditionMark()
          v1.decider.assume(smValueDef)
          val conservedPcs =
            if (s1.recordPcs) (s1.conservedPcs.head :+ v1.decider.pcs.after(definitionalAxiomMark)) +: s1.conservedPcs.tail
            else s1.conservedPcs
          val ch =
            quantifiedChunkSupporter.createSingletonQuantifiedChunk(formalVars, wand, args, FullPerm, sm, s.program)
          val h2 = s1.h + ch
          val smCache1 = if(s1.heapDependentTriggers.contains(MagicWandIdentifier(wand, s1.program))){
            val (relevantChunks, _) =
              quantifiedChunkSupporter.splitHeap[QuantifiedMagicWandChunk](h2, ch.id)
            val (smDef1, smCache1) =
              quantifiedChunkSupporter.summarisingSnapshotMap(
                s1, wand, formalVars, relevantChunks, v1)
            v1.decider.assume(PredicateTrigger(ch.id.toString, smDef1.sm, args))
            smCache1
          } else {
            s1.smCache
          }
          val smDef = SnapshotMapDefinition(wand, sm, Seq(smValueDef), Seq())
          val s2 =
            s1.copy(h = h2,
                    functionRecorder = s1.functionRecorder.recordFvfAndDomain(smDef),
                    smCache = smCache1,
                    conservedPcs = conservedPcs)
          Q(s2, v1)})

      case wand: ast.MagicWand =>
        val snap = sf(sorts.Snap, v)
        magicWandSupporter.createChunk(s, wand, MagicWandSnapshot(snap), pve, v)((s1, chWand, v1) =>
          chunkSupporter.produce(s1, s1.h, chWand, v1)((s2, h2, v2) =>
            Q(s2.copy(h = h2), v2)))

      /* TODO: Initial handling of QPs is identical/very similar in consumer
       *       and producer. Try to unify the code.
       */
      case qpa@QuantifiedPermissionAssertion(forall, cond, acc: ast.FieldAccessPredicate) if Verifier.config.carbonQPs() =>
        val qid = acc.loc.field.name
        val optTrigger =
          if (forall.triggers.isEmpty) None
          else Some(forall.triggers)
        evalQuantified(s, Forall, forall.variables, Seq(cond), Seq(acc.loc.rcv, acc.perm), optTrigger, qid, pve, v) {
          case (s1, qvars, Seq(tCond), Seq(tRcvr, tPerm), tTriggers, (auxGlobals, auxNonGlobals), v1) =>
            val tSnap = sf(null, null) //sf(sorts.FieldValueFunction(v1.symbolConverter.toSort(acc.loc.field.typ)), v1)
            //            v.decider.assume(PermAtMost(tPerm, FullPerm()))
            carbonQuantifiedChunkSupporter.produce(
              s1,
              forall,
              acc.loc.field,
              qvars, Seq(`?r`),
              qid, optTrigger,
              tTriggers,
              auxGlobals,
              auxNonGlobals,
              tCond,
              Seq(tRcvr),
              tSnap,
              tPerm,
              pve,
              NegativePermission(acc.perm),
              QPAssertionNotInjective(acc.loc),
              v1,
              qpa
            )(Q)
        }

      case QuantifiedPermissionAssertion(forall, cond, acc: ast.FieldAccessPredicate) =>
        val qid = acc.loc.field.name
        val optTrigger =
          if (forall.triggers.isEmpty) None
          else Some(forall.triggers)
        evalQuantified(s, Forall, forall.variables, Seq(cond), Seq(acc.loc.rcv, acc.perm), optTrigger, qid, pve, v) {
          case (s1, qvars, Seq(tCond), Seq(tRcvr, tPerm), tTriggers, (auxGlobals, auxNonGlobals), v1) =>
            val tSnap = sf(sorts.FieldValueFunction(v1.symbolConverter.toSort(acc.loc.field.typ), acc.loc.field.name), v1)
//            v.decider.assume(PermAtMost(tPerm, FullPerm()))
            quantifiedChunkSupporter.produce(
              s1,
              forall,
              acc.loc.field,
              qvars, Seq(`?r`),
              qid, optTrigger,
              tTriggers,
              auxGlobals,
              auxNonGlobals,
              tCond,
              Seq(tRcvr),
              tSnap,
              tPerm,
              pve,
              NegativePermission(acc.perm),
              QPAssertionNotInjective(acc.loc),
              v1
            )(Q)
        }

      case qpa@QuantifiedPermissionAssertion(forall, cond, acc: ast.PredicateAccessPredicate) if Verifier.config.carbonQPs() =>
        val predicate = s.program.findPredicate(acc.loc.predicateName)
        val formalVars = s.predicateFormalVarMap(predicate)
        val qid = acc.loc.predicateName
        val optTrigger =
          if (forall.triggers.isEmpty) None
          else Some(forall.triggers)
        evalQuantified(s, Forall, forall.variables, Seq(cond), acc.perm +: acc.loc.args, optTrigger, qid, pve, v) {
          case (s1, qvars, Seq(tCond), Seq(tPerm, tArgs @ _*), tTriggers, (auxGlobals, auxNonGlobals), v1) =>
            val tSnap = sf(null, null) //sf(sorts.PredicateSnapFunction(s1.predicateSnapMap(predicate)), v1)
            carbonQuantifiedChunkSupporter.produce(
              s1,
              forall,
              predicate,
              qvars,
              formalVars,
              qid,
              optTrigger,
              tTriggers,
              auxGlobals,
              auxNonGlobals,
              tCond,
              tArgs,
              tSnap,
              tPerm,
              pve,
              NegativePermission(acc.perm),
              QPAssertionNotInjective(acc.loc),
              v1,
              qpa
            )(Q)
        }

      case QuantifiedPermissionAssertion(forall, cond, acc: ast.PredicateAccessPredicate) =>
        val predicate = s.program.findPredicate(acc.loc.predicateName)
        val formalVars = s.predicateFormalVarMap(predicate)
        val qid = acc.loc.predicateName
        val optTrigger =
          if (forall.triggers.isEmpty) None
          else Some(forall.triggers)
        evalQuantified(s, Forall, forall.variables, Seq(cond), acc.perm +: acc.loc.args, optTrigger, qid, pve, v) {
          case (s1, qvars, Seq(tCond), Seq(tPerm, tArgs @ _*), tTriggers, (auxGlobals, auxNonGlobals), v1) =>
            val tSnap = sf(sorts.PredicateSnapFunction(s1.predicateSnapMap(predicate), predicate.name), v1)
            quantifiedChunkSupporter.produce(
              s1,
              forall,
              predicate,
              qvars,
              formalVars,
              qid,
              optTrigger,
              tTriggers,
              auxGlobals,
              auxNonGlobals,
              tCond,
              tArgs,
              tSnap,
              tPerm,
              pve,
              NegativePermission(acc.perm),
              QPAssertionNotInjective(acc.loc),
              v1
            )(Q)
        }

      case qpa@QuantifiedPermissionAssertion(forall, cond, wand: ast.MagicWand) if Verifier.config.carbonQPs() =>
        val bodyVars = wand.subexpressionsToEvaluate(s.program)
        val formalVars = bodyVars.indices.toList.map(i => Var(Identifier(s"x$i"), v.symbolConverter.toSort(bodyVars(i).typ)))
        val optTrigger =
          if (forall.triggers.isEmpty) None
          else Some(forall.triggers)
        val qid = MagicWandIdentifier(wand, s.program)
        evalQuantified(s, Forall, forall.variables, Seq(cond), bodyVars, optTrigger, qid.toString, pve, v) {
          case (s1, qvars, Seq(tCond), tArgs, tTriggers, (auxGlobals, auxNonGlobals), v1) =>
            val tSnap = sf(null, null) //sf(sorts.PredicateSnapFunction(s1.predicateSnapMap(predicate)), v1)
            carbonQuantifiedChunkSupporter.produce(
              s1,
              forall,
              qid,
              qvars,
              formalVars,
              qid.toString,
              optTrigger,
              tTriggers,
              auxGlobals,
              auxNonGlobals,
              tCond,
              tArgs,
              tSnap,
              FullPerm(),
              pve,
              NegativePermission(ast.FullPerm()()),
              QPAssertionNotInjective(wand),
              v1,
              qpa
            )(Q)
        }

      case QuantifiedPermissionAssertion(forall, cond, wand: ast.MagicWand) =>
        assert(!Verifier.config.carbonQPs())
        val bodyVars = wand.subexpressionsToEvaluate(s.program)
        val formalVars = bodyVars.indices.toList.map(i => Var(Identifier(s"x$i"), v.symbolConverter.toSort(bodyVars(i).typ)))
        val optTrigger =
          if (forall.triggers.isEmpty) None
          else Some(forall.triggers)
        val qid = MagicWandIdentifier(wand, s.program).toString
        evalQuantified(s, Forall, forall.variables, Seq(cond), bodyVars, optTrigger, qid, pve, v) {
          case (s1, qvars, Seq(tCond), tArgs, tTriggers, (auxGlobals, auxNonGlobals), v1) =>
            val tSnap = sf(sorts.PredicateSnapFunction(sorts.Snap, qid), v1)
            quantifiedChunkSupporter.produce(
              s1,
              forall,
              wand,
              qvars,
              formalVars,
              qid,
              optTrigger,
              tTriggers,
              auxGlobals,
              auxNonGlobals,
              tCond,
              tArgs,
              tSnap,
              FullPerm,
              pve,
              NegativePermission(ast.FullPerm()()),
              QPAssertionNotInjective(wand),
              v1
            )(Q)
        }

      case _: ast.InhaleExhaleExp =>
        createFailure(viper.silicon.utils.consistency.createUnexpectedInhaleExhaleExpressionError(a), v, s)

      /* Any regular expressions, i.e. boolean and arithmetic. */
      case _ =>
        if (!Verifier.config.carbonQPs())
          v.decider.assume(sf(sorts.Snap, v) === Unit) /* TODO: See comment for case ast.Implies above */
        eval(s, a, pve, v)((s1, t, v1) => {
          v1.decider.assume(t)
          Q(s1, v1)})
    }

    produced
  }
}<|MERGE_RESOLUTION|>--- conflicted
+++ resolved
@@ -188,37 +188,29 @@
       if (as.tail.isEmpty)
         wrappedProduceTlc(s, sf, a, pve, v)(Q)
       else {
-<<<<<<< HEAD
         if (Verifier.config.carbonQPs()) {
           wrappedProduceTlc(s, sf, a, pve, v)((s1, v1) =>
             internalProduceTlcs(s1, sf, as.tail, pves.tail, v1)(Q))
         } else {
-=======
-        try {
->>>>>>> 3ff003aa
-          val (sf0, sf1) =
-            v.snapshotSupporter.createSnapshotPair(s, sf, a, viper.silicon.utils.ast.BigAnd(as.tail), v)
-          /* TODO: Refactor createSnapshotPair s.t. it can be used with Seq[Exp],
-           *       then remove use of BigAnd; for one it is not efficient since
-           *       the tail of the (decreasing list parameter as) is BigAnd-ed
-           *       over and over again.
-           */
-
-          wrappedProduceTlc(s, sf0, a, pve, v)((s1, v1) =>
-<<<<<<< HEAD
-            internalProduceTlcs(s1, sf1, as.tail, pves.tail, v1)(Q))
+          try {
+            val (sf0, sf1) =
+              v.snapshotSupporter.createSnapshotPair(s, sf, a, viper.silicon.utils.ast.BigAnd(as.tail), v)
+            /* TODO: Refactor createSnapshotPair s.t. it can be used with Seq[Exp],
+             *       then remove use of BigAnd; for one it is not efficient since
+             *       the tail of the (decreasing list parameter as) is BigAnd-ed
+             *       over and over again.
+             */
+
+            wrappedProduceTlc(s, sf0, a, pve, v)((s1, v1) =>
+              internalProduceTlcs(s1, sf1, as.tail, pves.tail, v1)(Q))
+          } catch {
+            // We will get an IllegalArgumentException from createSnapshotPair if sf(...) returns Unit.
+            // This should never happen if we're in a reachable state, so here we check for that
+            // (without timeout, since there is no fallback) and stop verifying the current branch.
+            case _: IllegalArgumentException if v.decider.check(False, 0) =>
+              Unreachable()
+          }
         }
-=======
-            produceTlcs(s1, sf1, as.tail, pves.tail, v1)(Q))
-        } catch {
-          // We will get an IllegalArgumentException from createSnapshotPair if sf(...) returns Unit.
-          // This should never happen if we're in a reachable state, so here we check for that
-          // (without timeout, since there is no fallback) and stop verifying the current branch.
-          case _: IllegalArgumentException if v.decider.check(False, 0) =>
-            Unreachable()
-        }
-
->>>>>>> 3ff003aa
       }
     }
   }
@@ -364,7 +356,7 @@
           val ident = MagicWandIdentifier(wand, s.program)
           val (h1, _) = carbonQuantifiedChunkSupporter.findOrCreateCarbonChunk(s1.h, ident, v1)
           val s2 = s1.copy(h = h1)
-          carbonQuantifiedChunkSupporter.produceSingleLocation(s2, ident, tArgs, FullPerm(), v1, snap)(Q)
+          carbonQuantifiedChunkSupporter.produceSingleLocation(s2, ident, tArgs, FullPerm, v1, snap)(Q)
         })
 
 
@@ -560,7 +552,7 @@
               tCond,
               tArgs,
               tSnap,
-              FullPerm(),
+              FullPerm,
               pve,
               NegativePermission(ast.FullPerm()()),
               QPAssertionNotInjective(wand),
