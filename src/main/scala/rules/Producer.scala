--- conflicted
+++ resolved
@@ -330,113 +330,9 @@
               else
                 WildcardSimplifyingPermTimes(tPerm, s2.permissionScalingFactor)
               val gainExp = ePermNew.map(p => ast.PermMul(p, s2.permissionScalingFactorExp.get)(p.pos, p.info, p.errT))
-<<<<<<< HEAD
-              if (s2.qpPredicates.contains(predicate)) {
-                val formalArgs = s2.predicateFormalVarMap(predicate)
-                val trigger = (sm: Term) => PredicateTrigger(predicate.name, sm, tArgs)
-                quantifiedChunkSupporter.produceSingleLocation(
-                  s2, predicate, formalArgs, Option.when(withExp)(predicate.formalArgs), tArgs, eArgsNew, snap, gain, gainExp, trigger, v2)(Q)
-              } else {
-                val snap1 = snap.convert(sorts.Snap)
-                val ch = BasicChunk(PredicateID, BasicChunkIdentifier(predicate.name), tArgs, eArgsNew, snap1, None, gain, gainExp)
-                chunkSupporter.produce(s2, s2.h, ch, v2)((s3, h3, v3) => {
-                  if (Verifier.config.enablePredicateTriggersOnInhale() && s3.functionRecorder == NoopFunctionRecorder
-                    && !Verifier.config.disableFunctionUnfoldTrigger()) {
-                    val argsString = eArgsNew.mkString(", ")
-                    val debugExp = Option.when(withExp)(DebugExp.createInstance(s"PredicateTrigger(${predicate.name}($argsString))", isInternal_ = true))
-                    v3.decider.assume(App(s3.predicateData(predicate.name).triggerFunction, snap1 +: tArgs), debugExp)
-                  }
-                  Q(s3.copy(h = h3), v3)})
-              }})))
-
-      case wand: ast.MagicWand if s.qpMagicWands.contains(MagicWandIdentifier(wand, s.program)) =>
-        val bodyVars = wand.subexpressionsToEvaluate(s.program)
-        val formalVars = bodyVars.indices.toList.map(i => Var(Identifier(s"x$i"), v.symbolConverter.toSort(bodyVars(i).typ), false))
-        val formalVarExps = Option.when(withExp)(bodyVars.indices.toList.map(i => ast.LocalVarDecl(s"x$i", bodyVars(i).typ)()))
-        evals(s, bodyVars, _ => pve, v)((s1, args, bodyVarsNew, v1) => {
-          val (sm, smValueDef) =
-            quantifiedChunkSupporter.singletonSnapshotMap(s1, wand, args, sf(v1.snapshotSupporter.optimalSnapshotSort(wand, s1, v1), v1), v1)
-          v1.decider.prover.comment("Definitional axioms for singleton-SM's value")
-          val definitionalAxiomMark = v1.decider.setPathConditionMark()
-          val debugExp = Option.when(withExp)(DebugExp.createInstance("Definitional axioms for singleton-SM's value", true))
-          v1.decider.assumeDefinition(smValueDef, debugExp)
-          val conservedPcs =
-            if (s1.recordPcs) (s1.conservedPcs.head :+ v1.decider.pcs.after(definitionalAxiomMark)) +: s1.conservedPcs.tail
-            else s1.conservedPcs
-          val ch =
-            quantifiedChunkSupporter.createSingletonQuantifiedChunk(formalVars, formalVarExps, wand, args, bodyVarsNew,
-              FullPerm, Option.when(withExp)(ast.FullPerm()(wand.pos, wand.info, wand.errT)), sm, s.program)
-          val h2 = s1.h + ch
-          val smCache1 = if (s1.heapDependentTriggers.contains(MagicWandIdentifier(wand, s1.program))){
-            val (relevantChunks, _) =
-              quantifiedChunkSupporter.splitHeap[QuantifiedMagicWandChunk](h2, ch.id)
-            val (smDef1, smCache1) =
-              quantifiedChunkSupporter.summarisingSnapshotMap(
-                s1, wand, formalVars, relevantChunks, v1)
-            val argsStr = bodyVarsNew.mkString(", ")
-            val debugExp = Option.when(withExp)(DebugExp.createInstance(s"PredicateTrigger(${ch.id.toString}($argsStr))", isInternal_ = true))
-            v1.decider.assume(PredicateTrigger(ch.id.toString, smDef1.sm, args), debugExp)
-            smCache1
-          } else {
-            s1.smCache
-          }
-          val smDef = SnapshotMapDefinition(wand, sm, Seq(smValueDef), Seq())
-          val s2 =
-            s1.copy(h = h2,
-                    functionRecorder = s1.functionRecorder.recordFvfAndDomain(smDef),
-                    smCache = smCache1,
-                    conservedPcs = conservedPcs)
-          Q(s2, v1)})
-
-      case wand: ast.MagicWand =>
-        val snap = sf(v.snapshotSupporter.optimalSnapshotSort(wand, s, v), v)
-        magicWandSupporter.createChunk(s, wand, MagicWandSnapshot(snap), pve, v)((s1, chWand, v1) =>
-          chunkSupporter.produce(s1, s1.h, chWand, v1)((s2, h2, v2) =>
-            Q(s2.copy(h = h2), v2)))
-
-      /* TODO: Initial handling of QPs is identical/very similar in consumer
-       *       and producer. Try to unify the code.
-       */
-      case QuantifiedPermissionAssertion(forall, cond, acc: ast.FieldAccessPredicate) =>
-        val qid = acc.loc.field.name
-        val optTrigger =
-          if (forall.triggers.isEmpty) None
-          else Some(forall.triggers)
-        evalQuantified(s, Forall, forall.variables, Seq(cond), Seq(acc.loc.rcv, acc.perm), optTrigger, qid, pve, v) {
-          case (s1, qvars, qvarExps, Seq(tCond), eCondNew, Some((Seq(tRcvr, tPerm), rcvrPerm, tTriggers, (auxGlobals, auxNonGlobals), auxExps)), v1) =>
-            val tSnap = sf(sorts.FieldValueFunction(v1.snapshotSupporter.optimalSnapshotSort(acc.loc.field, s1, v1), acc.loc.field.name), v1)
-            val s1a = s1.copy(constrainableARPs = s.constrainableARPs)
-            quantifiedChunkSupporter.produce(
-              s1a,
-              forall,
-              acc.loc.field,
-              qvars, qvarExps, Seq(`?r`),
-              Option.when(withExp)(Seq(ast.LocalVarDecl(`?r`.id.name, ast.Ref)())),
-              qid, optTrigger,
-              tTriggers,
-              auxGlobals,
-              auxNonGlobals,
-              auxExps.map(_._1),
-              auxExps.map(_._2),
-              tCond,
-              eCondNew.map(_.head),
-              Seq(tRcvr),
-              rcvrPerm.map(rp => Seq(rp.head)),
-              tSnap,
-              tPerm,
-              rcvrPerm.map(_(1)),
-              pve,
-              NegativePermission(acc.perm),
-              QPAssertionNotInjective(acc.loc),
-              v1
-            )(Q)
-          case (s1, _, _, _, _, None, v1) => Q(s1.copy(constrainableARPs = s.constrainableARPs), v1)
-        }
-=======
               v2.heapSupporter.produceSingle(s2, resource, tArgs, eArgsNew, snap, None, gain, gainExp, pve, true, v2)(Q)
             })))
 
->>>>>>> 047b89f3
 
       case QuantifiedPermissionAssertion(forall, cond, accPred) =>
         val resource = accPred.res(s.program)
