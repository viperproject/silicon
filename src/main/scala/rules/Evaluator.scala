// This Source Code Form is subject to the terms of the Mozilla Public
// License, v. 2.0. If a copy of the MPL was not distributed with this
// file, You can obtain one at http://mozilla.org/MPL/2.0/.
//
// Copyright (c) 2011-2019 ETH Zurich.

package viper.silicon.rules

import viper.silicon.rules.chunks.chunkSupporter
import viper.silver.ast
import viper.silver.verifier.{CounterexampleTransformer, PartialVerificationError, VerifierWarning}
import viper.silver.verifier.errors.{ErrorWrapperWithExampleTransformer, PreconditionInAppFalse}
import viper.silver.verifier.reasons._
import viper.silicon.common.collections.immutable.InsertionOrderedSet
import viper.silicon.interfaces._
import viper.silicon.state.{terms, _}
import viper.silicon.state.terms._
import viper.silicon.state.terms.implicits._
import viper.silicon.state.terms.perms.{IsNonNegative, IsPositive}
import viper.silicon.state.terms.predef.`?r`
import viper.silicon.utils.toSf
import viper.silicon.utils.ast.flattenOperator
import viper.silicon.verifier.Verifier
import viper.silicon.{Map, TriggerSets}
import viper.silicon.interfaces.state.{ChunkIdentifer, NonQuantifiedChunk}
import viper.silicon.logger.records.data.{CondExpRecord, EvaluateRecord, ImpliesRecord}
import viper.silver.reporter.{AnnotationWarning, WarningsDuringVerification}
import viper.silver.ast.{AnnotationInfo, WeightedQuantifier}

/* TODO: With the current design w.r.t. parallelism, eval should never "move" an execution
 *       to a different verifier. Hence, consider not passing the verifier to continuations
 *       of eval.
 */

trait EvaluationRules extends SymbolicExecutionRules {
  def evals(s: State, es: Seq[ast.Exp], pvef: ast.Exp => PartialVerificationError, v: Verifier)
           (Q: (State, List[Term], Verifier) => VerificationResult)
           : VerificationResult

  def eval(s: State, e: ast.Exp, pve: PartialVerificationError, v: Verifier)
          (Q: (State, Term, Verifier) => VerificationResult)
          : VerificationResult

  def evalLocationAccess(s: State,
                         locacc: ast.LocationAccess,
                         pve: PartialVerificationError,
                         v: Verifier)
                        (Q: (State, String, Seq[Term], Verifier) => VerificationResult)
                        : VerificationResult

  def evalQuantified(s: State,
                     quant: Quantifier,
                     vars: Seq[ast.LocalVarDecl],
                     es1: Seq[ast.Exp],
                     es2: Seq[ast.Exp],
                     optTriggers: Option[Seq[ast.Trigger]],
                     name: String,
                     pve: PartialVerificationError,
                     v: Verifier)
                    (Q: (State, Seq[Var], Seq[Term], Seq[Term], Seq[Trigger], (Seq[Term], Seq[Quantification]), Verifier) => VerificationResult)
                    : VerificationResult
}

object evaluator extends EvaluationRules {
  import consumer._
  import producer._

  def evals(s: State, es: Seq[ast.Exp], pvef: ast.Exp => PartialVerificationError, v: Verifier)
           (Q: (State, List[Term], Verifier) => VerificationResult)
           : VerificationResult =

    evals2(s, es, Nil, pvef, v)(Q)

  private def evals2(s: State, es: Seq[ast.Exp], ts: List[Term], pvef: ast.Exp => PartialVerificationError, v: Verifier)
                    (Q: (State, List[Term], Verifier) => VerificationResult)
                    : VerificationResult = {

    if (es.isEmpty)
      Q(s, ts.reverse, v)
    else
      eval(s, es.head, pvef(es.head), v)((s1, t, v1) =>
        evals2(s1, es.tail, t :: ts, pvef, v1)(Q))
  }

  /** Wrapper Method for eval, for logging. See Executor.scala for explanation of analogue. **/
  @inline
  def eval(s: State, e: ast.Exp, pve: PartialVerificationError, v: Verifier)
          (Q: (State, Term, Verifier) => VerificationResult)
          : VerificationResult = {

    val sepIdentifier = v.symbExLog.openScope(new EvaluateRecord(e, s, v.decider.pcs))
    eval3(s, e, pve, v)((s1, t, v1) => {
      v1.symbExLog.closeScope(sepIdentifier)
      Q(s1, t, v1)})
  }

  def eval3(s: State, e: ast.Exp, pve: PartialVerificationError, v: Verifier)
           (Q: (State, Term, Verifier) => VerificationResult)
           : VerificationResult = {


    /* For debugging only */
    e match {
      case  _: ast.TrueLit | _: ast.FalseLit | _: ast.NullLit | _: ast.IntLit | _: ast.FullPerm | _: ast.NoPerm
            | _: ast.AbstractLocalVar | _: ast.WildcardPerm | _: ast.FractionalPerm | _: ast.Result
            | _: ast.WildcardPerm | _: ast.FieldAccess =>

      case _ =>
        v.logger.debug(s"\nEVAL ${viper.silicon.utils.ast.sourceLineColumn(e)}: $e")
        v.logger.debug(v.stateFormatter.format(s, v.decider.pcs))
        if (s.partiallyConsumedHeap.nonEmpty)
          v.logger.debug("pcH = " + s.partiallyConsumedHeap.map(v.stateFormatter.format).mkString("", ",\n     ", ""))
        if (s.reserveHeaps.nonEmpty)
          v.logger.debug("hR = " + s.reserveHeaps.map(v.stateFormatter.format).mkString("", ",\n     ", ""))
        s.oldHeaps.get(Verifier.MAGIC_WAND_LHS_STATE_LABEL) match {
          case Some(hLhs) =>   v.logger.debug("hLhs = " + v.stateFormatter.format(hLhs))
          case None =>
        }
        v.decider.prover.comment(s"[eval] $e")
    }

    /* Switch to the eval heap (σUsed) of magic wand's exhale-ext, if necessary.
     * Also deactivate magic wand's recording of consumed and produced permissions: if the
     * evaluation to perform involves consuming or producing permissions, e.g. because of
     * an unfolding expression, these should not be recorded.
     */
    val s1 = s.copy(h = magicWandSupporter.getEvalHeap(s),
                    reserveHeaps = Nil,
                    exhaleExt = false)

    eval2(s1, e, pve, v)((s2, t, v1) => {
      val s3 =
        if (s2.recordPossibleTriggers)
          e match {
            case pt: ast.PossibleTrigger =>
              s2.copy(possibleTriggers = s2.possibleTriggers + (pt -> t))
            case fa: ast.FieldAccess if s2.qpFields.contains(fa.field) =>
              s2.copy(possibleTriggers = s2.possibleTriggers + (fa -> t))
            case _ =>
              s2}
        else
          s2
      val s4 = s3.copy(reserveHeaps = s.reserveHeaps,
                       exhaleExt = s.exhaleExt)
      Q(s4, t, v1)})
  }

  protected def eval2(s: State, e: ast.Exp, pve: PartialVerificationError, v: Verifier)
                     (Q: (State, Term, Verifier) => VerificationResult)
                     : VerificationResult = {

    val resultTerm = e match {
      case _: ast.TrueLit => Q(s, True, v)
      case _: ast.FalseLit => Q(s, False, v)

      case _: ast.NullLit => Q(s, Null, v)
      case ast.IntLit(bigval) => Q(s, IntLiteral(bigval), v)

      case ast.EqCmp(e0, e1) => evalBinOp(s, e0, e1, Equals, pve, v)(Q)
      case ast.NeCmp(e0, e1) => evalBinOp(s, e0, e1, (p0: Term, p1: Term) => Not(Equals(p0, p1)), pve, v)(Q)

      case x: ast.AbstractLocalVar => Q(s, s.g(x), v)

      case _: ast.FullPerm => Q(s, FullPerm, v)
      case _: ast.NoPerm => Q(s, NoPerm, v)

      case ast.FractionalPerm(e0, e1) =>
        var t1: Term = null
        evalBinOp(s, e0, e1, (t0, _t1) => {t1 = _t1; FractionPerm(t0, t1)}, pve, v)((s1, tFP, v1) =>
          failIfDivByZero(s1, tFP, e1, t1, predef.Zero, pve, v1)(Q))

      case _: ast.WildcardPerm =>
        val (tVar, tConstraints) = v.decider.freshARP()
        v.decider.assumeDefinition(tConstraints)
        /* TODO: Only record wildcards in State.constrainableARPs that are used in exhale
         *       position. Currently, wildcards used in inhale position (only) may not be removed
         *       from State.constrainableARPs (potentially inefficient, but should be sound).
         *
         *       Probably better in general: change evaluator signature such that, in addition to
         *       the resulting term, further data about the evaluation process (e.g. a mapping
         *       from expressions to terms, fresh wildcards, ...) is returned.
         *
         *       Alternative (for just wildcards): introduce WildcardPerm, extract them from the
         *       term returned by eval, mark as constrainable on client-side (e.g. in consumer).
         */
        val s1 =
          s.copy(functionRecorder = s.functionRecorder.recordArp(tVar, tConstraints))
           .setConstrainable(Seq(tVar), true)
        Q(s1, tVar, v)

      case fa: ast.FieldAccess if s.qpFields.contains(fa.field) =>
        eval(s, fa.rcv, pve, v)((s1, tRcvr, v1) => {
          val (relevantChunks, _) =
            quantifiedChunkSupporter.splitHeap[QuantifiedFieldChunk](s1.h, BasicChunkIdentifier(fa.field.name))
          s1.smCache.get((fa.field, relevantChunks)) match {
            case Some((fvfDef: SnapshotMapDefinition, totalPermissions)) if !Verifier.config.disableValueMapCaching() =>
              /* The next assertion must be made if the FVF definition is taken from the cache;
               * in the other case it is part of quantifiedChunkSupporter.withValue.
               */
              /* Re-emit definition since the previous definition could be nested under
               * an auxiliary quantifier (resulting from the evaluation of some Silver
               * quantifier in whose body field 'fa.field' was accessed)
               * which is protected by a trigger term that we currently don't have.
               */
              v1.decider.assume(fvfDef.valueDefinitions)
              if (s1.heapDependentTriggers.contains(fa.field)){
                val trigger = FieldTrigger(fa.field.name, fvfDef.sm, tRcvr)
                v1.decider.assume(trigger)
              }
              if (s1.triggerExp) {
                val fvfLookup = Lookup(fa.field.name, fvfDef.sm, tRcvr)
                val fr1 = s1.functionRecorder.recordSnapshot(fa, v1.decider.pcs.branchConditions, fvfLookup)
                val s2 = s1.copy(functionRecorder = fr1)
                Q(s2, fvfLookup, v1)
              } else {
                v1.decider.assert(IsPositive(totalPermissions.replace(`?r`, tRcvr)), s1) {
                  case false =>
                    createFailure(pve dueTo InsufficientPermission(fa), v1, s1)
                  case true =>
                    val fvfLookup = Lookup(fa.field.name, fvfDef.sm, tRcvr)
                    val fr1 = s1.functionRecorder.recordSnapshot(fa, v1.decider.pcs.branchConditions, fvfLookup).recordFvfAndDomain(fvfDef)
                    val possTriggers = if (s1.heapDependentTriggers.contains(fa.field) && s1.recordPossibleTriggers)
                      s1.possibleTriggers + (fa -> FieldTrigger(fa.field.name, fvfDef.sm, tRcvr))
                    else
                      s1.possibleTriggers
                    val s2 = s1.copy(functionRecorder = fr1, possibleTriggers = possTriggers)
                    Q(s2, fvfLookup, v1)}
              }
            case _ =>
              val (_, smDef1, pmDef1) =
                quantifiedChunkSupporter.heapSummarisingMaps(
                  s = s1,
                  resource = fa.field,
                  codomainQVars = Seq(`?r`),
                  relevantChunks = relevantChunks,
                  optSmDomainDefinitionCondition =  None,
                  optQVarsInstantiations = None,
                  v = v1)
              if (s1.heapDependentTriggers.contains(fa.field)){
                val trigger = FieldTrigger(fa.field.name, smDef1.sm, tRcvr)
                v1.decider.assume(trigger)
              }
              val permCheck =
                if (s1.triggerExp) {
                  True
                } else {
                  val totalPermissions = PermLookup(fa.field.name, pmDef1.pm, tRcvr)
                  IsPositive(totalPermissions)
                }
              v1.decider.assert(permCheck, s1) {
                case false =>
                  createFailure(pve dueTo InsufficientPermission(fa), v1, s1)
                case true =>
                  val smLookup = Lookup(fa.field.name, smDef1.sm, tRcvr)
                  val fr2 =
                    s1.functionRecorder.recordSnapshot(fa, v1.decider.pcs.branchConditions, smLookup)
                                       .recordFvfAndDomain(smDef1)
                  val s3 = s1.copy(functionRecorder = fr2/*,
                                   smCache = smCache1*/)
                  Q(s3, smLookup, v1)}
              }})

      case fa: ast.FieldAccess =>
        evalLocationAccess(s, fa, pve, v)((s1, _, tArgs, v1) => {
          val ve = pve dueTo InsufficientPermission(fa)
          val resource = fa.res(s.program)
          chunkSupporter.lookup(s1, s1.h, resource, tArgs, ve, v1)((s2, h2, tSnap, v2) => {
            val fr = s2.functionRecorder.recordSnapshot(fa, v2.decider.pcs.branchConditions, tSnap)
            val s3 = s2.copy(h = h2, functionRecorder = fr)
            Q(s3, tSnap, v1)
          })
        })

      case ast.Not(e0) =>
        eval(s, e0, pve, v)((s1, t0, v1) =>
          Q(s1, Not(t0), v1))

      case ast.Minus(e0) =>
        eval(s, e0, pve, v)((s1, t0, v1) =>
          Q(s1, Minus(0, t0), v1))

      case ast.Old(e0) =>
        evalInOldState(s, Verifier.PRE_STATE_LABEL, e0, pve, v)(Q)

      case old @ ast.LabelledOld(e0, lbl) =>
        s.oldHeaps.get(lbl) match {
          case None =>
            createFailure(pve dueTo LabelledStateNotReached(old), v, s)
          case _ =>
            evalInOldState(s, lbl, e0, pve, v)(Q)}

      case ast.Let(x, e0, e1) =>
        eval(s, e0, pve, v)((s1, t0, v1) => {
          val t = v1.decider.appliedFresh("letvar", v1.symbolConverter.toSort(x.typ), s1.relevantQuantifiedVariables)
          v1.decider.assumeDefinition(t === t0)
          val newFuncRec = s1.functionRecorder.recordFreshSnapshot(t.applicable.asInstanceOf[Function])
          eval(s1.copy(g = s1.g + (x.localVar, t0), functionRecorder = newFuncRec), e1, pve, v1)(Q)
        })

      /* Strict evaluation of AND */
      case ast.And(e0, e1) if Verifier.config.disableShortCircuitingEvaluations() =>
        evalBinOp(s, e0, e1, (t1, t2) => And(t1, t2), pve, v)(Q)

      /* Short-circuiting evaluation of AND */
      case ae @ ast.And(_, _) =>
        val flattened = flattenOperator(ae, {case ast.And(e0, e1) => Seq(e0, e1)})
        evalSeqShortCircuit(And, s, flattened, pve, v)(Q)


      /* Strict evaluation of OR */
      case ast.Or(e0, e1) if Verifier.config.disableShortCircuitingEvaluations() =>
        evalBinOp(s, e0, e1, (t1, t2) => Or(t1, t2), pve, v)(Q)

      /* Short-circuiting evaluation of OR */
      case oe @ ast.Or(_, _) =>
        val flattened = flattenOperator(oe, {case ast.Or(e0, e1) => Seq(e0, e1)})
        evalSeqShortCircuit(Or, s, flattened, pve, v)(Q)

      case implies @ ast.Implies(e0, e1) =>
        val impliesRecord = new ImpliesRecord(implies, s, v.decider.pcs, "Implies")
        val uidImplies = v.symbExLog.openScope(impliesRecord)
        eval(s, e0, pve, v)((s1, t0, v1) =>
          evalImplies(s1, t0, Some(e0), e1, implies.info == FromShortCircuitingAnd, pve, v1)((s2, t1, v2) => {
            v2.symbExLog.closeScope(uidImplies)
            Q(s2, t1, v2)
          }))

      case condExp @ ast.CondExp(e0, e1, e2) =>
        val condExpRecord = new CondExpRecord(condExp, s, v.decider.pcs, "CondExp")
        val uidCondExp = v.symbExLog.openScope(condExpRecord)
        eval(s, e0, pve, v)((s1, t0, v1) =>
          joiner.join[Term, Term](s1, v1)((s2, v2, QB) =>
            brancher.branch(s2.copy(parallelizeBranches = false), t0, Some(e0), v2)(
              (s3, v3) => eval(s3.copy(parallelizeBranches = s2.parallelizeBranches), e1, pve, v3)(QB),
              (s3, v3) => eval(s3.copy(parallelizeBranches = s2.parallelizeBranches), e2, pve, v3)(QB))
          )(entries => {
            /* TODO: If branch(...) took orElse-continuations that are executed if a branch is dead, then then
                comparisons with t0/Not(t0) wouldn't be necessary. */
            val (s2, result) = entries match {
              case Seq(entry) => // One branch is dead
                (entry.s, entry.data)
              case Seq(entry1, entry2) => // Both branches are alive
                (entry1.s.merge(entry2.s), Ite(t0, entry1.data, entry2.data))
              case _ =>
                sys.error(s"Unexpected join data entries: $entries")}
            (s2, result)
          })((s4, t3, v3) => {
            v3.symbExLog.closeScope(uidCondExp)
            Q(s4, t3, v3)
          }))

      /* Integers */

      case ast.Add(e0, e1) =>
        evalBinOp(s, e0, e1, Plus, pve, v)(Q)

      case ast.Sub(e0, e1) =>
        evalBinOp(s, e0, e1, Minus, pve, v)(Q)

      case ast.Mul(e0, e1) =>
        evalBinOp(s, e0, e1, Times, pve, v)(Q)

      case ast.Div(e0, e1) =>
        evalBinOp(s, e0, e1, Div, pve, v)((s1, tDiv, v1) =>
          failIfDivByZero(s1, tDiv, e1, tDiv.p1, 0, pve, v1)(Q))

      case ast.Mod(e0, e1) =>
        evalBinOp(s, e0, e1, Mod, pve, v)((s1, tMod, v1) =>
          failIfDivByZero(s1, tMod, e1, tMod.p1, 0, pve, v1)(Q))

      case ast.LeCmp(e0, e1) =>
        evalBinOp(s, e0, e1, AtMost, pve, v)(Q)

      case ast.LtCmp(e0, e1) =>
        evalBinOp(s, e0, e1, Less, pve, v)(Q)

      case ast.GeCmp(e0, e1) =>
        evalBinOp(s, e0, e1, AtLeast, pve, v)(Q)

      case ast.GtCmp(e0, e1) =>
        evalBinOp(s, e0, e1, Greater, pve, v)(Q)

      /* Permissions */

      case ast.PermAdd(e0, e1) =>
        evalBinOp(s, e0, e1, PermPlus, pve, v)(Q)

      case ast.PermSub(e0, e1) =>
        evalBinOp(s, e0, e1, PermMinus, pve, v)(Q)

      case ast.PermMinus(e0) =>
        eval(s, e0, pve, v)((s1, t0, v1) =>
          Q(s1, PermMinus(NoPerm, t0), v1))

      case ast.PermMul(e0, e1) =>
        evalBinOp(s, e0, e1, PermTimes, pve, v)(Q)

      case ast.IntPermMul(e0, e1) =>
        eval(s, e0, pve, v)((s1, t0, v1) =>
          eval(s1, e1, pve, v1)((s2, t1, v2) =>
            Q(s2, IntPermTimes(t0, t1), v2)))

      case ast.PermDiv(e0, e1) =>
        eval(s, e0, pve, v)((s1, t0, v1) =>
          eval(s1, e1, pve, v1)((s2, t1, v2) =>
            failIfDivByZero(s2, PermIntDiv(t0, t1), e1, t1, 0, pve, v2)(Q)))

      case ast.PermPermDiv(e0, e1) =>
        eval(s, e0, pve, v)((s1, t0, v1) =>
          eval(s1, e1, pve, v1)((s2, t1, v2) =>
            failIfDivByZero(s2, PermPermDiv(t0, t1), e1, t1, FractionPermLiteral(Rational(0, 1)), pve, v2)(Q)))

      case ast.PermLeCmp(e0, e1) =>
        evalBinOp(s, e0, e1, AtMost, pve, v)(Q)

      case ast.PermLtCmp(e0, e1) =>
        evalBinOp(s, e0, e1, Less, pve, v)(Q)

      case ast.PermGeCmp(e0, e1) =>
        evalBinOp(s, e0, e1, AtLeast, pve, v)(Q)

      case ast.PermGtCmp(e0, e1) =>
        evalBinOp(s, e0, e1, Greater, pve, v)(Q)

      /* Others */

      /* Domains not handled directly */
      case dfa @ ast.DomainFuncApp(funcName, eArgs, _) =>
        evals(s, eArgs, _ => pve, v)((s1, tArgs, v1) => {
          val inSorts = tArgs map (_.sort)
          val outSort = v1.symbolConverter.toSort(dfa.typ)
          val fi = v1.symbolConverter.toFunction(s.program.findDomainFunction(funcName), inSorts :+ outSort, s.program)
          Q(s1, App(fi, tArgs), v1)})

      case ast.BackendFuncApp(funcName, eArgs) =>
        evals(s, eArgs, _ => pve, v)((s1, tArgs, v1) => {
          val func = s.program.findDomainFunction(funcName)
          val fi = v1.symbolConverter.toFunction(func, s.program)
          Q(s1, App(fi, tArgs), v1)})

      case ast.CurrentPerm(resacc) =>
        val h = s.partiallyConsumedHeap.getOrElse(s.h)
        evalResourceAccess(s, resacc, pve, v)((s1, identifier, args, v1) => {
          val res = resacc.res(s.program)
          /* It is assumed that, for a given field/predicate/wand identifier (res)
           * either only quantified or only non-quantified chunks are used.
           */
          val usesQPChunks = res match {
            case _: ast.MagicWand => s1.qpMagicWands.contains(identifier.asInstanceOf[MagicWandIdentifier])
            case field: ast.Field => s1.qpFields.contains(field)
            case pred: ast.Predicate => s1.qpPredicates.contains(pred)}
          val (s2, currentPermAmount) =
            if (usesQPChunks) {
              res match {
                case wand: ast.MagicWand =>
                  val (relevantChunks, _) =
                    quantifiedChunkSupporter.splitHeap[QuantifiedMagicWandChunk](h, identifier)
                  val bodyVars = wand.subexpressionsToEvaluate(s.program)
                  val formalVars = bodyVars.indices.toList.map(i => Var(Identifier(s"x$i"), v1.symbolConverter.toSort(bodyVars(i).typ)))
                  val (s2, pmDef) = if (s1.heapDependentTriggers.contains(MagicWandIdentifier(wand, s1.program))) {
                    val (s2, smDef, pmDef) = quantifiedChunkSupporter.heapSummarisingMaps(s1, wand, formalVars, relevantChunks, v1)
                    v1.decider.assume(PredicateTrigger(identifier.toString, smDef.sm, args))
                    (s2, pmDef)
                  } else {
                    val (pmDef, pmCache) =
                      quantifiedChunkSupporter.summarisingPermissionMap(
                        s1, wand, formalVars, relevantChunks, null, v1)

                    (s1.copy(pmCache = pmCache), pmDef)
                  }
                  (s2, PredicatePermLookup(identifier.toString, pmDef.pm, args))

                case field: ast.Field =>
                  val (relevantChunks, _) =
                    quantifiedChunkSupporter.splitHeap[QuantifiedFieldChunk](h, identifier)
                  val (s2, pmDef) = if (s1.heapDependentTriggers.contains(field)) {
                    val (s2, smDef, pmDef) = quantifiedChunkSupporter.heapSummarisingMaps(s1, field, Seq(`?r`), relevantChunks, v1)
                    v1.decider.assume(FieldTrigger(field.name, smDef.sm, args.head))
                    (s2, pmDef)
                  } else {
                    val (pmDef, pmCache) =
                      quantifiedChunkSupporter.summarisingPermissionMap(
                        s1, field, Seq(`?r`), relevantChunks, null, v1)

                    (s1.copy(pmCache = pmCache), pmDef)
                  }
                  val currentPermAmount = PermLookup(field.name, pmDef.pm, args.head)
                  v1.decider.prover.comment(s"perm($resacc)  ~~>  assume upper permission bound")
                  v1.decider.assume(PermAtMost(currentPermAmount, FullPerm))
                  (s2, currentPermAmount)

                case predicate: ast.Predicate =>
                  val (relevantChunks, _) =
                    quantifiedChunkSupporter.splitHeap[QuantifiedPredicateChunk](h, identifier)
                  val (s2, smDef, pmDef) =
                    quantifiedChunkSupporter.heapSummarisingMaps(
                      s1, predicate, s1.predicateFormalVarMap(predicate), relevantChunks, v1)
                  if (s2.heapDependentTriggers.contains(predicate)){
                    val trigger = PredicateTrigger(predicate.name, smDef.sm, args)
                    v1.decider.assume(trigger)
                  }
                  (s2, PredicatePermLookup(identifier.toString, pmDef.pm, args))
              }
            } else {
              val chs = chunkSupporter.findChunksWithID[NonQuantifiedChunk](h.values, identifier)
              val currentPermAmount =
                chs.foldLeft(NoPerm: Term)((q, ch) => {
                  val argsPairWiseEqual = And(args.zip(ch.args).map { case (a1, a2) => a1 === a2 })
                  PermPlus(q, Ite(argsPairWiseEqual, ch.perm, NoPerm))
                })
              /* TODO: See todo above */
//              v1.decider.prover.comment(s"perm($locacc)  ~~>  assume upper permission bound")
//              v1.decider.prover.comment(perm.toString)
//              v1.decider.assume(PermAtMost(perm, FullPerm()))
              (s, currentPermAmount)
            }

          Q(s2, currentPermAmount, v1)})

      case ast.ForPerm(vars, resourceAccess, body) =>

        /* Iterate over the list of relevant chunks in continuation passing style (very similar
         * to evals), and evaluate the forperm-body with a different qvar assignment each time.
        */

        def bindRcvrsAndEvalBody(s: State, chs: Iterable[NonQuantifiedChunk], args: Seq[ast.Exp], ts: Seq[Term], v: Verifier)
                                (Q: (State, Seq[Term], Verifier) => VerificationResult)
                                : VerificationResult = {
          if (chs.isEmpty)
            Q(s, ts.reverse, v)
          else {
            val ch = chs.head

            val rcvrs = ch.args
            val s1 = s.copy()
            var g1 = s1.g
            var addCons : Seq[Term] = Seq()
            for (vr <- vars) {
              if (args.contains(vr.localVar)) {
                val indices = args.zipWithIndex.filter(ai => ai._1 == vr.localVar).map(_._2)
                val index = indices.head
                g1 = g1 + (vr.localVar, rcvrs(index))
                if (indices.length > 1) {
                  val equalArgs = And(indices.tail map { i => rcvrs(i) === rcvrs(index) })
                  addCons = addCons :+ equalArgs
                }
              }
            }
            val s2 = s1.copy(g1)

            val nonQuantArgs = args filter (a => !vars.map(_.localVar).contains(a))
            val indices = nonQuantArgs map (a => args.indexOf(a))

            // TODO LA: nonQuantArgs are not recorded yet
            val impliesRecord = new ImpliesRecord(null, s2, v.decider.pcs, "bindRcvrsAndEvalBody")
            val uidImplies = v.symbExLog.openScope(impliesRecord)

            evals(s2, nonQuantArgs, _ => pve, v)((s3, tArgs, v1) => {
              val argsWithIndex = tArgs zip indices
              val zippedArgs = argsWithIndex map (ai => (ai._1, ch.args(ai._2)))
              val argsPairWiseEqual = And(zippedArgs map {case (a1, a2) => a1 === a2})

              evalImplies(s3, Ite(argsPairWiseEqual, And(addCons :+ IsPositive(ch.perm)), False), None,body, false, pve, v1) ((s4, tImplies, v2) =>
                bindRcvrsAndEvalBody(s4, chs.tail, args, tImplies +: ts, v2)((s5, ts1, v3) => {
                  v3.symbExLog.closeScope(uidImplies)
                  Q(s5, ts1, v3)
                }))
            })
          }
        }

        def bindQuantRcvrsAndEvalBody(s: State, chs: Iterable[QuantifiedBasicChunk], args: Seq[ast.Exp], ts: Seq[Term], v: Verifier)
                                     (Q: (State, Seq[Term], Verifier) => VerificationResult)
                                     : VerificationResult = {
          if (chs.isEmpty)
            Q(s, ts.reverse, v)
          else {
            val ch = chs.head

            val localVars = vars map (_.localVar)
            val tVars = localVars map (x => v.decider.fresh(x.name, v.symbolConverter.toSort(x.typ)))
            val gVars = Store(localVars zip tVars)

            val s1 = s.copy(s.g + gVars, quantifiedVariables = tVars ++ s.quantifiedVariables)

            // TODO LA: args are not recorded yet
            val impliesRecord = new ImpliesRecord(null, s1, v.decider.pcs, "bindQuantRcvrsAndEvalBody")
            val uidImplies = v.symbExLog.openScope(impliesRecord)

            evals(s1, args, _ => pve, v)((s2, ts1, v1) => {
              val bc = IsPositive(ch.perm.replace(ch.quantifiedVars, ts1))
              val tTriggers = Seq(Trigger(ch.valueAt(ts1)))

              val trig = ch match {
                case fc: QuantifiedFieldChunk => FieldTrigger(fc.id.name, fc.fvf, ts1.head)
                case pc: QuantifiedPredicateChunk => PredicateTrigger(pc.id.name, pc.psf, ts1)
                case wc: QuantifiedMagicWandChunk => PredicateTrigger(wc.id.toString, wc.wsf, ts1)
              }

              evalImplies(s2, And(trig, bc), None, body, false, pve, v1)((s3, tImplies, v2) => {
                val tQuant = Quantification(Forall, tVars, tImplies, tTriggers)
                bindQuantRcvrsAndEvalBody(s3, chs.tail, args, tQuant +: ts, v2)((s4, ts2, v3) => {
                  v3.symbExLog.closeScope(uidImplies)
                  Q(s4, ts2, v3)
                })})
            })
          }
        }

        val s1 = s.copy(h = s.partiallyConsumedHeap.getOrElse(s.h))

        val resIdent = ChunkIdentifier(resourceAccess.res(s.program), s.program)
        val args = resourceAccess match {
          case fa: ast.FieldAccess => Seq(fa.rcv)
          case pa: ast.PredicateAccess => pa.args
          case w: ast.MagicWand => w.subexpressionsToEvaluate(s.program)
        }
        val usesQPChunks = resourceAccess.res(s.program) match {
          case _: ast.MagicWand => s1.qpMagicWands.contains(resIdent.asInstanceOf[MagicWandIdentifier])
          case field: ast.Field => s1.qpFields.contains(field)
          case pred: ast.Predicate => s1.qpPredicates.contains(pred)
        }

        if (usesQPChunks) {
            val chs = s1.h.values.collect { case ch: QuantifiedBasicChunk if ch.id == resIdent => ch }
            bindQuantRcvrsAndEvalBody(s1, chs, args, Seq.empty, v)((s2, ts, v1) => {
              val s3 = s2.copy(h = s.h, g = s.g)
              Q(s3, And(ts), v1)
            })
        } else {
          val chs = chunkSupporter.findChunksWithID[NonQuantifiedChunk](s1.h.values, resIdent)
          bindRcvrsAndEvalBody(s1, chs, args, Seq.empty, v)((s2, ts, v1) => {
            val s3 = s2.copy(h = s.h, g = s.g)
            Q(s3, And(ts), v1)
          })
        }

      case sourceQuant: ast.QuantifiedExp /*if config.disableLocalEvaluations()*/ =>
        val (eQuant, qantOp, eTriggers) = sourceQuant match {
          case forall: ast.Forall =>
            /* It is expected that quantifiers have already been provided with triggers,
             * either explicitly or by using a trigger generator.
             */
            (forall, Forall, forall.triggers)
          case exists: ast.Exists =>
            (exists, Exists, exists.triggers)
          case _: ast.ForPerm => sys.error(s"Unexpected quantified expression $sourceQuant")
        }
        val quantWeight = sourceQuant.info.getUniqueInfo[WeightedQuantifier] match {
          case Some(w) =>
            if (w.weight >= 0) {
              Some(w.weight)
            } else {
              v.reporter.report(AnnotationWarning(s"Invalid quantifier weight annotation: ${w}"))
              None
            }
          case None => sourceQuant.info.getUniqueInfo[AnnotationInfo] match {
            case Some(ai) if ai.values.contains("weight") =>
              ai.values("weight") match {
                case Seq(w) if w.toIntOption.exists(w => w >= 0) =>
                  Some(w.toInt)
                case s =>
                  v.reporter.report(AnnotationWarning(s"Invalid quantifier weight annotation: ${s}"))
                  None
              }
            case _ => None
          }
        }

        val body = eQuant.exp
        // Remove whitespace in identifiers to avoid parsing problems for the axiom profiler.
        val posString = viper.silicon.utils.ast.sourceLine(sourceQuant).replaceAll(" ", "")
        val name = s"prog.l$posString"
        evalQuantified(s, qantOp, eQuant.variables, Nil, Seq(body), Some(eTriggers), name, pve, v){
          case (s1, tVars, _, Seq(tBody), tTriggers, (tAuxGlobal, tAux), v1) =>
            val tAuxHeapIndep = tAux.flatMap(v.quantifierSupporter.makeTriggersHeapIndependent(_, v1.decider.fresh))

            v1.decider.prover.comment("Nested auxiliary terms: globals (aux)")
            v1.decider.assume(tAuxGlobal)
            v1.decider.prover.comment("Nested auxiliary terms: non-globals (aux)")
            v1.decider.assume(tAuxHeapIndep/*tAux*/)

            if (qantOp == Exists) {
              // For universal quantification, the non-global auxiliary assumptions will contain the information that
              // forall vars :: all function preconditions are fulfilled.
              // However, if this quantifier is existential, they will only assume that there exist values s.t.
              // all function preconditions hold. This is not enough: We need to know (and have checked that)
              // function preconditions hold for *all* possible values of the quantified variables.
              // So we explicitly add this assumption here.
              v1.decider.assume(Quantification(Forall, tVars, FunctionPreconditionTransformer.transform(tBody, s1.program), tTriggers, name, quantWeight))
            }

            val tQuant = Quantification(qantOp, tVars, tBody, tTriggers, name, quantWeight)
            Q(s1, tQuant, v1)
        }

      case fapp @ ast.FuncApp(funcName, eArgs) =>
        val func = s.program.findFunction(funcName)
        evals2(s, eArgs, Nil, _ => pve, v)((s1, tArgs, v1) => {
//          bookkeeper.functionApplications += 1
          val joinFunctionArgs = tArgs //++ c2a.quantifiedVariables.filterNot(tArgs.contains)
          /* TODO: Does it matter that the above filterNot does not filter out quantified
           *       variables that are not "raw" function arguments, but instead are used
           *       in an expression that is used as a function argument?
           *       E.g., in
           *         forall i: Int :: fun(i*i)
           *       the above filterNot will not remove i from the list of already
           *       used quantified variables because i does not match i*i.
           *       Hence, the joinedFApp will take two arguments, namely, i*i and i,
           *       although the latter is not necessary.
           */
          joiner.join[Term, Term](s1, v1)((s2, v2, QB) => {
            val pres = func.pres.map(_.transform {
              /* [Malte 2018-08-20] Two examples of the test suite, one of which is the regression
               * for Carbon issue #210, fail if the subsequent code that strips out triggers from
               * exhaled function preconditions, is commented. The code was originally a work-around
               * for Silicon issue #276. Removing triggers from function preconditions is OK-ish
               * because they are consumed (exhaled), i.e. asserted. However, the triggers are
               * also used to internally generated quantifiers, e.g. related to QPs. My hope is that
               * this hack is no longer needed once heap-dependent triggers are supported.
               */
              case q: ast.Forall => q.copy(triggers = Nil)(q.pos, q.info, q.errT)
            })
            /* Formal function arguments are instantiated with the corresponding actual arguments
             * by adding the corresponding bindings to the store. To avoid formals in error messages
             * and to report actuals instead, we have two choices: the first is two attach a reason
             * transformer to the partial verification error, as done below; the second is to attach
             * a node transformer to every formal, as illustrated by NodeBacktranslationTests.scala.
             * The first approach is slightly simpler and suffices here, though.
             */
            val fargs = func.formalArgs.map(_.localVar)
            val formalsToActuals: Map[ast.LocalVar, ast.Exp] = fargs.zip(eArgs).to(Map)
            val exampleTrafo = CounterexampleTransformer({
              case ce: SiliconCounterexample => ce.withStore(s2.g)
              case ce => ce
            })
            val pvePre =
              ErrorWrapperWithExampleTransformer(PreconditionInAppFalse(fapp).withReasonNodeTransformed(reasonOffendingNode =>
                reasonOffendingNode.replace(formalsToActuals)), exampleTrafo)
            val s3 = s2.copy(g = Store(fargs.zip(tArgs)),
                             recordVisited = true,
                             functionRecorder = s2.functionRecorder.changeDepthBy(+1),
                                /* Temporarily disable the recorder: when recording (to later on
                                 * translate a particular function fun) and a function application
                                 * fapp is hit, then there is no need to record any information
                                 * about assertions from fapp's precondition since the latter is not
                                 * translated as part of the translation of fun.
                                 * Recording such information is even potentially harmful if formals
                                 * are not syntactically replaced by actuals but rather bound to
                                 * them via the store. Consider the following function:
                                 *   function fun(x: Ref)
                                 *     requires foo(x) // foo is another function
                                 *     ...
                                 *   { ... fun(x.next) ...}
                                 * For fun(x)'s precondition, a mapping from foo(x) to a snapshot is
                                 * recorded. When fun(x.next) is hit, its precondition is consumed,
                                 * but without substituting actuals for formals, continuing to
                                 * record mappings would add another mapping from foo(x) (which is
                                 * actually foo(x.next)) to some potentially different snapshot.
                                 * When translating fun(x) to an axiom, the snapshot of foo(x) from
                                 * fun(x)'s precondition will be the branch-condition-dependent join
                                 * of the recorded snapshots - which is wrong (probably only
                                 * incomplete).
                                 */
                             smDomainNeeded = true,
                             moreJoins = false)
            consumes(s3, pres, _ => pvePre, v2)((s4, snap, v3) => {
              val snap1 = snap.convert(sorts.Snap)
              val preFApp = App(functionSupporter.preconditionVersion(v3.symbolConverter.toFunction(func)), snap1 :: tArgs)
              v3.decider.assume(preFApp)
              val tFApp = App(v3.symbolConverter.toFunction(func), snap1 :: tArgs)
              val fr5 =
                s4.functionRecorder.changeDepthBy(-1)
                                   .recordSnapshot(fapp, v3.decider.pcs.branchConditions, snap1)
              val s5 = s4.copy(g = s2.g,
                               h = s2.h,
                               recordVisited = s2.recordVisited,
                               functionRecorder = fr5,
                               smDomainNeeded = s2.smDomainNeeded,
                               hackIssue387DisablePermissionConsumption = s.hackIssue387DisablePermissionConsumption,
                               moreJoins = s2.moreJoins)
              QB(s5, tFApp, v3)})
            /* TODO: The join-function is heap-independent, and it is not obvious how a
             *       joined snapshot could be defined and represented
             */
            })(join(v1.symbolConverter.toSort(func.typ), s"joined_${func.name}", joinFunctionArgs, v1))(Q)})

      case ast.Unfolding(
              acc @ ast.PredicateAccessPredicate(pa @ ast.PredicateAccess(eArgs, predicateName), ePerm),
              eIn) =>

        val predicate = s.program.findPredicate(predicateName)
        if (s.cycles(predicate) < Verifier.config.recursivePredicateUnfoldings()) {
          evals(s, eArgs, _ => pve, v)((s1, tArgs, v1) =>
            eval(s1, ePerm, pve, v1)((s2, tPerm, v2) =>
<<<<<<< HEAD
              v2.decider.assert(IsNonNegative(tPerm), s2) { // TODO: Replace with permissionSupporter.assertNotNegative
=======
              v2.decider.assert(IsPositive(tPerm)) {
>>>>>>> 118f5a66
                case true =>
                  joiner.join[Term, Term](s2, v2)((s3, v3, QB) => {
                    val s4 = s3.incCycleCounter(predicate)
                               .copy(recordVisited = true)
                      /* [2014-12-10 Malte] The commented code should replace the code following
                       * it, but using it slows down RingBufferRd.sil significantly. The generated
                       * Z3 output looks nearly identical, so my guess is that it is some kind
                       * of triggering problem, probably related to sequences.
                       */
//                      predicateSupporter.unfold(σ, predicate, tArgs, tPerm, pve, c2, pa)((σ1, c3) => {
//                        val c4 = c3.decCycleCounter(predicate)
//                        eval(σ1, eIn, pve, c4)((tIn, c5) =>
//                          QB(tIn, c5))})
                    consume(s4, acc, pve, v3)((s5, snap, v4) => {
                      val fr6 =
                        s5.functionRecorder.recordSnapshot(pa, v4.decider.pcs.branchConditions, snap)
                                           .changeDepthBy(+1)
                      val s6 = s5.copy(functionRecorder = fr6,
                                       constrainableARPs = s1.constrainableARPs)
                        /* Recording the unfolded predicate's snapshot is necessary in order to create the
                         * additional predicate-based trigger function applications because these are applied
                         * to the function arguments and the predicate snapshot
                         * (see 'predicateTriggers' in FunctionData.scala).
                         */
                      if (!Verifier.config.disableFunctionUnfoldTrigger())
                        v4.decider.assume(App(s.predicateData(predicate).triggerFunction, snap.convert(terms.sorts.Snap) +: tArgs))
                      val body = predicate.body.get /* Only non-abstract predicates can be unfolded */
                      val s7 = s6.scalePermissionFactor(tPerm)
                      val insg = s7.g + Store(predicate.formalArgs map (_.localVar) zip tArgs)
                      val s7a = s7.copy(g = insg)
                      produce(s7a, toSf(snap), body, pve, v4)((s8, v5) => {
                        val s9 = s8.copy(g = s7.g,
                                         functionRecorder = s8.functionRecorder.changeDepthBy(-1),
                                         recordVisited = s3.recordVisited,
                                         permissionScalingFactor = s6.permissionScalingFactor)
                                   .decCycleCounter(predicate)
                        val s10 = v5.stateConsolidator.consolidateIfRetrying(s9, v5)
                        eval(s10, eIn, pve, v5)(QB)})})
                  })(join(v2.symbolConverter.toSort(eIn.typ), "joined_unfolding", s2.relevantQuantifiedVariables, v2))(Q)
                case false =>
                  createFailure(pve dueTo NonPositivePermission(ePerm), v2, s2)}))
        } else {
          val unknownValue = v.decider.appliedFresh("recunf", v.symbolConverter.toSort(eIn.typ), s.relevantQuantifiedVariables)
          Q(s, unknownValue, v)
        }

      case ast.Applying(wand, eIn) =>
        joiner.join[Term, Term](s, v)((s1, v1, QB) =>
          magicWandSupporter.applyWand(s1, wand, pve, v1)((s2, v2) => {
            eval(s2, eIn, pve, v2)(QB)
        }))(join(v.symbolConverter.toSort(eIn.typ), "joined_applying", s.relevantQuantifiedVariables, v))(Q)

      /* Sequences */

      case ast.SeqContains(e0, e1) => evalBinOp(s, e1, e0, SeqIn, pve, v)(Q)
        /* Note the reversed order of the arguments! */

      case ast.SeqIndex(e0, e1) =>
        evals2(s, Seq(e0, e1), Nil, _ => pve, v)({case (s1, Seq(t0, t1), v1) =>
          if (s1.triggerExp) {
            Q(s1, SeqAt(t0, t1), v1)
          } else {
            v1.decider.assert(AtLeast(t1, IntLiteral(0)), s1) {
              case true =>
                v1.decider.assert(Less(t1, SeqLength(t0)), s1) {
                  case true =>
                    Q(s1, SeqAt(t0, t1), v1)
                  case false =>
                    val failure = createFailure(pve dueTo SeqIndexExceedsLength(e0, e1), v1, s1)
                    if (s1.retryLevel == 0 && v1.reportFurtherErrors()) {
                      v1.decider.assume(Less(t1, SeqLength(t0)))
                      failure combine Q(s1, SeqAt(t0, t1), v1)
                    } else failure}
              case false =>
                val failure1 = createFailure(pve dueTo SeqIndexNegative(e0, e1), v1, s1)
                if (s1.retryLevel == 0) {
                  v1.decider.assume(AtLeast(t1, IntLiteral(0)))
                  v1.decider.assert(Less(t1, SeqLength(t0)), s1) {
                    case true =>
                      failure1 combine Q(s1, SeqAt(t0, t1), v1)
                    case false =>
                      val failure2 = failure1 combine createFailure(pve dueTo SeqIndexExceedsLength(e0, e1), v1, s1)
                      if (v1.reportFurtherErrors()) {
                        v1.decider.assume(Less(t1, SeqLength(t0)))
                        failure2 combine Q(s1, SeqAt(t0, t1), v1)
                      } else failure2}
                } else failure1}}})

      case ast.SeqAppend(e0, e1) => evalBinOp(s, e0, e1, SeqAppend, pve, v)(Q)
      case ast.SeqDrop(e0, e1) => evalBinOp(s, e0, e1, SeqDrop, pve, v)(Q)
      case ast.SeqTake(e0, e1) => evalBinOp(s, e0, e1, SeqTake, pve, v)(Q)
      case ast.SeqLength(e0) => eval(s, e0, pve, v)((s1, t0, v1) => Q(s1, SeqLength(t0), v1))
      case ast.EmptySeq(typ) => Q(s, SeqNil(v.symbolConverter.toSort(typ)), v)
      case ast.RangeSeq(e0, e1) => evalBinOp(s, e0, e1, SeqRanged, pve, v)(Q)

      case ast.SeqUpdate(e0, e1, e2) =>
        evals2(s, Seq(e0, e1, e2), Nil, _ => pve, v)({ case (s1, Seq(t0, t1, t2), v1) =>
          if (s1.triggerExp) {
            Q(s1, SeqUpdate(t0, t1, t2), v1)
          } else {
            v1.decider.assert(AtLeast(t1, IntLiteral(0)), s1) {
              case true =>
                v1.decider.assert(Less(t1, SeqLength(t0)), s1) {
                  case true =>
                    Q(s1, SeqUpdate(t0, t1, t2), v1)
                  case false =>
                    val failure = createFailure(pve dueTo SeqIndexExceedsLength(e0, e1), v1, s1)
                    if (s1.retryLevel == 0 && v1.reportFurtherErrors()) {
                      v1.decider.assume(Less(t1, SeqLength(t0)))
                      failure combine Q(s1, SeqUpdate(t0, t1, t2), v1)}
                    else failure}
              case false =>
                val failure1 = createFailure(pve dueTo SeqIndexNegative(e0, e1), v1, s1)
                if (s1.retryLevel == 0) {
                  v1.decider.assume(AtLeast(t1, IntLiteral(0)))
                  v1.decider.assert(Less(t1, SeqLength(t0)), s1) {
                    case true =>
                      failure1 combine Q(s1, SeqUpdate(t0, t1, t2), v1)
                    case false =>
                      val failure2 = failure1 combine createFailure(pve dueTo SeqIndexExceedsLength(e0, e1), v1, s1)
                      if (v1.reportFurtherErrors()) {
                        v1.decider.assume(Less(t1, SeqLength(t0)))
                        failure2 combine Q(s1, SeqUpdate(t0, t1, t2), v1)
                      } else failure2}
            } else failure1}}})

      case ast.ExplicitSeq(es) =>
        evals2(s, es, Nil, _ => pve, v)((s1, tEs, v1) => {
          val tSeq =
            tEs.tail.foldLeft[SeqTerm](SeqSingleton(tEs.head))((tSeq, te) =>
              SeqAppend(tSeq, SeqSingleton(te)))
          v1.decider.assume(SeqLength(tSeq) === IntLiteral(es.size))
          Q(s1, tSeq, v1)})

      /* Sets and multisets */

      case ast.EmptySet(typ) => Q(s, EmptySet(v.symbolConverter.toSort(typ)), v)
      case ast.EmptyMultiset(typ) => Q(s, EmptyMultiset(v.symbolConverter.toSort(typ)), v)

      case ast.ExplicitSet(es) =>
        evals2(s, es, Nil, _ => pve, v)((s1, tEs, v1) => {
          val tSet =
            tEs.tail.foldLeft[SetTerm](SingletonSet(tEs.head))((tSet, te) =>
              SetAdd(tSet, te))
          Q(s1, tSet, v1)})

      case ast.ExplicitMultiset(es) =>
        evals2(s, es, Nil, _ => pve, v)((s1, tEs, v1) => {
          val tMultiset =
            tEs.tail.foldLeft[MultisetTerm](SingletonMultiset(tEs.head))((tMultiset, te) =>
              MultisetAdd(tMultiset, te))
          Q(s1, tMultiset, v1)})

      case ast.AnySetUnion(e0, e1) => e.typ match {
        case _: ast.SetType => evalBinOp(s, e0, e1, SetUnion, pve, v)(Q)
        case _: ast.MultisetType => evalBinOp(s, e0, e1, MultisetUnion, pve, v)(Q)
        case _ => sys.error("Expected a (multi)set-typed expression but found %s (%s) of sort %s"
                            .format(e, e.getClass.getName, e.typ))
      }

      case ast.AnySetIntersection(e0, e1) => e.typ match {
        case _: ast.SetType => evalBinOp(s, e0, e1, SetIntersection, pve, v)(Q)
        case _: ast.MultisetType => evalBinOp(s, e0, e1, MultisetIntersection, pve, v)(Q)
        case _ => sys.error("Expected a (multi)set-typed expression but found %s (%s) of sort %s"
                            .format(e, e.getClass.getName, e.typ))
      }

      case ast.AnySetSubset(e0, e1) => e0.typ match {
        case _: ast.SetType => evalBinOp(s, e0, e1, SetSubset, pve, v)(Q)
        case _: ast.MultisetType => evalBinOp(s, e0, e1, MultisetSubset, pve, v)(Q)
        case _ => sys.error("Expected a (multi)set-typed expression but found %s (%s) of sort %s"
                            .format(e, e.getClass.getName, e.typ))
      }

      case ast.AnySetMinus(e0, e1) => e.typ match {
        case _: ast.SetType => evalBinOp(s, e0, e1, SetDifference, pve, v)(Q)
        case _: ast.MultisetType => evalBinOp(s, e0, e1, MultisetDifference, pve, v)(Q)
        case _ => sys.error("Expected a (multi)set-typed expression but found %s (%s) of sort %s"
                            .format(e, e.getClass.getName, e.typ))
      }

      case ast.AnySetContains(e0, e1) => e1.typ match {
        case _: ast.SetType => evalBinOp(s, e0, e1, SetIn, pve, v)(Q)
        case _: ast.MultisetType => evalBinOp(s, e0, e1, (t0, t1) => MultisetCount(t1, t0), pve, v)(Q)
        case _ => sys.error("Expected a (multi)set-typed expression but found %s (%s) of sort %s"
                            .format(e, e.getClass.getName, e.typ))
      }

      case ast.AnySetCardinality(e0) => e0.typ match {
        case _: ast.SetType => eval(s, e0, pve, v)((s1, t0, v1) => Q(s1, SetCardinality(t0), v1))
        case _: ast.MultisetType => eval(s, e0, pve, v)((s1, t0, v1) => Q(s1, MultisetCardinality(t0), v1))
        case _ => sys.error("Expected a (multi)set-typed expression but found %s (%s) of type %s"
                            .format(e0, e0.getClass.getName, e0.typ))
      }

      /* Maps */

      case ast.EmptyMap(keyType, valueType) =>
        Q(s, EmptyMap(v.symbolConverter.toSort(keyType), v.symbolConverter.toSort(valueType)), v)
      case em: ast.ExplicitMap =>
        eval(s, em.desugared, pve, v)((s1, t0, v1) => Q(s1, t0, v1))
      case ast.MapCardinality(base) =>
        eval(s, base, pve, v)((s1, t0, v1) => Q(s1, MapCardinality(t0), v1))
      case ast.MapDomain(base) =>
        eval(s, base, pve, v)((s1, t0, v1) => Q(s1, MapDomain(t0), v1))
      case ast.MapRange(base) =>
        eval(s, base, pve, v)((s1, t0, v1) => Q(s1, MapRange(t0), v1))

      case ast.MapLookup(base, key) =>
        evals2(s, Seq(base, key), Nil, _ => pve, v)({
          case (s1, Seq(baseT, keyT), v1) if s1.triggerExp => Q(s1, MapLookup(baseT, keyT), v1)
          case (s1, Seq(baseT, keyT), v1) => v1.decider.assert(SetIn(keyT, MapDomain(baseT)), s1) {
            case true => Q(s1, MapLookup(baseT, keyT), v1)
            case false =>
              v1.decider.assume(SetIn(keyT, MapDomain(baseT)))
              createFailure(pve dueTo MapKeyNotContained(base, key), v1, s1) combine
                Q(s1, MapLookup(baseT, keyT), v1) //TODO:J write tests for this case!
          }
        })

      case ast.MapUpdate(base, key, value) =>
        evals2(s, Seq(base, key, value), Nil, _ => pve, v)({
          case (s1, Seq(baseT, keyT, valueT), v1) => Q(s1, MapUpdate(baseT, keyT, valueT), v1)
        })

      case ast.MapContains(key, base) =>
        evals2(s, Seq(key, base), Nil, _ => pve, v)({
          case (s1, Seq(keyT, baseT), v1) => Q(s1, SetIn(keyT, MapDomain(baseT)), v1)
        })

      /* Unexpected nodes */

      case _: ast.InhaleExhaleExp =>
        createFailure(viper.silicon.utils.consistency.createUnexpectedInhaleExhaleExpressionError(e), v, s)

      case _: ast.EpsilonPerm
         | _: ast.Maplet
         | _: ast.FieldAccessPredicate
         | _: ast.MagicWand
         | _: ast.PredicateAccess
         | _: ast.PredicateAccessPredicate
         | _: ast.ExtensionExp =>
        sys.error(s"Unexpected expression $e cannot be symbolically evaluated")
    }

    resultTerm
  }

  def evalQuantified(s: State,
                     quant: Quantifier,
                     vars: Seq[ast.LocalVarDecl],
                     es1: Seq[ast.Exp], /* Are evaluated and added as path conditions before ...*/
                     es2: Seq[ast.Exp], /* ... these terms are evaluated */
                     optTriggers: Option[Seq[ast.Trigger]],
                     name: String,
                     pve: PartialVerificationError,
                     v: Verifier)
                    (Q: (State, Seq[Var], Seq[Term], Seq[Term], Seq[Trigger], (Seq[Term], Seq[Quantification]), Verifier) => VerificationResult)
                    : VerificationResult = {

    val localVars = vars map (_.localVar)

    val tVars = localVars map (x => v.decider.fresh(x.name, v.symbolConverter.toSort(x.typ)))
    val gVars = Store(localVars zip tVars)
    val s1 = s.copy(g = s.g + gVars,
                    quantifiedVariables = tVars ++ s.quantifiedVariables,
                    recordPossibleTriggers = true,
                    possibleTriggers = Map.empty) // TODO: Why reset possibleTriggers if they are merged with s.possibleTriggers later anyway?
    type R = (State, Seq[Term], Seq[Term], Seq[Trigger], (Seq[Term], Seq[Quantification]), Map[ast.Exp, Term])
    executionFlowController.locallyWithResult[R](s1, v)((s2, v1, QB) => {
       val preMark = v1.decider.setPathConditionMark()
      evals(s2, es1, _ => pve, v1)((s3, ts1, v2) => {
        val bc = And(ts1)
        v2.decider.setCurrentBranchCondition(bc, Some(viper.silicon.utils.ast.BigAnd(es1)))
        evals(s3, es2, _ => pve, v2)((s4, ts2, v3) => {
          evalTriggers(s4, optTriggers.getOrElse(Nil), pve, v3)((s5, tTriggers, _) => { // TODO: v4 isn't forward - problem?
            val (auxGlobals, auxNonGlobalQuants) =
              v3.decider.pcs.after(preMark).quantified(quant, tVars, tTriggers, s"$name-aux", isGlobal = false, bc)
            val additionalPossibleTriggers: Map[ast.Exp, Term] =
              if (s.recordPossibleTriggers) s5.possibleTriggers else Map()
            QB((s5, ts1, ts2, tTriggers, (auxGlobals, auxNonGlobalQuants), additionalPossibleTriggers))})})})
    }){case (s2, ts1, ts2, tTriggers, (tAuxGlobal, tAux), additionalPossibleTriggers) =>
      val s3 = s.copy(possibleTriggers = s.possibleTriggers ++ additionalPossibleTriggers)
                .preserveAfterLocalEvaluation(s2)
      Q(s3, tVars, ts1, ts2, tTriggers, (tAuxGlobal, tAux), v)
    }
  }

  private def evalImplies(s: State,
                          tLhs: Term,
                          eLhs: Option[ast.Exp],
                          eRhs: ast.Exp,
                          fromShortCircuitingAnd: Boolean,
                          pve: PartialVerificationError,
                          v: Verifier)
                         (Q: (State, Term, Verifier) => VerificationResult)
                         : VerificationResult = {

    joiner.join[Term, Term](s, v)((s1, v1, QB) =>
      brancher.branch(s1.copy(parallelizeBranches = false), tLhs, eLhs, v1, fromShortCircuitingAnd = fromShortCircuitingAnd)(
        (s2, v2) => eval(s2.copy(parallelizeBranches = s1.parallelizeBranches), eRhs, pve, v2)(QB),
        (s2, v2) => QB(s2.copy(parallelizeBranches = s1.parallelizeBranches), True, v2))
    )(entries => {
      assert(entries.length <= 2)
      val s1 = entries.tail.foldLeft(entries.head.s)((sAcc, entry) => sAcc.merge(entry.s))
      val t = Implies(tLhs, entries.headOption.map(_.data).getOrElse(True))
      (s1, t)
    })(Q)
  }

  private def evalInOldState(s: State,
                             label: String,
                             e: ast.Exp,
                             pve: PartialVerificationError,
                             v: Verifier)
                            (Q: (State, Term, Verifier) => VerificationResult)
                            : VerificationResult = {

    val h = s.oldHeaps(label)
    val s1 = s.copy(h = h, partiallyConsumedHeap = None)
    val s2 = v.stateConsolidator.consolidateIfRetrying(s1, v)
    val possibleTriggersBefore: Map[ast.Exp, Term] = if (s.recordPossibleTriggers) s.possibleTriggers else Map.empty

    eval(s2, e, pve, v)((s3, t, v1) => {
      val newPossibleTriggers = if (s.recordPossibleTriggers) {
        // For all new possible trigger expressions e and translated term t,
        // make sure we remember t as the term for old[label](e) instead.
        // If e is not heap-dependent, we also remember t as the term for e.
        val addedOrChangedPairs = s3.possibleTriggers.filter(t =>
          !possibleTriggersBefore.contains(t._1) || possibleTriggersBefore(t._1) != t._2)

        def wrapInOld(e: ast.Exp) = {
          if (label == "old") {
            ast.Old(e)(e.pos, e.info, e.errT)
          } else {
            ast.LabelledOld(e, label)(e.pos, e.info, e.errT)
          }
        }

        val oldPairs = addedOrChangedPairs.map(t => wrapInOld(t._1) -> t._2) ++
          addedOrChangedPairs.filter(t => !t._1.isHeapDependent(s.program))
        s.possibleTriggers ++ oldPairs
      } else {
        s.possibleTriggers
      }
      val s4 = s3.copy(h = s.h,
                       oldHeaps = s3.oldHeaps + (label -> s3.h),
                       partiallyConsumedHeap = s.partiallyConsumedHeap,
                       possibleTriggers = newPossibleTriggers)
      Q(s4, t, v1)})
  }

  def evalLocationAccess(s: State,
                         locacc: ast.LocationAccess,
                         pve: PartialVerificationError,
                         v: Verifier)
                        (Q: (State, String, Seq[Term], Verifier) => VerificationResult)
                        : VerificationResult = {

    locacc match {
      case ast.FieldAccess(eRcvr, field) =>
        eval(s, eRcvr, pve, v)((s1, tRcvr, v1) =>
          Q(s1, field.name, tRcvr :: Nil, v1))
      case ast.PredicateAccess(eArgs, predicateName) =>
        evals(s, eArgs, _ => pve, v)((s1, tArgs, v1) =>
          Q(s1, predicateName, tArgs, v1))
    }
  }

  def evalResourceAccess(s: State, resacc: ast.ResourceAccess, pve: PartialVerificationError, v: Verifier)
                        (Q: (State, ChunkIdentifer, Seq[Term], Verifier) => VerificationResult)
                        : VerificationResult = {
    resacc match {
      case wand : ast.MagicWand =>
        magicWandSupporter.evaluateWandArguments(s, wand, pve, v)((s1, tArgs, v1) =>
        Q(s1, MagicWandIdentifier(wand, s.program), tArgs, v1))
      case ast.FieldAccess(eRcvr, field) =>
        eval(s, eRcvr, pve, v)((s1, tRcvr, v1) =>
          Q(s1, BasicChunkIdentifier(field.name), tRcvr :: Nil, v1))
      case ast.PredicateAccess(eArgs, predicateName) =>
        evals(s, eArgs, _ => pve, v)((s1, tArgs, v1) =>
          Q(s1, BasicChunkIdentifier(predicateName), tArgs, v1))
    }
  }

  private def evalBinOp[T <: Term](s: State,
                                   e0: ast.Exp,
                                   e1: ast.Exp,
                                   termOp: ((Term, Term)) => T,
                                   pve: PartialVerificationError,
                                   v: Verifier)
                                  (Q: (State, T, Verifier) => VerificationResult)
                                  : VerificationResult = {

    evalBinOp(s, e0, e1, (t0, t1) => termOp((t0, t1)), pve, v)(Q)
  }

  private def evalBinOp[T <: Term]
                       (s: State,
                        e0: ast.Exp,
                        e1: ast.Exp,
                        termOp: (Term, Term) => T,
                        pve: PartialVerificationError,
                        v: Verifier)
                       (Q: (State, T, Verifier) => VerificationResult)
                       : VerificationResult = {

    eval(s, e0, pve, v)((s1, t0, v1) =>
      eval(s1, e1, pve, v1)((s2, t1, v2) =>
        Q(s2, termOp(t0, t1), v2)))
  }

  private def failIfDivByZero(s: State,
                              t: Term,
                              eDivisor: ast.Exp,
                              tDivisor: Term,
                              tZero: Term,
                              pve: PartialVerificationError,
                              v: Verifier)
                             (Q: (State, Term, Verifier) => VerificationResult)
                             : VerificationResult = {

    v.decider.assert(tDivisor !== tZero, s){
      case true => Q(s, t, v)
      case false =>
        val failure = createFailure(pve dueTo DivisionByZero(eDivisor), v, s)
        if (s.retryLevel == 0  && v.reportFurtherErrors()) {
          v.decider.assume(tDivisor !== tZero)
          failure combine Q(s, t, v)
        } else failure
    }
  }

  def evalTriggers(s: State,
                   silverTriggers: Seq[ast.Trigger],
                   pve: PartialVerificationError,
                   v: Verifier)
                  (Q: (State, Seq[Trigger], Verifier) => VerificationResult)
                   : VerificationResult = {

    evalTriggers(s, silverTriggers map (_.exps), Nil, pve, v)((s1, tTriggersSets, v1) => {
      /* [2015-12-15 Malte]
       *   Evaluating triggers that did not occur in the body (and whose corresponding term has
       *   therefore not already been recorded in the context) might introduce new path conditions,
       *   in particular, new constants/functions and their definitions.
       *   This is, for example, the case in issue_0147.sil: the trigger generator can potentially
       *   replace the arithmetic expression `j+1` by a fresh, quantified variable (in the trigger,
       *   not necessarily in the quantifier body). Since it is part of the receiver of a quantified
       *   field dereference, the trigger mentioning the fresh variable might only be evaluated when
       *   evaluating the triggers, potentially leading to a newly introduced field value function.
       *
       *   TODO: Currently, new path conditions introduced while evaluating triggers will not be
       *         added to the auxiliary quantifier, i.e. they will not survive when the scope in
       *         which the quantifier (resp., its body and its triggers) is evaluated.
       *         Using such effectively "undefined" symbols in triggers will most likely result in
       *         incompletenesses because the corresponding quantifiers will not be triggered.
       */

      Q(s1, tTriggersSets map Trigger, v1)})
  }

  /** Evaluates the given list of trigger sets `eTriggerSets` (expressions) and passes the result
    * plus the initial trigger sets `tTriggerSets` (terms) to the continuation `Q`.
    */
  private def evalTriggers(s: State,
                           eTriggerSets: TriggerSets[ast.Exp],
                           tTriggersSets: TriggerSets[Term],
                           pve: PartialVerificationError,
                           v: Verifier)
                          (Q: (State, TriggerSets[Term], Verifier) => VerificationResult)
                          : VerificationResult = {

    if (eTriggerSets.isEmpty)
      Q(s, tTriggersSets, v)
    else {
      if (eTriggerSets.head.collect{case fa: ast.FieldAccess => fa; case pa: ast.PredicateAccess => pa; case wand: ast.MagicWand => wand }.nonEmpty ) {
        evalHeapTrigger(s, eTriggerSets.head, pve, v)((s1, ts, v1) =>
          evalTriggers(s1, eTriggerSets.tail, tTriggersSets :+ ts, pve, v1)(Q))
      } else {
        evalTrigger(s, eTriggerSets.head, pve, v)((s1, ts, v1) =>
          evalTriggers(s1, eTriggerSets.tail, tTriggersSets :+ ts, pve, v1)(Q))
      }}
  }

  private def evalTrigger(s: State, exps: Seq[ast.Exp], pve: PartialVerificationError, v: Verifier)
                         (Q: (State, Seq[Term], Verifier) => VerificationResult)
                         : VerificationResult = {

    def transformPotentialFuncApp(t: Term) = t match {
      case app@App(fun: HeapDepFun, _) =>
        /** Heap-dependent functions that are used as tTriggerSets should be used
          * in the limited version, because it allows for more instantiations.
          * Keep this code in sync with [[viper.silicon.supporters.ExpressionTranslator.translate]]
          *
          */
        app.copy(applicable = functionSupporter.limitedVersion(fun))
      case other =>
        other
    }

    val (cachedTriggerTerms, remainingTriggerExpressions) =
      exps.map {
        case pt @ (_: ast.PossibleTrigger | _: ast.FieldAccess | _: ast.LabelledOld | _: ast.Old) =>
          val cachedTrigger = s.possibleTriggers.get(pt).map(t => transformPotentialFuncApp(t))
          (cachedTrigger, if (cachedTrigger.isDefined) None else Some(pt))
        case e => (None, Some(e))
      }.unzip match {
        case (optCachedTriggerTerms, optRemainingTriggerExpressions) =>
          (optCachedTriggerTerms.flatten, optRemainingTriggerExpressions.flatten)
      }

    /* Reasons for why a trigger wasn't recorded while evaluating the body include:
     *   - It did not occur in the body
     *   - The evaluation of the body terminated early, for example, because the
     *     LHS of an implication evaluated to false
     */

    var optRemainingTriggerTerms: Option[Seq[Term]] = None
    // Setting a mark pushes a scope that needs to be popped again later, see below.
    val preMark = v.decider.setPathConditionMark()
    var pcDelta = InsertionOrderedSet.empty[Term]

    /* TODO: Evaluate as many remaining expressions as possible, i.e. don't
     *       stop if evaluating one fails
     *
     *       Here is an example where evaluating remainingTriggerExpressions will
     *       fail: Assume a conjunction f(x) && g(x) where f(x) is the
     *       precondition of g(x). This gives rise to the trigger {f(x), g(x)}.
     *       If the two trigger expressions are evaluated individually, evaluating
     *       the second will fail because its precondition doesn't hold.
     *       For example, let f(x) be "x in xs" (and assume that this, via other
     *       path conditions, implies that x != null), and let g(x) be "y.f in xs".
     *       Evaluating the latter will currently fail when evaluating y.f because
     *       y on its own (i.e., without having assumed y in xs) might be null.
     *
     *       What might be possible is to merely translate (instead of evaluate)
     *       triggers, where the difference is that translating does not entail
     *       any checks such as checking for non-nullity.
     *       In case of applications of heap. dep. functions this won't be
     *       straight-forward, because the resulting FApp-term expects a snapshot,
     *       which is computed by (temporarily) consuming the function's
     *       precondition.
     *       We could replace each concrete snapshot occurring in an FApp-term by
     *       a quantified snapshot, but that might make the chosen triggers invalid
     *       because some trigger sets might no longer cover all quantified
     *       variables.
     */

    /* TODO: Use executionFlowController.locally instead of val r = ...; r && { ... }.
     *       This is currently not possible because executionFlowController.locally will only
     *       continue after the local block if the block was successful (i.e. if it yielded
     *       Success()). However, here we want to continue in any case.
     */

    val r =
      evals(s, remainingTriggerExpressions, _ => pve, v)((_, remainingTriggerTerms, v1) => {
        optRemainingTriggerTerms = Some(remainingTriggerTerms)
        pcDelta = v1.decider.pcs.after(preMark).assumptions //decider.π -- πPre
        Success()})

    // Remove all assumptions resulting from evaluating the trigger.
    // IF trigger evaluation was successful, we will assume them again (see success case below).
    // However, they need to be removed for now since they would otherwise be assumed unconditionally
    // (since the preMark layer has no branch conditions), and we can assume them only conditionally.
    // See issue #688 for an example of what happens otherwise.
    v.decider.pcs.popUntilMark(preMark)

    (r, optRemainingTriggerTerms) match {
      case (Success(), Some(remainingTriggerTerms)) =>
        v.decider.assume(pcDelta)
        Q(s, cachedTriggerTerms ++ remainingTriggerTerms, v)
      case _ =>
        for (e <- remainingTriggerExpressions)
          v.reporter.report(WarningsDuringVerification(Seq(
            VerifierWarning(s"Might not be able to use trigger $e, since it is not evaluated while evaluating the body of the quantifier", e.pos))))
        Q(s, cachedTriggerTerms, v)
    }
  }

  private def join(joinSort: Sort,
                   joinFunctionName: String,
                   joinFunctionArgs: Seq[Term],
                   v: Verifier)
                  (entries: Seq[JoinDataEntry[Term]])
                  : (State, Term) = {

    assert(entries.nonEmpty, "Expected at least one join data entry")

    entries match {
      case Seq(entry) =>
        /* If there is only one entry, i.e. one branch to join, it is assumed that the other
         * branch was infeasible, and the branch conditions are therefore ignored.
         */
        (entry.s, entry.data)
      case _ =>
        val quantifiedVarsSorts = joinFunctionArgs.map(_.sort)
        val joinSymbol = v.decider.fresh(joinFunctionName, quantifiedVarsSorts, joinSort)
        val joinTerm = App(joinSymbol, joinFunctionArgs)

        val joinDefEqs = entries map (entry =>
          Implies(And(entry.pathConditions.branchConditions), joinTerm === entry.data))

        var sJoined = entries.tail.foldLeft(entries.head.s)((sAcc, entry) =>sAcc.merge(entry.s))
        sJoined = sJoined.copy(functionRecorder = sJoined.functionRecorder.recordPathSymbol(joinSymbol))

        v.decider.assume(joinDefEqs)

        (sJoined, joinTerm)
    }
  }

  private def evalHeapTrigger(s: State, exps: Seq[ast.Exp], pve: PartialVerificationError, v: Verifier)
                             (Q: (State, Seq[Term], Verifier) => VerificationResult) : VerificationResult = {
    var triggers: Seq[Term] = Seq()
    var triggerAxioms: Seq[Term] = Seq()
    var smDefs: Seq[SnapshotMapDefinition] = Seq()

    exps foreach {
      case fa: ast.FieldAccess if s.heapDependentTriggers.contains(fa.field) =>
        val (axioms, trigs, _, smDef) = generateFieldTrigger(fa, s, pve, v)
        triggers = triggers ++ trigs
        triggerAxioms = triggerAxioms ++ axioms
        smDefs = smDefs ++ smDef
      case pa: ast.PredicateAccess if s.heapDependentTriggers.contains(pa.loc(s.program)) =>
        val (axioms, trigs, _, smDef) = generatePredicateTrigger(pa, s, pve, v)
        triggers = triggers ++ trigs
        triggerAxioms = triggerAxioms ++ axioms
        smDefs = smDefs ++ smDef
      case wand: ast.MagicWand if s.heapDependentTriggers.contains(MagicWandIdentifier(wand, s.program)) =>
        val (axioms, trigs, _, smDef) = generateWandTrigger(wand, s, pve, v)
        triggers = triggers ++ trigs
        triggerAxioms = triggerAxioms ++ axioms
        smDefs = smDefs ++ smDef
      case e => evalTrigger(s, Seq(e), pve, v)((_, t, _) => {
        triggers = triggers ++ t
        Success()
      })
    }
    v.decider.assume(triggerAxioms)
    var fr = s.functionRecorder
    for (smDef <- smDefs){
      fr = fr.recordFvfAndDomain(smDef)
    }
    Q(s.copy(functionRecorder = fr), triggers, v)
  }

  private def generateFieldTrigger(fa: ast.FieldAccess,
                                   s: State,
                                   pve: PartialVerificationError,
                                   v: Verifier)
                                  : (Seq[Term], Seq[Term], FieldTrigger, Seq[SnapshotMapDefinition]) = {

    var axioms = Seq.empty[Term]
    var triggers = Seq.empty[Term]
    var mostRecentTrig: FieldTrigger = null
    val codomainQVars = Seq(`?r`)
    val (relevantChunks, _) =
      quantifiedChunkSupporter.splitHeap[QuantifiedFieldChunk](s.h, BasicChunkIdentifier(fa.field.name))
    val optSmDomainDefinitionCondition =
      if (s.smDomainNeeded) { v.logger.debug("Axiomatisation of an SM domain missing!"); None }
      else None
    val (smDef1, smCache1) =
      quantifiedChunkSupporter.summarisingSnapshotMap(
        s, fa.field, codomainQVars, relevantChunks, v, optSmDomainDefinitionCondition)

    var smRes = Seq(smDef1)
    /* TODO: Reduce code duplication below */
    /* TODO: Return updated snapshot caches (or let generateFieldTrigger take a continuation) */

    fa.rcv match {
      case acc: ast.FieldAccess =>
        /* TODO: Is this *recursive* case even necessary? Wouldn't the eval(...) in the other case
         *       recurse anyway?
         */
        val rcvHelper = generateFieldTrigger(acc, s, pve, v)
        val rcvTrig = rcvHelper._3
        axioms = axioms ++ smDef1.valueDefinitions ++ rcvHelper._1
        mostRecentTrig = FieldTrigger(fa.field.name, smDef1.sm, Lookup(rcvTrig.field, rcvTrig.fvf, rcvTrig.at))
        triggers = triggers ++ rcvHelper._2 :+ mostRecentTrig
        smRes = smRes ++ rcvHelper._4
      case rcv =>
        val s1 = s.copy(smCache = smCache1)
        val t = s1.possibleTriggers.get(fa)
        t match { /* TODO: r isn't used - why? */
          case Some(cachedTrigger) =>
            cachedTrigger match {
              case l: Lookup =>
                axioms = axioms ++ smDef1.valueDefinitions
                mostRecentTrig = FieldTrigger(l.field, smDef1.sm, l.at)
                triggers = triggers :+ mostRecentTrig
              case _ =>
                eval(s1.copy(triggerExp = true), rcv, pve, v)((_, tRcv, _) => {
                  axioms = axioms ++ smDef1.valueDefinitions
                  mostRecentTrig = FieldTrigger(fa.field.name, smDef1.sm, tRcv)
                  triggers = triggers :+ mostRecentTrig
                  Success()
                })
            }
          case None =>
            eval(s1.copy(triggerExp = true), rcv, pve, v)((_, tRcv, _) => {
              axioms = axioms ++ smDef1.valueDefinitions
              mostRecentTrig = FieldTrigger(fa.field.name, smDef1.sm, tRcv)
              triggers = triggers :+ mostRecentTrig
              Success()
            })
        }
    }

    (axioms, triggers, mostRecentTrig, smRes)
  }

  /* TODO: Try to unify with generateFieldTrigger above, or at least with generateWandTrigger below */
  private def generatePredicateTrigger(pa: ast.PredicateAccess,
                                       s: State,
                                       pve: PartialVerificationError,
                                       v: Verifier)
                                      : (Seq[Term], Seq[Term], PredicateTrigger, Seq[SnapshotMapDefinition]) = {
    var axioms = Seq.empty[Term]
    var triggers = Seq.empty[Term]
    var mostRecentTrig: PredicateTrigger = null
    val codomainQVars = s.predicateFormalVarMap(pa.loc(s.program))
    val (relevantChunks, _) =
      quantifiedChunkSupporter.splitHeap[QuantifiedPredicateChunk](s.h, BasicChunkIdentifier(pa.predicateName))
    val optSmDomainDefinitionCondition =
      if (s.smDomainNeeded) { v.logger.debug("Axiomatisation of an SM domain missing!"); None }
      else None
    val (smDef1, smCache1) =
      quantifiedChunkSupporter.summarisingSnapshotMap(
        s, pa.loc(s.program), codomainQVars, relevantChunks, v, optSmDomainDefinitionCondition)
    val s1 = s.copy(smCache = smCache1)

    evals(s1, pa.args, _ => pve, v)((_, tArgs, _) => {
      axioms = axioms ++ smDef1.valueDefinitions
      mostRecentTrig = PredicateTrigger(pa.predicateName, smDef1.sm, tArgs)
      triggers = triggers :+ mostRecentTrig
      Success()
    })

    (axioms, triggers, mostRecentTrig, Seq(smDef1))
  }

  /* TODO: See comments for generatePredicateTrigger above */
  private def generateWandTrigger(wand: ast.MagicWand,
                                  s: State,
                                  pve: PartialVerificationError,
                                  v: Verifier)
                                 : (Seq[Term], Seq[Term], PredicateTrigger, Seq[SnapshotMapDefinition]) = {
    var axioms = Seq.empty[Term]
    var triggers = Seq.empty[Term]
    var mostRecentTrig: PredicateTrigger = null
    val wandHoles = wand.subexpressionsToEvaluate(s.program)
    val codomainQVars =
      wandHoles.indices.toList.map(i => Var(Identifier(s"x$i"), v.symbolConverter.toSort(wandHoles(i).typ)))
    val (relevantChunks, _) =
      quantifiedChunkSupporter.splitHeap[QuantifiedMagicWandChunk](s.h, MagicWandIdentifier(wand, s.program))
    val optSmDomainDefinitionCondition =
      if (s.smDomainNeeded) { v.logger.debug("Axiomatisation of an SM domain missing!"); None }
      else None
    val (smDef1, smCache1) =
      quantifiedChunkSupporter.summarisingSnapshotMap(
        s, wand, codomainQVars, relevantChunks, v, optSmDomainDefinitionCondition)
    val s1 = s.copy(smCache = smCache1)

    evals(s1, wand.subexpressionsToEvaluate(s.program), _ => pve, v)((_, tArgs, _) => {
      axioms = axioms ++ smDef1.valueDefinitions
      mostRecentTrig = PredicateTrigger(MagicWandIdentifier(wand, s.program).toString, smDef1.sm, tArgs)
      triggers = triggers :+ mostRecentTrig
      Success()
    })

    (axioms, triggers, mostRecentTrig, Seq(smDef1))
  }

  /* Evaluate a sequence of expressions in Order
   * The constructor determines when the evaluation stops
   * Only Or and And are supported for the constructor
   */
  private def evalSeqShortCircuit(constructor: Seq[Term] => Term,
                                  s: State,
                                  exps: Seq[ast.Exp],
                                  pve: PartialVerificationError,
                                  v: Verifier)
                                 (Q: (State, Term, Verifier) => VerificationResult)
                                 : VerificationResult = {
    assert(
      constructor == Or || constructor == And,
      "Only Or and And are supported as constructors for evalSeqShortCircuit")

    assert(exps.nonEmpty, "Empty sequence of expressions not allowed")

    type brFun = (State, Verifier) => VerificationResult

    // TODO: Find out and document why swapIfAnd is needed
    val (stop, swapIfAnd) =
      if(constructor == Or) (True, (a: brFun, b: brFun) => (a, b))
      else (False, (a: brFun, b: brFun) => (b, a))

    eval(s, exps.head, pve, v)((s1, t0, v1) => {
      t0 match {
        case _ if exps.tail.isEmpty => Q(s1, t0, v1) // Done, if no expressions left (necessary)
        case `stop` => Q(s1, t0, v1) // Done, if last expression was true/false for or/and (optimisation)
        case _ =>
          joiner.join[Term, Term](s1, v1)((s2, v2, QB) =>
            brancher.branch(s2.copy(parallelizeBranches = false), t0, Some(viper.silicon.utils.ast.BigAnd(exps)), v2, fromShortCircuitingAnd = true) _ tupled swapIfAnd(
              (s3, v3) => QB(s3.copy(parallelizeBranches = s2.parallelizeBranches), constructor(Seq(t0)), v3),
              (s3, v3) => evalSeqShortCircuit(constructor, s3.copy(parallelizeBranches = s2.parallelizeBranches), exps.tail, pve, v3)(QB))
            ){case Seq(ent) =>
                (ent.s, ent.data)
              case Seq(ent1, ent2) =>
                (ent1.s.merge(ent2.s), constructor(Seq(ent1.data, ent2.data)))
              case entries =>
                sys.error(s"Unexpected join data entries $entries")
            }(Q)
      }})
  }

  private[silicon] case object FromShortCircuitingAnd extends ast.Info {
    val comment = Nil
    val isCached = false
  }
}<|MERGE_RESOLUTION|>--- conflicted
+++ resolved
@@ -793,11 +793,7 @@
         if (s.cycles(predicate) < Verifier.config.recursivePredicateUnfoldings()) {
           evals(s, eArgs, _ => pve, v)((s1, tArgs, v1) =>
             eval(s1, ePerm, pve, v1)((s2, tPerm, v2) =>
-<<<<<<< HEAD
-              v2.decider.assert(IsNonNegative(tPerm), s2) { // TODO: Replace with permissionSupporter.assertNotNegative
-=======
-              v2.decider.assert(IsPositive(tPerm)) {
->>>>>>> 118f5a66
+              v2.decider.assert(IsPositive(tPerm), s2) {
                 case true =>
                   joiner.join[Term, Term](s2, v2)((s3, v3, QB) => {
                     val s4 = s3.incCycleCounter(predicate)
