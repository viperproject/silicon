--- conflicted
+++ resolved
@@ -6,11 +6,8 @@
 
 package viper.silicon.rules
 
-<<<<<<< HEAD
 import viper.silicon.rules.chunks.chunkSupporter
-=======
 import viper.silicon.Config.JoinMode
->>>>>>> ad3593f7
 import viper.silver.ast
 import viper.silver.verifier.{CounterexampleTransformer, PartialVerificationError, VerifierWarning}
 import viper.silver.verifier.errors.{ErrorWrapperWithExampleTransformer, Internal, PreconditionInAppFalse}
@@ -236,19 +233,6 @@
                   val trigger = FieldTrigger(fa.field.name, relevantChunks.head.fvf, tRcvr)
                   v1.decider.assume(trigger)
                 }
-<<<<<<< HEAD
-              v1.decider.assert(permCheck, s1) {
-                case false =>
-                  createFailure(pve dueTo InsufficientPermission(fa), v1, s1)
-                case true =>
-                  val smLookup = Lookup(fa.field.name, smDef1.sm, tRcvr)
-                  val fr2 =
-                    s1.functionRecorder.recordSnapshot(fa, v1.decider.pcs.branchConditions, smLookup)
-                                       .recordFvfAndDomain(smDef1)
-                  val s3 = s1.copy(functionRecorder = fr2/*,
-                                   smCache = smCache1*/)
-                  Q(s3, smLookup, v1)}
-=======
                 val permCheck =
                   if (s1.triggerExp) {
                     True
@@ -257,7 +241,7 @@
                     val totalPermissions = permVal.replace(relevantChunks.head.quantifiedVars, Seq(tRcvr))
                     IsPositive(totalPermissions)
                   }
-                v1.decider.assert(permCheck) {
+                v1.decider.assert(permCheck, s1) {
                   case false =>
                     createFailure(pve dueTo InsufficientPermission(fa), v1, s1)
                   case true =>
@@ -288,7 +272,7 @@
                     val totalPermissions = PermLookup(fa.field.name, pmDef1.pm, tRcvr)
                     IsPositive(totalPermissions)
                   }
-                v1.decider.assert(permCheck) {
+                v1.decider.assert(permCheck, s2) {
                   case false =>
                     createFailure(pve dueTo InsufficientPermission(fa), v1, s2)
                   case true =>
@@ -300,8 +284,7 @@
                     Q(s3, smLookup, v1)
                 }
               }
->>>>>>> ad3593f7
-              }})
+          }})
 
       case fa: ast.FieldAccess =>
         evalLocationAccess(s, fa, pve, v)((s1, _, tArgs, v1) => {
@@ -836,7 +819,7 @@
                * incomplete).
                */
               smDomainNeeded = true,
-              moreJoins = false)
+              moreJoins = JoinMode.Off)
             consumes(s3, pres, _ => pvePre, v2, true)((s4, snap, v3) => {
               val snap1 = snap.convert(sorts.Snap)
               val preFApp = App(functionSupporter.preconditionVersion(v3.symbolConverter.toFunction(func)), snap1 :: tArgs)
@@ -1834,13 +1817,8 @@
         case _ if exps.tail.isEmpty => Q(s1, t0, v1) // Done, if no expressions left (necessary)
         case `stop` => Q(s1, t0, v1) // Done, if last expression was true/false for or/and (optimisation)
         case _ =>
-<<<<<<< HEAD
-          joiner.join[Term, Term](s1, v1, false)((s2, v2, QB) =>
-            brancher.branch(s2.copy(parallelizeBranches = false), t0, Some(viper.silicon.utils.ast.BigAnd(exps)), v2, fromShortCircuitingAnd = true) _ tupled swapIfAnd(
-=======
           joiner.join[Term, Term](s1, v1)((s2, v2, QB) =>
             brancher.branch(s2.copy(parallelizeBranches = false), if (constructor == Or) t0 else Not(t0), Some(exps.head), v2, fromShortCircuitingAnd = true)(
->>>>>>> ad3593f7
               (s3, v3) => QB(s3.copy(parallelizeBranches = s2.parallelizeBranches), constructor(Seq(t0)), v3),
               (s3, v3) => evalSeqShortCircuit(constructor, s3.copy(parallelizeBranches = s2.parallelizeBranches), exps.tail, pve, v3)(QB))
             ){case Seq(ent) =>
