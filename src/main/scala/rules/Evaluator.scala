// This Source Code Form is subject to the terms of the Mozilla Public
// License, v. 2.0. If a copy of the MPL was not distributed with this
// file, You can obtain one at http://mozilla.org/MPL/2.0/.
//
// Copyright (c) 2011-2019 ETH Zurich.

package viper.silicon.rules

<<<<<<< HEAD
import viper.silicon.biabduction.AbductionQuestion
=======
import viper.silicon.debugger.DebugExp
import viper.silicon.Config.JoinMode
import viper.silver.ast
import viper.silver.verifier.{CounterexampleTransformer, PartialVerificationError, VerifierWarning}
import viper.silver.verifier.errors.{ErrorWrapperWithExampleTransformer, PreconditionInAppFalse}
import viper.silver.verifier.reasons._
>>>>>>> 58ba972f
import viper.silicon.common.collections.immutable.InsertionOrderedSet
import viper.silicon.interfaces._
import viper.silicon.interfaces.state.{ChunkIdentifer, NonQuantifiedChunk}
import viper.silicon.logger.records.data.{CondExpRecord, EvaluateRecord, ImpliesRecord}
import viper.silicon.state._
import viper.silicon.state.terms._
import viper.silicon.state.terms.implicits._
import viper.silicon.state.terms.perms.IsPositive
import viper.silicon.state.terms.predef.`?r`
<<<<<<< HEAD
import viper.silicon.utils.ast.flattenOperator
import viper.silicon.utils.toSf
import viper.silicon.verifier.Verifier
import viper.silicon.{Map, TriggerSets}
import viper.silver.ast
import viper.silver.ast.{AnnotationInfo, WeightedQuantifier}
import viper.silver.reporter.{AnnotationWarning, WarningsDuringVerification}
import viper.silver.verifier.errors.{ErrorWrapperWithTransformers, PreconditionInAppFalse}
import viper.silver.verifier.reasons._
import viper.silver.verifier.{AbductionQuestionTransformer, CounterexampleTransformer, PartialVerificationError, VerifierWarning}
=======
import viper.silicon.utils.ast._
import viper.silicon.utils.toSf
import viper.silicon.verifier.Verifier
import viper.silicon.{Map, TriggerSets}
import viper.silver.ast.{AnnotationInfo, LocalVarWithVersion, TrueLit, WeightedQuantifier}
import viper.silver.reporter.{AnnotationWarning, WarningsDuringVerification}
import viper.silver.utility.Common.Rational

>>>>>>> 58ba972f

/* TODO: With the current design w.r.t. parallelism, eval should never "move" an execution
 *       to a different verifier. Hence, consider not passing the verifier to continuations
 *       of eval.
 */

trait EvaluationRules extends SymbolicExecutionRules {
  def evals(s: State, es: Seq[ast.Exp], pvef: ast.Exp => PartialVerificationError, v: Verifier)
           (Q: (State, List[Term], Option[List[ast.Exp]], Verifier) => VerificationResult)
           : VerificationResult

  def eval(s: State, e: ast.Exp, pve: PartialVerificationError, v: Verifier)
          (Q: (State, Term, Option[ast.Exp], Verifier) => VerificationResult)
          : VerificationResult

  def evalLocationAccess(s: State,
                         locacc: ast.LocationAccess,
                         pve: PartialVerificationError,
                         v: Verifier)
                        (Q: (State, String, Seq[Term], Option[Seq[ast.Exp]], Verifier) => VerificationResult)
                        : VerificationResult

  def evalQuantified(s: State,
                     quant: Quantifier,
                     vars: Seq[ast.LocalVarDecl],
                     es1: Seq[ast.Exp],
                     es2: Seq[ast.Exp],
                     optTriggers: Option[Seq[ast.Trigger]],
                     name: String,
                     pve: PartialVerificationError,
                     v: Verifier)
                    (Q: (State, Seq[Var], Option[Seq[ast.LocalVarDecl]], Seq[Term], Option[Seq[ast.Exp]], Option[(Seq[Term], Option[Seq[ast.Exp]], Seq[Trigger], (Seq[Term], Seq[Quantification]), Option[(InsertionOrderedSet[DebugExp], InsertionOrderedSet[DebugExp])])], Verifier) => VerificationResult)
                    : VerificationResult
}

object evaluator extends EvaluationRules {
  import consumer._
  import producer._

  def evals(s: State, es: Seq[ast.Exp], pvef: ast.Exp => PartialVerificationError, v: Verifier)
           (Q: (State, List[Term], Option[List[ast.Exp]], Verifier) => VerificationResult)
           : VerificationResult =

    evals2(s, es, Nil, pvef, v)(Q)

  private def evals2(s: State, es: Seq[ast.Exp], ts: List[Term], pvef: ast.Exp => PartialVerificationError, v: Verifier)
                    (Q: (State, List[Term], Option[List[ast.Exp]], Verifier) => VerificationResult)
                    : VerificationResult = {

    if (es.isEmpty)
      Q(s, ts.reverse, if (withExp) Some(List.empty) else None, v)
    else
      eval(s, es.head, pvef(es.head), v)((s1, t, eNew, v1) =>
        evals2(s1, es.tail, t :: ts,  pvef, v1)((s2, ts2, es2, v2) => Q(s2, ts2, eNew.map(eN => eN :: es2.get), v2)))
  }

  /** Wrapper Method for eval, for logging. See Executor.scala for explanation of analogue. **/
  @inline
  def eval(s: State, e: ast.Exp, pve: PartialVerificationError, v: Verifier)
          (Q: (State, Term, Option[ast.Exp], Verifier) => VerificationResult)
          : VerificationResult = {

    val sepIdentifier = v.symbExLog.openScope(new EvaluateRecord(e, s, v.decider.pcs))
    eval3(s, e, pve, v)((s1, t, eNew, v1) => {
      v1.symbExLog.closeScope(sepIdentifier)
      Q(s1, t, eNew, v1)})
  }

  def eval3(s: State, e: ast.Exp, pve: PartialVerificationError, v: Verifier)
           (Q: (State, Term, Option[ast.Exp], Verifier) => VerificationResult)
           : VerificationResult = {


    /* For debugging only */
    e match {
      case  _: ast.TrueLit | _: ast.FalseLit | _: ast.NullLit | _: ast.IntLit | _: ast.FullPerm | _: ast.NoPerm
            | _: ast.AbstractLocalVar | _: ast.WildcardPerm | _: ast.FractionalPerm | _: ast.Result
            | _: ast.WildcardPerm | _: ast.FieldAccess =>

      case _ =>
        v.logger.debug(s"\nEVAL ${viper.silicon.utils.ast.sourceLineColumn(e)}: $e")
        v.logger.debug(v.stateFormatter.format(s, v.decider.pcs))
        if (s.partiallyConsumedHeap.nonEmpty)
          v.logger.debug("pcH = " + s.partiallyConsumedHeap.map(v.stateFormatter.format).mkString("", ",\n     ", ""))
        if (s.reserveHeaps.nonEmpty)
          v.logger.debug("hR = " + s.reserveHeaps.map(v.stateFormatter.format).mkString("", ",\n     ", ""))
        s.oldHeaps.get(Verifier.MAGIC_WAND_LHS_STATE_LABEL) match {
          case Some(hLhs) =>   v.logger.debug("hLhs = " + v.stateFormatter.format(hLhs))
          case None =>
        }
        v.decider.prover.comment(s"[eval] $e")
    }

    /* Switch to the eval heap (σUsed) of magic wand's exhale-ext, if necessary.
     * Also deactivate magic wand's recording of consumed and produced permissions: if the
     * evaluation to perform involves consuming or producing permissions, e.g. because of
     * an unfolding expression, these should not be recorded.
     */
    val s1 = s.copy(h = magicWandSupporter.getEvalHeap(s),
                    reserveHeaps = Nil,
                    exhaleExt = false)

    eval2(s1, e, pve, v)((s2, t, eNew, v1) => {
      val s3 =
        if (s2.recordPossibleTriggers)
          e match {
            case pt: ast.PossibleTrigger =>
              s2.copy(possibleTriggers = s2.possibleTriggers + (pt -> t))
            case fa: ast.FieldAccess if s2.qpFields.contains(fa.field) =>
              s2.copy(possibleTriggers = s2.possibleTriggers + (fa -> t))
            case _ =>
              s2}
        else
          s2
      val s4 = s3.copy(h = s.h,
                       reserveHeaps = s.reserveHeaps,
                       exhaleExt = s.exhaleExt)
      Q(s4, t, eNew, v1)})
  }

  protected def eval2(s: State, e: ast.Exp, pve: PartialVerificationError, v: Verifier)
                     (Q: (State, Term, Option[ast.Exp], Verifier) => VerificationResult)
                     : VerificationResult = {
    val eOpt = Option.when(withExp)(e)
    val resultTerm = e match {
      case _: ast.TrueLit => Q(s, True, eOpt, v)
      case _: ast.FalseLit => Q(s, False, eOpt, v)

      case _: ast.NullLit => Q(s, Null, eOpt, v)
      case ast.IntLit(bigval) => Q(s, IntLiteral(bigval), eOpt, v)

      case ast.EqCmp(e0, e1) => evalBinOp(s, e0, e1, Equals, pve, v)((s1, t, e0New, e1New, v1) =>
        Q(s1, t, Option.when(withExp)(ast.EqCmp(e0New.get, e1New.get)(e.pos, e.info, e.errT)), v1))
      case ast.NeCmp(e0, e1) => evalBinOp(s, e0, e1, (p0: Term, p1: Term) => Not(Equals(p0, p1)), pve, v)((s1, t, e0New, e1New, v1) =>
        Q(s1, t, Option.when(withExp)(ast.NeCmp(e0New.get, e1New.get)(e.pos, e.info, e.errT)), v1))

      case x: ast.LocalVarWithVersion =>
        val sort = v.symbolConverter.toSort(x.typ)
        val term = Var(Identifier.apply(x.name + "@" + v.uniqueId), sort, false)
        Q(s, term, eOpt, v)

      case x: ast.AbstractLocalVar => Q(s, s.g(x), s.g.getExp(x), v)

      case _: ast.FullPerm => Q(s, FullPerm, eOpt, v)
      case _: ast.NoPerm => Q(s, NoPerm, eOpt, v)

      case ast.FractionalPerm(e0, e1) =>
        var t1: Term = null
        evalBinOp(s, e0, e1, (t0, _t1) => {t1 = _t1; FractionPerm(t0, t1)}, pve, v)((s1, tFP, e0New, e1New, v1) =>
          failIfDivByZero(s1, tFP, e1, e1New, t1, predef.Zero, pve, v1)((s2, t, v2)
            => Q(s2, t, e0New.map(ast.FractionalPerm(_, e1New.get)(e.pos, e.info, e.errT)), v2)))

      case _: ast.WildcardPerm =>
        val (tVar, tConstraints, eVar) = v.decider.freshARP()
        val constraintExp = Option.when(withExp)(DebugExp.createInstance(s"${eVar.get.toString} > none", true))
        v.decider.assumeDefinition(tConstraints, constraintExp)
        /* TODO: Only record wildcards in State.constrainableARPs that are used in exhale
         *       position. Currently, wildcards used in inhale position (only) may not be removed
         *       from State.constrainableARPs (potentially inefficient, but should be sound).
         *
         *       Probably better in general: change evaluator signature such that, in addition to
         *       the resulting term, further data about the evaluation process (e.g. a mapping
         *       from expressions to terms, fresh wildcards, ...) is returned.
         *
         *       Alternative (for just wildcards): introduce WildcardPerm, extract them from the
         *       term returned by eval, mark as constrainable on client-side (e.g. in consumer).
         */
        val s1 =
          s.copy(functionRecorder = s.functionRecorder.recordConstrainedVar(tVar, tConstraints))
           .setConstrainable(Seq(tVar), true)
        Q(s1, tVar, eVar, v)

      case fa: ast.FieldAccess if s.qpFields.contains(fa.field) =>
        eval(s, fa.rcv, pve, v)((s1, tRcvr, eRcvr, v1) => {
          val debugOldLabel = v1.getDebugOldLabel(s1)
          val newFa = Option.when(withExp)({
            if (s1.isEvalInOld) ast.FieldAccess(eRcvr.get, fa.field)(fa.pos, fa.info, fa.errT)
            else ast.DebugLabelledOld(ast.FieldAccess(eRcvr.get, fa.field)(), debugOldLabel)(fa.pos, fa.info, fa.errT)
          })
          val (relevantChunks, _) =
            quantifiedChunkSupporter.splitHeap[QuantifiedFieldChunk](s1.h, BasicChunkIdentifier(fa.field.name))
          s1.smCache.get((fa.field, relevantChunks)) match {
            case Some((fvfDef: SnapshotMapDefinition, totalPermissions)) if !Verifier.config.disableValueMapCaching() =>
              /* The next assertion must be made if the FVF definition is taken from the cache;
               * in the other case it is part of quantifiedChunkSupporter.withValue.
               */
              /* Re-emit definition since the previous definition could be nested under
               * an auxiliary quantifier (resulting from the evaluation of some Silver
               * quantifier in whose body field 'fa.field' was accessed)
               * which is protected by a trigger term that we currently don't have.
               */
              v1.decider.assume(And(fvfDef.valueDefinitions), Option.when(withExp)(DebugExp.createInstance("Value definitions", isInternal_ = true)))
              if (s1.heapDependentTriggers.contains(fa.field)){
                val trigger = FieldTrigger(fa.field.name, fvfDef.sm, tRcvr)
                val triggerExp = Option.when(withExp)(DebugExp.createInstance(s"FieldTrigger(${eRcvr.toString()}.${fa.field.name})"))
                v1.decider.assume(trigger, triggerExp)
              }
              if (s1.triggerExp) {
                val fvfLookup = Lookup(fa.field.name, fvfDef.sm, tRcvr)
                val fr1 = s1.functionRecorder.recordSnapshot(fa, v1.decider.pcs.branchConditions, fvfLookup)
                val s2 = s1.copy(functionRecorder = fr1)
                val s3 = if (Verifier.config.enableDebugging() && !s2.isEvalInOld) s2.copy(oldHeaps = s2.oldHeaps + (debugOldLabel -> magicWandSupporter.getEvalHeap(s2))) else s2
                Q(s3, fvfLookup, newFa, v1)
              } else {
                val toAssert = IsPositive(totalPermissions.replace(`?r`, tRcvr))
                v1.decider.assert(toAssert) {
                  case false =>
                    createFailure(pve dueTo InsufficientPermission(fa), v1, s1, toAssert, Option.when(withExp)(perms.IsPositive(ast.CurrentPerm(fa)())()))
                  case true =>
                    val fvfLookup = Lookup(fa.field.name, fvfDef.sm, tRcvr)
                    val fr1 = s1.functionRecorder.recordSnapshot(fa, v1.decider.pcs.branchConditions, fvfLookup).recordFvfAndDomain(fvfDef)
                    val possTriggers = if (s1.heapDependentTriggers.contains(fa.field) && s1.recordPossibleTriggers)
                      s1.possibleTriggers + (fa -> FieldTrigger(fa.field.name, fvfDef.sm, tRcvr))
                    else
                      s1.possibleTriggers
                    val s2 = s1.copy(functionRecorder = fr1, possibleTriggers = possTriggers)
                    val s3 = if (Verifier.config.enableDebugging() && !s2.isEvalInOld) s2.copy(oldHeaps = s2.oldHeaps + (debugOldLabel -> magicWandSupporter.getEvalHeap(s2))) else s2
                    Q(s3, fvfLookup, newFa, v1)}
              }
            case _ =>
              if (relevantChunks.size == 1) {
                // No need to create a summary since there is only one chunk to look at.
                if (s1.heapDependentTriggers.contains(fa.field)) {
                  val trigger = FieldTrigger(fa.field.name, relevantChunks.head.fvf, tRcvr)
                  val triggerExp = Option.when(withExp)(DebugExp.createInstance(s"FieldTrigger(${eRcvr.toString()}.${fa.field.name})"))
                  v1.decider.assume(trigger, triggerExp)
                }
                val (permCheck, permCheckExp) =
                  if (s1.triggerExp) {
                    (True, Option.when(withExp)(TrueLit()()))
                  } else {
                    val permVal = relevantChunks.head.perm
                    val totalPermissions = permVal.replace(relevantChunks.head.quantifiedVars, Seq(tRcvr))
                    (IsPositive(totalPermissions), Option.when(withExp)(ast.PermGtCmp(ast.CurrentPerm(fa)(fa.pos, fa.info, fa.errT), ast.NoPerm()())(fa.pos, fa.info, fa.errT)))
                  }
                v1.decider.assert(permCheck) {
                  case false =>
                    createFailure(pve dueTo InsufficientPermission(fa), v1, s1, permCheck, permCheckExp)
                  case true =>
                    val smLookup = Lookup(fa.field.name, relevantChunks.head.fvf, tRcvr)
                    val fr2 =
                      s1.functionRecorder.recordSnapshot(fa, v1.decider.pcs.branchConditions, smLookup)
                    val s2 = s1.copy(functionRecorder = fr2)
                    Q(s2, smLookup, newFa, v1)
                }
              } else {
                val (s2, smDef1, pmDef1) =
                  quantifiedChunkSupporter.heapSummarisingMaps(
                    s = s1,
                    resource = fa.field,
                    codomainQVars = Seq(`?r`),
                    relevantChunks = relevantChunks,
                    optSmDomainDefinitionCondition = None,
                    optQVarsInstantiations = None,
                    v = v1)
                if (s2.heapDependentTriggers.contains(fa.field)) {
                  val trigger = FieldTrigger(fa.field.name, smDef1.sm, tRcvr)
                  val triggerExp = Option.when(withExp)(DebugExp.createInstance(s"FieldTrigger(${eRcvr.toString()}.${fa.field.name})"))
                  v1.decider.assume(trigger, triggerExp)
                }
                val (permCheck, permCheckExp) =
                  if (s2.triggerExp) {
                    (True, Option.when(withExp)(TrueLit()()))
                  } else {
                    val totalPermissions = PermLookup(fa.field.name, pmDef1.pm, tRcvr)
                    (IsPositive(totalPermissions), Option.when(withExp)(ast.PermGtCmp(ast.CurrentPerm(fa)(fa.pos, fa.info, fa.errT), ast.NoPerm()())(fa.pos, fa.info, fa.errT)))
                  }
                v1.decider.assert(permCheck) {
                  case false =>
                    createFailure(pve dueTo InsufficientPermission(fa), v1, s2, permCheck, permCheckExp)
                  case true =>
                    val smLookup = Lookup(fa.field.name, smDef1.sm, tRcvr)
                    val fr2 =
                      s2.functionRecorder.recordSnapshot(fa, v1.decider.pcs.branchConditions, smLookup)
                        .recordFvfAndDomain(smDef1)
                    val s3 = s2.copy(functionRecorder = fr2)
                    Q(s3, smLookup, newFa, v1)
                }
              }
              }})

      case fa: ast.FieldAccess =>
        evalLocationAccess(s, fa, pve, v)((s1, _, tArgs, eArgs, v1) => {
          val ve = pve dueTo InsufficientPermission(fa)
          val resource = fa.res(s.program)
          chunkSupporter.lookup(s1, s1.h, resource, tArgs, eArgs, ve, v1)((s2, h2, tSnap, v2) => {
            val fr = s2.functionRecorder.recordSnapshot(fa, v2.decider.pcs.branchConditions, tSnap)
            val s3 = s2.copy(h = h2, functionRecorder = fr)
            val debugOldLabel = v2.getDebugOldLabel(s3)
            val newFa = Option.when(withExp)({
              if (s3.isEvalInOld) ast.FieldAccess(eArgs.get.head, fa.field)(e.pos, e.info, e.errT)
              else ast.DebugLabelledOld(ast.FieldAccess(eArgs.get.head, fa.field)(), debugOldLabel)(e.pos, e.info, e.errT)
            })
            val s4 = if (Verifier.config.enableDebugging() && !s3.isEvalInOld) s3.copy(oldHeaps = s3.oldHeaps + (debugOldLabel -> magicWandSupporter.getEvalHeap(s3))) else s3
            Q(s4, tSnap, newFa, v1)
          })
        })

      case ast.Not(e0) =>
        eval(s, e0, pve, v)((s1, t0, e0New, v1) =>
          Q(s1, Not(t0), e0New.map(ast.Not(_)(e.pos, e.info, e.errT)), v1))

      case ast.Minus(e0) =>
        eval(s, e0, pve, v)((s1, t0, e0New, v1) =>
          Q(s1, Minus(0, t0), e0New.map(ast.Minus(_)(e.pos, e.info, e.errT)), v1))

      case ast.Old(e0) =>
        evalInOldState(s, Verifier.PRE_STATE_LABEL, e0, pve, v)((s1, t0, e0New, v1) =>
          Q(s1, t0, e0New.map(ast.Old(_)(e.pos, e.info, e.errT)), v1))

      case old@ast.DebugLabelledOld(e0, lbl) =>
        s.oldHeaps.get(lbl) match {
          case None =>
            createFailure(pve dueTo LabelledStateNotReached(ast.LabelledOld(e0, lbl)(old.pos, old.info, old.errT)), v, s, "labelled state reached")
          case _ =>
            evalInOldState(s, lbl, e0, pve, v)((s1, t0, _, v1) =>
              Q(s1, t0, Some(old), v1))
        }

      case old @ ast.LabelledOld(e0, lbl) =>
        s.oldHeaps.get(lbl) match {
          case None =>
            createFailure(pve dueTo LabelledStateNotReached(old), v, s, "labelled state reached")
          case _ =>
            evalInOldState(s, lbl, e0, pve, v)((s1, t0, e0New, v1) =>
              Q(s1, t0, e0New.map(ast.LabelledOld(_, lbl)(old.pos, old.info, old.errT)), v1))}

      case ast.Let(x, e0, e1) =>
        eval(s, e0, pve, v)((s1, t0, e0New, v1) => {
          val t = v1.decider.appliedFresh("letvar", v1.symbolConverter.toSort(x.typ), s1.relevantQuantifiedVariables.map(_._1))
          val debugExp = Option.when(withExp)(DebugExp.createInstance("letvar assignment", InsertionOrderedSet(DebugExp.createInstance(ast.EqCmp(x.localVar, e0)(), ast.EqCmp(x.localVar, e0New.get)()))))
          v1.decider.assumeDefinition(BuiltinEquals(t, t0), debugExp)
          val newFuncRec = s1.functionRecorder.recordFreshSnapshot(t.applicable.asInstanceOf[Function])
          val possibleTriggersBefore = if (s1.recordPossibleTriggers) s1.possibleTriggers else Map.empty
          eval(s1.copy(g = s1.g + (x.localVar, (t0, e0New)), functionRecorder = newFuncRec), e1, pve, v1)((s2, t2, e1New, v2) => {
            val newPossibleTriggers = if (s2.recordPossibleTriggers) {
              val addedTriggers = s2.possibleTriggers -- possibleTriggersBefore.keys
              val addedTriggersReplaced = addedTriggers.map(at => at._1.replace(x.localVar, e0) -> at._2)
              s2.possibleTriggers ++ addedTriggersReplaced
            } else {
              s2.possibleTriggers
            }
            Q(s2.copy(possibleTriggers = newPossibleTriggers), t2, e0New.map(ast.Let(x, _, e1New.get)(e.pos, e.info, e.errT)), v2)
          })
        })

      /* Strict evaluation of AND */
      case ast.And(e0, e1) if Verifier.config.disableShortCircuitingEvaluations() =>
        evalBinOp(s, e0, e1, (t1, t2) => And(t1, t2), pve, v)((s1, t, e0New, e1New, v1) =>
          Q(s1, t, e0New.map(ast.And(_, e1New.get)(e.pos, e.info, e.errT)), v1))

      /* Short-circuiting evaluation of AND */
      case ae @ ast.And(_, _) =>
        val flattened = flattenOperator(ae, {case ast.And(e0, e1) => Seq(e0, e1)})
        evalSeqShortCircuit(And, s, flattened, pve, v)(Q)


      /* Strict evaluation of OR */
      case ast.Or(e0, e1) if Verifier.config.disableShortCircuitingEvaluations() =>
        evalBinOp(s, e0, e1, (t1, t2) => Or(t1, t2), pve, v)((s1, t, e0New, e1New, v1) =>
          Q(s1, t, e0New.map(ast.Or(_, e1New.get)(e.pos, e.info, e.errT)), v1))

      /* Short-circuiting evaluation of OR */
      case oe @ ast.Or(_, _) =>
        val flattened = flattenOperator(oe, {case ast.Or(e0, e1) => Seq(e0, e1)})
        evalSeqShortCircuit(Or, s, flattened, pve, v)(Q)

      case implies @ ast.Implies(e0, e1) =>
        val impliesRecord = new ImpliesRecord(implies, s, v.decider.pcs, "Implies")
        val uidImplies = v.symbExLog.openScope(impliesRecord)
        eval(s, e0, pve, v)((s1, t0, e0New, v1) =>
          evalImplies(s1, t0, (e0, e0New), e1, implies.info == FromShortCircuitingAnd, pve, v1)((s2, t1, e1New, v2) => {
            v2.symbExLog.closeScope(uidImplies)
            val implExpP = e0New.map(ast.Implies(_, e1New.get)(e.pos, e.info, e.errT))
            Q(s2, t1, implExpP, v2)
          }))

      case condExp @ ast.CondExp(e0, e1, e2) =>
        val condExpRecord = new CondExpRecord(condExp, s, v.decider.pcs, "CondExp")
        val uidCondExp = v.symbExLog.openScope(condExpRecord)
        eval(s, e0, pve, v)((s1, t0, e0New, v1) =>
          joiner.join[(Term, Option[ast.Exp]), (Term, Option[ast.Exp])](s1, v1)((s2, v2, QB) =>
            brancher.branch(s2.copy(parallelizeBranches = false), t0, (e0, e0New), v2)(
              (s3, v3) => eval(s3.copy(parallelizeBranches = s2.parallelizeBranches), e1, pve, v3)((s4, t4, e4, v4) => QB(s4, (t4, e4), v4)),
              (s3, v3) => eval(s3.copy(parallelizeBranches = s2.parallelizeBranches), e2, pve, v3)((s4, t4, e4, v4) => QB(s4, (t4, e4), v4)))
          )(entries => {
            /* TODO: If branch(...) took orElse-continuations that are executed if a branch is dead, then then
                comparisons with t0/Not(t0) wouldn't be necessary. */
            val (s2, result, resultExp) = entries match {
              case Seq(entry) => // One branch is dead
                (entry.s, entry.data._1, entry.data._2)
              case Seq(entry1, entry2) => // Both branches are alive
                val condExp = e0New.map(c => ast.CondExp(c, entry1.data._2.get, entry2.data._2.get)(e0.pos, e0.info, e0.errT))
                (entry1.s.merge(entry2.s), Ite(t0, entry1.data._1, entry2.data._1), condExp)
              case _ =>
                sys.error(s"Unexpected join data entries: $entries")}
            (s2, (result, resultExp))
          })((s4, r, v3) => {
            val (t3, eNew) = r
            v3.symbExLog.closeScope(uidCondExp)
            Q(s4, t3, eNew, v3)
          }))

      /* Integers */

      case ast.Add(e0, e1) =>
        evalBinOp(s, e0, e1, Plus, pve, v)((s1, t, e0New, e1New, v1) => Q(s1, t, e0New.map(e0p => ast.Add(e0p, e1New.get)(e.pos, e.info, e.errT)), v1))

      case ast.Sub(e0, e1) =>
        evalBinOp(s, e0, e1, Minus, pve, v)((s1, t, e0New, e1New, v1) => Q(s1, t, e0New.map(e0p => ast.Sub(e0p, e1New.get)(e.pos, e.info, e.errT)), v1))

      case ast.Mul(e0, e1) =>
        evalBinOp(s, e0, e1, Times, pve, v)((s1, t, e0New, e1New, v1) => Q(s1, t, e0New.map(e0p => ast.Mul(e0p, e1New.get)(e.pos, e.info, e.errT)), v1))

      case ast.Div(e0, e1) =>
        evalBinOp(s, e0, e1, Div, pve, v)((s1, tDiv, e0New, e1New, v1) =>
          failIfDivByZero(s1, tDiv, e1, e1New, tDiv.p1, 0, pve, v1)((s2, t, v2)
            => Q(s2, t, e0New.map(e0p => ast.Div(e0p, e1New.get)(e.pos, e.info, e.errT)), v2)))

      case ast.Mod(e0, e1) =>
        evalBinOp(s, e0, e1, Mod, pve, v)((s1, tMod, e0New, e1New, v1) =>
          failIfDivByZero(s1, tMod, e1, e1New, tMod.p1, 0, pve, v1)((s2, t, v2)
          => Q(s2, t, e0New.map(e0p => ast.Mod(e0p, e1New.get)(e.pos, e.info, e.errT)), v2)))

      case ast.LeCmp(e0, e1) =>
        evalBinOp(s, e0, e1, AtMost, pve, v)((s1, t, e0New, e1New, v1) => Q(s1, t, e0New.map(e0p => ast.LeCmp(e0p, e1New.get)(e.pos, e.info, e.errT)), v1))

      case ast.LtCmp(e0, e1) =>
        evalBinOp(s, e0, e1, Less, pve, v)((s1, t, e0New, e1New, v1) => Q(s1, t, e0New.map(e0p => ast.LtCmp(e0p, e1New.get)(e.pos, e.info, e.errT)), v1))

      case ast.GeCmp(e0, e1) =>
        evalBinOp(s, e0, e1, AtLeast, pve, v)((s1, t, e0New, e1New, v1) => Q(s1, t, e0New.map(e0p => ast.GeCmp(e0p, e1New.get)(e.pos, e.info, e.errT)), v1))

      case ast.GtCmp(e0, e1) =>
        evalBinOp(s, e0, e1, Greater, pve, v)((s1, t, e0New, e1New, v1) => Q(s1, t, e0New.map(e0p => ast.GtCmp(e0p, e1New.get)(e.pos, e.info, e.errT)), v1))

      /* Permissions */

      case ast.PermAdd(e0, e1) =>
        evalBinOp(s, e0, e1, PermPlus, pve, v)((s1, t, e0New, e1New, v1) => Q(s1, t, e0New.map(e0p => ast.PermAdd(e0p, e1New.get)(e.pos, e.info, e.errT)), v1))

      case ast.PermSub(e0, e1) =>
        evalBinOp(s, e0, e1, PermMinus, pve, v)((s1, t, e0New, e1New, v1) => Q(s1, t, e0New.map(e0p => ast.PermSub(e0p, e1New.get)(e.pos, e.info, e.errT)), v1))

      case ast.PermMinus(e0) =>
        eval(s, e0, pve, v)((s1, t0, e0New, v1) =>
          Q(s1, PermMinus(NoPerm, t0), e0New.map(e0p => ast.PermMinus(e0p)(e.pos, e.info, e.errT)), v1))

      case ast.PermMul(e0, e1) =>
        evalBinOp(s, e0, e1, PermTimes, pve, v)((s1, t, e0New, e1New, v1) => Q(s1, t, e0New.map(e0p => ast.PermMul(e0p, e1New.get)(e.pos, e.info, e.errT)), v1))

      case ast.DebugPermMin(e0, e1) =>
        evalBinOp(s, e0, e1, PermMin, pve, v)((s1, t, e0New, e1New, v1) => Q(s1, t, e0New.map(e0p => ast.DebugPermMin(e0p, e1New.get)(e.pos, e.info, e.errT)), v1))

      case ast.IntPermMul(e0, e1) =>
        eval(s, e0, pve, v)((s1, t0, e0New, v1) =>
          eval(s1, e1, pve, v1)((s2, t1, e1New, v2) =>
            Q(s2, IntPermTimes(t0, t1), e0New.map(e0p => ast.IntPermMul(e0p, e1New.get)(e.pos, e.info, e.errT)), v2)))

      case ast.PermDiv(e0, e1) =>
        eval(s, e0, pve, v)((s1, t0, e0New, v1) =>
          eval(s1, e1, pve, v1)((s2, t1, e1New, v2) =>
            failIfDivByZero(s2, PermIntDiv(t0, t1), e1, e1New, t1, 0, pve, v2)((s3, t, v3)
              => Q(s3, t, e0New.map(e0p => ast.PermDiv(e0p, e1New.get)(e.pos, e.info, e.errT)), v3))))

      case ast.PermPermDiv(e0, e1) =>
        eval(s, e0, pve, v)((s1, t0, e0New, v1) =>
          eval(s1, e1, pve, v1)((s2, t1, e1New, v2) =>
            failIfDivByZero(s2, PermPermDiv(t0, t1), e1, e1New, t1, FractionPermLiteral(Rational(0, 1)), pve, v2)((s3, t, v3) =>
              Q(s3, t, e0New.map(e0p => ast.PermPermDiv(e0p, e1New.get)(e.pos, e.info, e.errT)), v3))))

      case ast.PermLeCmp(e0, e1) =>
        evalBinOp(s, e0, e1, AtMost, pve, v)((s1, t, e0New, e1New, v1) => Q(s1, t, e0New.map(e0p => ast.PermLeCmp(e0p, e1New.get)(e.pos, e.info, e.errT)), v1))

      case ast.PermLtCmp(e0, e1) =>
        evalBinOp(s, e0, e1, Less, pve, v)((s1, t, e0New, e1New, v1) => Q(s1, t, e0New.map(e0p => ast.PermLtCmp(e0p, e1New.get)(e.pos, e.info, e.errT)), v1))

      case ast.PermGeCmp(e0, e1) =>
        evalBinOp(s, e0, e1, AtLeast, pve, v)((s1, t, e0New, e1New, v1) => Q(s1, t, e0New.map(e0p => ast.PermGeCmp(e0p, e1New.get)(e.pos, e.info, e.errT)), v1))

      case ast.PermGtCmp(e0, e1) =>
        evalBinOp(s, e0, e1, Greater, pve, v)((s1, t, e0New, e1New, v1) => Q(s1, t, e0New.map(e0p => ast.PermGtCmp(e0p, e1New.get)(e.pos, e.info, e.errT)), v1))

      /* Others */

      /* Domains not handled directly */
      case dfa @ ast.DomainFuncApp(funcName, eArgs, m) =>
        evals(s, eArgs, _ => pve, v)((s1, tArgs, eArgsNew, v1) => {
          val inSorts = tArgs map (_.sort)
          val outSort = v1.symbolConverter.toSort(dfa.typ)
          val fi = v1.symbolConverter.toFunction(s.program.findDomainFunction(funcName), inSorts :+ outSort, s.program)
          val dfaP = Option.when(withExp)(ast.DomainFuncApp(funcName, eArgsNew.get, m)(dfa.pos, dfa.info, dfa.typ, dfa.domainName, dfa.errT))
          Q(s1, App(fi, tArgs), dfaP, v1)})

      case bf @ ast.BackendFuncApp(funcName, eArgs) =>
        evals(s, eArgs, _ => pve, v)((s1, tArgs, eArgsNew, v1) => {
          val func = s.program.findDomainFunction(funcName)
          val fi = v1.symbolConverter.toFunction(func, s.program)
          val bfP = Option.when(withExp)(ast.BackendFuncApp(funcName, eArgsNew.get)(bf.pos, bf.info, bf.typ, bf.interpretation, bf.errT))
          Q(s1, App(fi, tArgs), bfP, v1)})

      case ast.CurrentPerm(resacc) =>
        val h = s.partiallyConsumedHeap.getOrElse(s.h)
        evalResourceAccess(s, resacc, pve, v)((s1, identifier, args, eArgsNew, v1) => {
          val res = resacc.res(s.program)
          val eArgsString = eArgsNew.mkString(", ")
          /* It is assumed that, for a given field/predicate/wand identifier (res)
           * either only quantified or only non-quantified chunks are used.
           */
          val usesQPChunks = res match {
            case _: ast.MagicWand => s1.qpMagicWands.contains(identifier.asInstanceOf[MagicWandIdentifier])
            case field: ast.Field => s1.qpFields.contains(field)
            case pred: ast.Predicate => s1.qpPredicates.contains(pred)}
          val (s2, currentPermAmount) =
            if (usesQPChunks) {
              res match {
                case wand: ast.MagicWand =>
                  val (relevantChunks, _) =
                    quantifiedChunkSupporter.splitHeap[QuantifiedMagicWandChunk](h, identifier)
                  val bodyVars = wand.subexpressionsToEvaluate(s.program)
                  val formalVars = bodyVars.indices.toList.map(i => Var(Identifier(s"x$i"), v1.symbolConverter.toSort(bodyVars(i).typ), false))
                  val (s2, pmDef) = if (s1.heapDependentTriggers.contains(MagicWandIdentifier(wand, s1.program))) {
                    val (s2, smDef, pmDef) = quantifiedChunkSupporter.heapSummarisingMaps(s1, wand, formalVars, relevantChunks, v1)
                    val debugExp = Option.when(withExp)(DebugExp.createInstance(s"PredicateTrigger(${identifier.toString}($eArgsString))", isInternal_ = true))
                    v1.decider.assume(PredicateTrigger(identifier.toString, smDef.sm, args), debugExp)
                    (s2, pmDef)
                  } else {
                    val (pmDef, pmCache) =
                      quantifiedChunkSupporter.summarisingPermissionMap(
                        s1, wand, formalVars, relevantChunks, null, v1)

                    (s1.copy(pmCache = pmCache), pmDef)
                  }
                  (s2, PredicatePermLookup(identifier.toString, pmDef.pm, args))

                case field: ast.Field =>
                  val (relevantChunks, _) =
                    quantifiedChunkSupporter.splitHeap[QuantifiedFieldChunk](h, identifier)
                  val (s2, pmDef) = if (s1.heapDependentTriggers.contains(field)) {
                    val (s2, smDef, pmDef) = quantifiedChunkSupporter.heapSummarisingMaps(s1, field, Seq(`?r`), relevantChunks, v1)
                    val debugExp = Option.when(withExp)(DebugExp.createInstance(s"Field Trigger: ${eArgsNew.head}.${field.name}"))
                    v1.decider.assume(FieldTrigger(field.name, smDef.sm, args.head), debugExp)
                    (s2, pmDef)
                  } else {
                    val (pmDef, pmCache) =
                      quantifiedChunkSupporter.summarisingPermissionMap(
                        s1, field, Seq(`?r`), relevantChunks, null, v1)

                    (s1.copy(pmCache = pmCache), pmDef)
                  }
                  val currentPermAmount = PermLookup(field.name, pmDef.pm, args.head)
                  v1.decider.prover.comment(s"perm($resacc)  ~~>  assume upper permission bound")
                  val exp = Option.when(withExp)(ast.PermLeCmp(ast.DebugLabelledOld(ast.CurrentPerm(resacc)(), v1.getDebugOldLabel(s2))(), ast.FullPerm()())())
                  v1.decider.assume(PermAtMost(currentPermAmount, FullPerm), exp, exp.map(s2.substituteVarsInExp(_)))
                  (s2, currentPermAmount)

                case predicate: ast.Predicate =>
                  val (relevantChunks, _) =
                    quantifiedChunkSupporter.splitHeap[QuantifiedPredicateChunk](h, identifier)
                  val (s2, smDef, pmDef) =
                    quantifiedChunkSupporter.heapSummarisingMaps(
                      s1, predicate, s1.predicateFormalVarMap(predicate), relevantChunks, v1)
                  if (s2.heapDependentTriggers.contains(predicate)){
                    val trigger = PredicateTrigger(predicate.name, smDef.sm, args)
                    val argsString = eArgsNew.mkString(", ")
                    v1.decider.assume(trigger, Option.when(withExp)(DebugExp.createInstance(s"PredicateTrigger(${predicate.name}($argsString))", isInternal_ = true)))
                  }
                  (s2, PredicatePermLookup(identifier.toString, pmDef.pm, args))
              }
            } else {
              val chs = chunkSupporter.findChunksWithID[NonQuantifiedChunk](h.values, identifier)
              val currentPermAmount =
                chs.foldLeft(NoPerm: Term)((q, ch) => {
                  val argsPairWiseEqual = And(args.zip(ch.args).map { case (a1, a2) => a1 === a2 })
                  PermPlus(q, Ite(argsPairWiseEqual, ch.perm, NoPerm))
                })
              /* TODO: See todo above */
//              v1.decider.prover.comment(s"perm($locacc)  ~~>  assume upper permission bound")
//              v1.decider.prover.comment(perm.toString)
//              v1.decider.assume(PermAtMost(perm, FullPerm()))
              (s, currentPermAmount)
            }

          Q(s2, currentPermAmount, Option.when(withExp)(e), v1)})

      case ast.ForPerm(vars, resourceAccess, body) =>

        /* Iterate over the list of relevant chunks in continuation passing style (very similar
         * to evals), and evaluate the forperm-body with a different qvar assignment each time.
        */

        def bindRcvrsAndEvalBody(s: State, chs: Iterable[NonQuantifiedChunk], args: Seq[ast.Exp], ts: Seq[Term], es: Option[Seq[ast.Exp]], v: Verifier)
                                (Q: (State, Seq[Term], Option[Seq[ast.Exp]], Verifier) => VerificationResult)
                                : VerificationResult = {
          if (chs.isEmpty)
            Q(s, ts.reverse, es.map(_.reverse), v)
          else {
            val ch = chs.head

            val rcvrs = ch.args
            val rcvrsExp = ch.argsExp
            val s1 = s.copy()
            var g1 = s1.g
            var addCons : Seq[Term] = Seq()
            var addConsExp : Option[Seq[ast.Exp]] = Option.when(withExp)(Seq())
            for (vr <- vars) {
              if (args.contains(vr.localVar)) {
                val indices = args.zipWithIndex.filter(ai => ai._1 == vr.localVar).map(_._2)
                val index = indices.head
                g1 = g1 + (vr.localVar, (rcvrs(index), rcvrsExp.map(_(index))))
                if (indices.length > 1) {
                  val equalArgs = And(indices.tail map { i => rcvrs(i) === rcvrs(index) })
                  val equalArgsExp = Option.when(withExp)(BigAnd(indices.tail map { i => ast.EqCmp(rcvrsExp.get(i), rcvrsExp.get(index))() }))
                  addCons = addCons :+ equalArgs
                  addConsExp = addConsExp.map(_ :+ equalArgsExp.get)
                }
              }
            }
            val s2 = s1.copy(g1)

            val nonQuantArgs = args filter (a => !vars.map(_.localVar).contains(a))
            val indices = nonQuantArgs map (a => args.indexOf(a))

            // TODO LA: nonQuantArgs are not recorded yet
            val impliesRecord = new ImpliesRecord(null, s2, v.decider.pcs, "bindRcvrsAndEvalBody")
            val uidImplies = v.symbExLog.openScope(impliesRecord)

            evals(s2, nonQuantArgs, _ => pve, v)((s3, tArgs, eArgsNew, v1) => {
              val argsWithIndex = tArgs zip indices
              val zippedArgs = argsWithIndex map (ai => (ai._1, ch.args(ai._2)))
              val argsPairWiseEqual = And(zippedArgs map {case (a1, a2) => a1 === a2})

              val lhsExp: ast.Exp = ast.LocalVar("chunk matches forperm pattern and has positive permission", ast.Bool)() // TODO

              val lhsExpNew = if (withExp) {
                val argsWithIndexExpNew = eArgsNew.get zip indices
                val zippedArgsExpNew = argsWithIndexExpNew map (ai => (ai._1, ch.argsExp.get(ai._2)))
                val permExp = ch.permExp.get
                val isPositiveExpNew = ast.GeCmp(permExp, ast.NoPerm()())(permExp.pos, permExp.info, permExp.errT)
                val argsPairWiseEqualExpNew = BigAnd(zippedArgsExpNew map { case (a1, a2) => ast.EqCmp(a1, a2)() })
                val lhsExpNew = ast.CondExp(argsPairWiseEqualExpNew, BigAnd(addConsExp.get :+ isPositiveExpNew), ast.FalseLit()())()
                Some(lhsExpNew)
              } else {
                None
              }

              evalImplies(s3, Ite(argsPairWiseEqual, And(addCons :+ IsPositive(ch.perm)), False), (lhsExp, lhsExpNew), body, false, pve, v1) ((s4, tImplies, bodyNew, v2) =>{
                val eImpliesNew = lhsExpNew.map(ast.Implies(_, bodyNew.get)())
                bindRcvrsAndEvalBody(s4, chs.tail, args, tImplies +: ts, eImpliesNew.map(_ +: es.get), v2)((s5, ts1, es1, v3) => {
                  v3.symbExLog.closeScope(uidImplies)
                  Q(s5, ts1, es1, v3)
                })
              })
            })
          }
        }

        def bindQuantRcvrsAndEvalBody(s: State, chs: Iterable[QuantifiedBasicChunk], args: Seq[ast.Exp], ts: Seq[Term], es: Option[Seq[ast.Exp]], v: Verifier)
                                     (Q: (State, Seq[Term], Option[Seq[ast.Exp]], Verifier) => VerificationResult)
                                     : VerificationResult = {
          if (chs.isEmpty)
            Q(s, ts.reverse, es.map(_.reverse), v)
          else {
            val ch = chs.head

            val localVars = vars map (_.localVar)
            val varPair: Seq[(Var, ast.LocalVar)] = localVars map (x =>
              (v.decider.fresh(x.name, v.symbolConverter.toSort(x.typ), Option.when(withExp)(extractPTypeFromExp(x))), x))
            val tVars = varPair map (_._1)
            val varsNew = Option.when(withExp)(varPair.map (tv => ast.LocalVarDecl(tv._1.id.name, tv._2.typ)(tv._2.pos, tv._2.info, tv._2.errT)))
            val termExpPair: Seq[(Term, Option[ast.Exp])] = varPair map (x =>
              (x._1.asInstanceOf[Term], Option.when(withExp)(LocalVarWithVersion(simplifyVariableName(x._1.id.name), x._2.typ)(x._2.pos, x._2.info, x._2.errT).asInstanceOf[ast.Exp])))
            val gVars = Store(localVars zip termExpPair)

            val s1 = s.copy(s.g + gVars, quantifiedVariables = varPair.map(v => v._1 -> Option.when(withExp)(v._2)) ++ s.quantifiedVariables)

            // TODO LA: args are not recorded yet
            val impliesRecord = new ImpliesRecord(null, s1, v.decider.pcs, "bindQuantRcvrsAndEvalBody")
            val uidImplies = v.symbExLog.openScope(impliesRecord)

            evals(s1, args, _ => pve, v)((s2, ts1, es1, v1) => {
              val bc = IsPositive(ch.perm.replace(ch.quantifiedVars, ts1))
              val bcExp: ast.Exp = ast.LocalVar("chunk has non-zero permission", ast.Bool)() // TODO
              val bcExpNew = Option.when(withExp)(ast.GeCmp(replaceVarsInExp(ch.permExp.get, ch.quantifiedVarExps.get.map(_.name), es1.get), ast.NoPerm()())(ch.permExp.get.pos, ch.permExp.get.info, ch.permExp.get.errT))
              val tTriggers = Seq(Trigger(ch.valueAt(ts1)))

              val trig = ch match {
                case fc: QuantifiedFieldChunk => FieldTrigger(fc.id.name, fc.fvf, ts1.head)
                case pc: QuantifiedPredicateChunk => PredicateTrigger(pc.id.name, pc.psf, ts1)
                case wc: QuantifiedMagicWandChunk => PredicateTrigger(wc.id.toString, wc.wsf, ts1)
              }

              evalImplies(s2, And(trig, bc), (bcExp, bcExpNew), body, false, pve, v1)((s3, tImplies, bodyNew, v2) => {
                val tQuant = Quantification(Forall, tVars, tImplies, tTriggers)
                val eQuantNew = Option.when(withExp)(ast.Forall(varsNew.get, Seq(), ast.Implies(bcExp, bodyNew.get)())())
                bindQuantRcvrsAndEvalBody(s3, chs.tail, args, tQuant +: ts, eQuantNew.map(_ +: es.get), v2)((s4, ts2, es2, v3) => {
                  v3.symbExLog.closeScope(uidImplies)
                  Q(s4, ts2, es2, v3)
                })})
            })
          }
        }

        val s1 = s.copy(h = s.partiallyConsumedHeap.getOrElse(s.h))

        val resIdent = ChunkIdentifier(resourceAccess.res(s.program), s.program)
        val args = resourceAccess match {
          case fa: ast.FieldAccess => Seq(fa.rcv)
          case pa: ast.PredicateAccess => pa.args
          case w: ast.MagicWand => w.subexpressionsToEvaluate(s.program)
        }
        val usesQPChunks = resourceAccess.res(s.program) match {
          case _: ast.MagicWand => s1.qpMagicWands.contains(resIdent.asInstanceOf[MagicWandIdentifier])
          case field: ast.Field => s1.qpFields.contains(field)
          case pred: ast.Predicate => s1.qpPredicates.contains(pred)
        }

        if (usesQPChunks) {
            val chs = s1.h.values.collect { case ch: QuantifiedBasicChunk if ch.id == resIdent => ch }
            bindQuantRcvrsAndEvalBody(s1, chs, args, Seq.empty, Option.when(withExp)(Seq.empty), v)((s2, ts, es, v1) => {
              val s3 = s2.copy(h = s.h, g = s.g)
              Q(s3, And(ts), Option.when(withExp)(BigAnd(es.get)), v1)
            })
        } else {
          val chs = chunkSupporter.findChunksWithID[NonQuantifiedChunk](s1.h.values, resIdent)
          bindRcvrsAndEvalBody(s1, chs, args, Seq.empty, Option.when(withExp)(Seq.empty), v)((s2, ts, es, v1) => {
            val s3 = s2.copy(h = s.h, g = s.g)
            Q(s3, And(ts), Option.when(withExp)(BigAnd(es.get)), v1)
          })
        }

      case sourceQuant: ast.QuantifiedExp /*if config.disableLocalEvaluations()*/ =>
        val (eQuant, qantOp, eTriggers) = sourceQuant match {
          case forall: ast.Forall =>
            /* It is expected that quantifiers have already been provided with triggers,
             * either explicitly or by using a trigger generator.
             */
            (forall, Forall, forall.triggers)
          case exists: ast.Exists =>
            (exists, Exists, exists.triggers)
          case _: ast.ForPerm => sys.error(s"Unexpected quantified expression $sourceQuant")
        }
        val quantWeight = sourceQuant.info.getUniqueInfo[WeightedQuantifier] match {
          case Some(w) =>
            if (w.weight >= 0) {
              Some(w.weight)
            } else {
              v.reporter.report(AnnotationWarning(s"Invalid quantifier weight annotation: ${w}"))
              None
            }
          case None => sourceQuant.info.getUniqueInfo[AnnotationInfo] match {
            case Some(ai) if ai.values.contains("weight") =>
              ai.values("weight") match {
                case Seq(w) if w.toIntOption.exists(w => w >= 0) =>
                  Some(w.toInt)
                case s =>
                  v.reporter.report(AnnotationWarning(s"Invalid quantifier weight annotation: ${s}"))
                  None
              }
            case _ => None
          }
        }

        val body = eQuant.exp
        // Remove whitespace in identifiers to avoid parsing problems for the axiom profiler.
        // TODO: add flag to enable old behavior for AxiomProfiler
        val fallbackName = "l" + viper.silicon.utils.ast.sourceLine(sourceQuant).replaceAll(" ", "")
        val posString = if (!sourceQuant.pos.isInstanceOf[ast.AbstractSourcePosition]) {
          fallbackName
        } else {
          val pos = sourceQuant.pos.asInstanceOf[ast.AbstractSourcePosition]
          if (pos.end.isEmpty) {
            fallbackName
          } else {
            val file = pos.file.toString()
            val end = pos.end.get
            s"$file@${pos.start.line}@${pos.start.column}@${end.line}@${end.column}"
          }
        }
        val name = s"prog.$posString"
        evalQuantified(s, qantOp, eQuant.variables, Nil, Seq(body), Some(eTriggers), name, pve, v){
          case (s1, tVars, eVars, _, _, Some((Seq(tBody), bodyNew, tTriggers, (tAuxGlobal, tAux), auxExps)), v1) =>
            val tAuxHeapIndep = tAux.flatMap(v.quantifierSupporter.makeTriggersHeapIndependent(_, v1.decider.fresh))
            val auxGlobalsExp = auxExps.map(_._1)
            val auxNonGlobalsExp = auxExps.map(_._2)
            val commentGlobal = "Nested auxiliary terms: globals (aux)"
            v1.decider.prover.comment(commentGlobal)
            v1.decider.assume(tAuxGlobal, Option.when(withExp)(DebugExp.createInstance(description=commentGlobal, children=auxGlobalsExp.get)), enforceAssumption = false)
            val commentNonGlobals = "Nested auxiliary terms: non-globals (aux)"
            v1.decider.prover.comment(commentNonGlobals)
            v1.decider.assume(tAuxHeapIndep/*tAux*/, Option.when(withExp)(DebugExp.createInstance(description=commentNonGlobals, children=auxNonGlobalsExp.get)), enforceAssumption = false)

            if (qantOp == Exists) {
              // For universal quantification, the non-global auxiliary assumptions will contain the information that
              // forall vars :: all function preconditions are fulfilled.
              // However, if this quantifier is existential, they will only assume that there exist values s.t.
              // all function preconditions hold. This is not enough: We need to know (and have checked that)
              // function preconditions hold for *all* possible values of the quantified variables.
              // So we explicitly add this assumption here.
              val debugExp = Option.when(withExp)({
                val expNew = ast.Forall(eQuant.variables, eTriggers, bodyNew.get.head)(sourceQuant.pos, sourceQuant.info, sourceQuant.errT)
                val exp = ast.Forall(eQuant.variables, eTriggers, body)(sourceQuant.pos, sourceQuant.info, sourceQuant.errT)
                DebugExp.createInstance(exp, expNew)
              })
              v1.decider.assume(Quantification(Forall, tVars, FunctionPreconditionTransformer.transform(tBody, s1.program), tTriggers, name, quantWeight), debugExp)
            }

            val tQuant = Quantification(qantOp, tVars, tBody, tTriggers, name, quantWeight)
            val eQuantNew = Option.when(withExp)(buildQuantExp(qantOp, eVars.get, bodyNew.get.head, Seq.empty))
            Q(s1, tQuant, eQuantNew, v1)
          case (s1, _, _, _, _, None, v1) =>
            // This should not happen unless the current path is dead.
            if (v1.decider.checkSmoke(true)) {
              Unreachable()
            } else {
              createFailure(pve.dueTo(InternalReason(sourceQuant, "Quantifier evaluation failed.")), v1, s1, "quantifier could be evaluated")
            }
        }

      case fapp @ ast.FuncApp(funcName, eArgs) =>
        val func = s.program.findFunction(funcName)
        evals2(s, eArgs, Nil, _ => pve, v)((s1, tArgs, eArgsNew, v1) => {
//          bookkeeper.functionApplications += 1
          val joinFunctionArgs = tArgs //++ c2a.quantifiedVariables.filterNot(tArgs.contains)
          /* TODO: Does it matter that the above filterNot does not filter out quantified
           *       variables that are not "raw" function arguments, but instead are used
           *       in an expression that is used as a function argument?
           *       E.g., in
           *         forall i: Int :: fun(i*i)
           *       the above filterNot will not remove i from the list of already
           *       used quantified variables because i does not match i*i.
           *       Hence, the joinedFApp will take two arguments, namely, i*i and i,
           *       although the latter is not necessary.
           */
          joiner.join[(Term, Option[ast.Exp]), (Term, Option[ast.Exp])](s1, v1)((s2, v2, QB) => {
            val pres = func.pres.map(_.transform {
              /* [Malte 2018-08-20] Two examples of the test suite, one of which is the regression
               * for Carbon issue #210, fail if the subsequent code that strips out triggers from
               * exhaled function preconditions, is commented. The code was originally a work-around
               * for Silicon issue #276. Removing triggers from function preconditions is OK-ish
               * because they are consumed (exhaled), i.e. asserted. However, the triggers are
               * also used to internally generated quantifiers, e.g. related to QPs. My hope is that
               * this hack is no longer needed once heap-dependent triggers are supported.
               */
              case q: ast.Forall => q.copy(triggers = Nil)(q.pos, q.info, q.errT)
            })
            /* Formal function arguments are instantiated with the corresponding actual arguments
             * by adding the corresponding bindings to the store. To avoid formals in error messages
             * and to report actuals instead, we have two choices: the first is two attach a reason
             * transformer to the partial verification error, as done below; the second is to attach
             * a node transformer to every formal, as illustrated by NodeBacktranslationTests.scala.
             * The first approach is slightly simpler and suffices here, though.
             */
            val fargs = func.formalArgs.map(_.localVar)
            val formalsToActuals: Map[ast.LocalVar, ast.Exp] = fargs.zip(eArgs).to(Map)
            val exampleTrafo = CounterexampleTransformer({
              case ce: SiliconCounterexample => ce.withStore(s2.g)
              case ce => ce
            })
            val abductionTrafo = AbductionQuestionTransformer({
              case a: AbductionQuestion => a.copy(s = s2, v = v1)
              case a => a
            })
            val pvePre =
<<<<<<< HEAD
              ErrorWrapperWithTransformers(PreconditionInAppFalse(fapp).withReasonNodeTransformed(reasonOffendingNode =>
                reasonOffendingNode.replace(formalsToActuals)), exampleTrafo, abductionTrafo)
            val s3 = s2.copy(g = Store(fargs.zip(tArgs)),
=======
              ErrorWrapperWithExampleTransformer(PreconditionInAppFalse(fapp).withReasonNodeTransformed(reasonOffendingNode =>
                reasonOffendingNode.replace(formalsToActuals)), exampleTrafo)
            val argsPairs: Seq[(Term, Option[ast.Exp])] = if (withExp) tArgs.zip(eArgsNew.get.map(Some(_))) else tArgs.zip(Seq.fill(tArgs.size)(None))
            val s3 = s2.copy(g = Store(fargs.zip(argsPairs)),
>>>>>>> 58ba972f
                             recordVisited = true,
                             functionRecorder = s2.functionRecorder.changeDepthBy(+1),
                                /* Temporarily disable the recorder: when recording (to later on
                                 * translate a particular function fun) and a function application
                                 * fapp is hit, then there is no need to record any information
                                 * about assertions from fapp's precondition since the latter is not
                                 * translated as part of the translation of fun.
                                 * Recording such information is even potentially harmful if formals
                                 * are not syntactically replaced by actuals but rather bound to
                                 * them via the store. Consider the following function:
                                 *   function fun(x: Ref)
                                 *     requires foo(x) // foo is another function
                                 *     ...
                                 *   { ... fun(x.next) ...}
                                 * For fun(x)'s precondition, a mapping from foo(x) to a snapshot is
                                 * recorded. When fun(x.next) is hit, its precondition is consumed,
                                 * but without substituting actuals for formals, continuing to
                                 * record mappings would add another mapping from foo(x) (which is
                                 * actually foo(x.next)) to some potentially different snapshot.
                                 * When translating fun(x) to an axiom, the snapshot of foo(x) from
                                 * fun(x)'s precondition will be the branch-condition-dependent join
                                 * of the recorded snapshots - which is wrong (probably only
                                 * incomplete).
                                 */
                             smDomainNeeded = true,
                             moreJoins = JoinMode.Off)
            consumes(s3, pres, _ => pvePre, v2)((s4, snap, v3) => {
              val snap1 = snap.convert(sorts.Snap)
              val preFApp = App(functionSupporter.preconditionVersion(v3.symbolConverter.toFunction(func)), snap1 :: tArgs)
              val preExp = Option.when(withExp)({
                DebugExp.createInstance(Some(s"precondition of ${func.name}(${eArgsNew.get.mkString(", ")}) holds"), None, None, InsertionOrderedSet.empty)
              })
              v3.decider.assume(preFApp, preExp)
              val funcAnn = func.info.getUniqueInfo[AnnotationInfo]
              val tFApp = funcAnn match {
                case Some(a) if a.values.contains("opaque") =>
                  val funcAppAnn = fapp.info.getUniqueInfo[AnnotationInfo]
                  funcAppAnn match {
                    case Some(a) if a.values.contains("reveal") => App(v3.symbolConverter.toFunction(func), snap1 :: tArgs)
                    case _ => App(functionSupporter.limitedVersion(v3.symbolConverter.toFunction(func)), snap1 :: tArgs)
                  }
                case _ => App(v3.symbolConverter.toFunction(func), snap1 :: tArgs)
              }
              val fr5 =
                s4.functionRecorder.changeDepthBy(-1)
                                   .recordSnapshot(fapp, v3.decider.pcs.branchConditions, snap1)
              val s5 = s4.copy(g = s2.g,
                               h = s2.h,
                               recordVisited = s2.recordVisited,
                               functionRecorder = fr5,
                               smDomainNeeded = s2.smDomainNeeded,
                               hackIssue387DisablePermissionConsumption = s.hackIssue387DisablePermissionConsumption,
                               moreJoins = s2.moreJoins)
              val funcAppNew = eArgsNew.map(args => ast.FuncApp(funcName, args)(fapp.pos, fapp.info, fapp.typ, fapp.errT))
              QB(s5, (tFApp, funcAppNew), v3)})
            /* TODO: The join-function is heap-independent, and it is not obvious how a
             *       joined snapshot could be defined and represented
             */
            })(join(func.typ, s"joined_${func.name}", joinFunctionArgs, Option.when(withExp)(eArgs), v1))((s6, r, v4)
              => Q(s6, r._1, r._2, v4))})

      case ast.Unfolding(
              acc @ ast.PredicateAccessPredicate(pa @ ast.PredicateAccess(eArgs, predicateName), ePerm),
              eIn) =>

        val predicate = s.program.findPredicate(predicateName)
        if (s.cycles(predicate) < Verifier.config.recursivePredicateUnfoldings()) {
          v.decider.startDebugSubExp()
          evals(s, eArgs, _ => pve, v)((s1, tArgs, eArgsNew, v1) =>
            eval(s1, ePerm, pve, v1)((s2, tPerm, ePermNew, v2) =>
              v2.decider.assert(IsPositive(tPerm)) { // TODO: Replace with permissionSupporter.assertNotNegative
                case true =>
                  joiner.join[(Term, Option[ast.Exp]), (Term, Option[ast.Exp])](s2, v2)((s3, v3, QB) => {
                    val s4 = s3.incCycleCounter(predicate)
                               .copy(recordVisited = true)
                      /* [2014-12-10 Malte] The commented code should replace the code following
                       * it, but using it slows down RingBufferRd.sil significantly. The generated
                       * Z3 output looks nearly identical, so my guess is that it is some kind
                       * of triggering problem, probably related to sequences.
                       */
//                      predicateSupporter.unfold(σ, predicate, tArgs, tPerm, pve, c2, pa)((σ1, c3) => {
//                        val c4 = c3.decCycleCounter(predicate)
//                        eval(σ1, eIn, pve, c4)((tIn, c5) =>
//                          QB(tIn, c5))})
                    consume(s4, acc, pve, v3)((s5, snap, v4) => {
                      val fr6 =
                        s5.functionRecorder.recordSnapshot(pa, v4.decider.pcs.branchConditions, snap)
                                           .changeDepthBy(+1)
                      val s6 = s5.copy(functionRecorder = fr6,
                                       constrainableARPs = s1.constrainableARPs)

                        /* Recording the unfolded predicate's snapshot is necessary in order to create the
                         * additional predicate-based trigger function applications because these are applied
                         * to the function arguments and the predicate snapshot
                         * (see 'predicateTriggers' in FunctionData.scala).
                         */
                      if (!Verifier.config.disableFunctionUnfoldTrigger()) {
                        val eArgsString = eArgsNew.mkString(", ")
                        val debugExp = Option.when(withExp)(DebugExp.createInstance(s"PredicateTrigger(${predicate.name}($eArgsString))", isInternal_ = true))
                        v4.decider.assume(App(s.predicateData(predicate).triggerFunction, snap.convert(terms.sorts.Snap) +: tArgs), debugExp)
                      }
                      val body = predicate.body.get /* Only non-abstract predicates can be unfolded */
                      val s7 = s6.scalePermissionFactor(tPerm, ePermNew)
                      val argsPairs: List[(Term, Option[ast.Exp])] = if (withExp) tArgs zip eArgsNew.get.map(Some(_)) else tArgs zip Seq.fill(tArgs.size)(None)
                      val insg = s7.g + Store(predicate.formalArgs map (_.localVar) zip argsPairs)
                      val s7a = s7.copy(g = insg)
                      produce(s7a, toSf(snap), body, pve, v4)((s8, v5) => {
                        val s9 = s8.copy(g = s7.g,
                                         functionRecorder = s8.functionRecorder.changeDepthBy(-1),
                                         recordVisited = s3.recordVisited,
                                         permissionScalingFactor = s6.permissionScalingFactor,
                                         permissionScalingFactorExp = s6.permissionScalingFactorExp)
                                   .decCycleCounter(predicate)
                        val s10 = v5.stateConsolidator(s9).consolidateOptionally(s9, v5)
                        eval(s10, eIn, pve, v5)((s9, t9, e9, v9) => QB(s9, (t9, e9), v9))})})
                  })(join(eIn.typ, "joined_unfolding", s2.relevantQuantifiedVariables.map(_._1),
                    Option.when(withExp)(s2.relevantQuantifiedVariables.map(_._2.get)), v2))((s12, r12, v7)
                    => {
                    v7.decider.finishDebugSubExp(s"unfolded(${predicate.name})")
                    Q(s12, r12._1, r12._2, v7)})
                case false =>
                  v2.decider.finishDebugSubExp(s"unfolded(${predicate.name})")
                  createFailure(pve dueTo NonPositivePermission(ePerm), v2, s2, IsPositive(tPerm), ePermNew.map(p => ast.PermGtCmp(p, ast.NoPerm()())(p.pos, p.info, p.errT)))}))
        } else {
          val unknownValue = v.decider.appliedFresh("recunf", v.symbolConverter.toSort(eIn.typ), s.relevantQuantifiedVariables.map(_._1))
          Q(s, unknownValue, Option.when(withExp)(ast.LocalVarWithVersion("unknownValue", eIn.typ)(eIn.pos, eIn.info, eIn.errT)), v)
        }

      case ast.Applying(wand, eIn) =>
        joiner.join[(Term, Option[ast.Exp]), (Term, Option[ast.Exp])](s, v)((s1, v1, QB) =>
          magicWandSupporter.applyWand(s1, wand, pve, v1)((s2, v2) => {
            eval(s2, eIn, pve, v2)((s3, t, eInNew, v3) => QB(s3, (t, eInNew), v3))
        }))(join(eIn.typ, "joined_applying", s.relevantQuantifiedVariables.map(_._1),
          Option.when(withExp)(s.relevantQuantifiedVariables.map(_._2.get)), v))((s4, r4, v4)
          => Q(s4, r4._1, r4._2, v4))

      /* Sequences */

      case ast.SeqContains(e0, e1) => evalBinOp(s, e1, e0, SeqIn, pve, v)((s1, t, e1New, e0New, v1) =>
        Q(s, t, e0New.map(e0p => ast.SeqContains(e0p, e1New.get)(e.pos, e.info, e.errT)), v1))
        /* Note the reversed order of the arguments! */

      case ast.SeqIndex(e0, e1) =>
        evals2(s, Seq(e0, e1), Nil, _ => pve, v)({case (s1, Seq(t0, t1), esNew, v1) =>
          val eNew = esNew.map(es => ast.SeqIndex(es.head, es(1))(e.pos, e.info, e.errT))
          if (s1.triggerExp) {
            Q(s1, SeqAt(t0, t1), eNew, v1)
          } else {
            v1.decider.assert(AtLeast(t1, IntLiteral(0))) {
              case true =>
                v1.decider.assert(Less(t1, SeqLength(t0))) {
                  case true =>
                    Q(s1, SeqAt(t0, t1), eNew, v1)
                  case false =>
                    val assertExp2 = Option.when(withExp)(ast.LtCmp(e1, ast.SeqLength(e0)())(e1.pos, e1.info, e1.errT))
                    val failure = createFailure(pve dueTo SeqIndexExceedsLength(e0, e1), v1, s1, Less(t1, SeqLength(t0)), assertExp2)
                    if (s1.retryLevel == 0 && v1.reportFurtherErrors()) {
                      val assertExp2 = Option.when(withExp)(ast.LeCmp(e1, ast.SeqLength(e0)())())
                      val assertExp2New = esNew.map(es => ast.LeCmp(es(1), ast.SeqLength(es.head)())())
                      v1.decider.assume(Less(t1, SeqLength(t0)), assertExp2, assertExp2New)
                      failure combine Q(s1, SeqAt(t0, t1), eNew, v1)
                    } else failure}
              case false =>
                val assertExp1 = Option.when(withExp)(ast.GeCmp(e1, ast.IntLit(0)())(e1.pos, e1.info, e1.errT))
                val assertExp1New = Option.when(withExp)(ast.GeCmp(esNew.get(1), ast.IntLit(0)())(e1.pos, e1.info, e1.errT))
                val failure1 = createFailure(pve dueTo SeqIndexNegative(e0, e1), v1, s1, AtLeast(t1, IntLiteral(0)), assertExp1New)
                if (s1.retryLevel == 0 && v1.reportFurtherErrors()) {
                  v1.decider.assume(AtLeast(t1, IntLiteral(0)), assertExp1, assertExp1New)
                  val assertExp2 = Option.when(withExp)(ast.LtCmp(e1, ast.SeqLength(e0)())(e1.pos, e1.info, e1.errT))
                  val assertExp2New = Option.when(withExp)(ast.LtCmp(esNew.get(1), ast.SeqLength(esNew.get(0))())(e1.pos, e1.info, e1.errT))
                  v1.decider.assert(Less(t1, SeqLength(t0))) {
                    case true =>
                      failure1 combine Q(s1, SeqAt(t0, t1), eNew, v1)
                    case false =>
                      val failure2 = failure1 combine createFailure(pve dueTo SeqIndexExceedsLength(e0, e1), v1, s1, Less(t1, SeqLength(t0)), assertExp2New)
                      if (v1.reportFurtherErrors()) {
                        v1.decider.assume(Less(t1, SeqLength(t0)), assertExp2, assertExp2New)
                        failure2 combine Q(s1, SeqAt(t0, t1), eNew, v1)
                      } else failure2}
                } else failure1}}})

      case ast.SeqAppend(e0, e1) => evalBinOp(s, e0, e1, SeqAppend, pve, v)((s1, t, e0New, e1New, v1) =>
        Q(s1, t, e0New.map(e0p => ast.SeqAppend(e0p, e1New.get)(e.pos, e.info, e.errT)), v1))
      case ast.SeqDrop(e0, e1) => evalBinOp(s, e0, e1, SeqDrop, pve, v)((s1, t, e0New, e1New, v1) =>
        Q(s1, t, e0New.map(e0p => ast.SeqDrop(e0p, e1New.get)(e.pos, e.info, e.errT)), v1))
      case ast.SeqTake(e0, e1) => evalBinOp(s, e0, e1, SeqTake, pve, v)((s1, t, e0New, e1New, v1) =>
        Q(s1, t, e0New.map(e0p => ast.SeqTake(e0p, e1New.get)(e.pos, e.info, e.errT)), v1))
      case ast.SeqLength(e0) => eval(s, e0, pve, v)((s1, t0, e0New, v1) =>
        Q(s1, SeqLength(t0), e0New.map(e0p => ast.SeqLength(e0p)(e.pos, e.info, e.errT)), v1))
      case ast.EmptySeq(typ) => Q(s, SeqNil(v.symbolConverter.toSort(typ)), Option.when(withExp)(e), v)
      case ast.RangeSeq(e0, e1) => evalBinOp(s, e0, e1, SeqRanged, pve, v)((s1, t, e0New, e1New, v1) =>
        Q(s1, t, e0New.map(e0p => ast.RangeSeq(e0p, e1New.get)(e.pos, e.info, e.errT)), v1))

      case ast.SeqUpdate(e0, e1, e2) =>
        evals2(s, Seq(e0, e1, e2), Nil, _ => pve, v)({ case (s1, Seq(t0, t1, t2), esNew, v1) =>
          val eNew = esNew.map(es => ast.SeqUpdate(es.head, es(1), es(2))(e.pos, e.info, e.errT))
          if (s1.triggerExp) {
            Q(s1, SeqUpdate(t0, t1, t2), eNew, v1)
          } else {
            val assertExp = Option.when(withExp)(ast.GeCmp(e1, ast.IntLit(0)())(e1.pos, e1.info, e1.errT))
            val assertExpNew = Option.when(withExp)(ast.GeCmp(esNew.get(1), ast.IntLit(0)())(e1.pos, e1.info, e1.errT))
            v1.decider.assert(AtLeast(t1, IntLiteral(0))) {
              case true =>
                val assertExp2 = Option.when(withExp)(ast.LtCmp(e1, ast.SeqLength(e0)())(e1.pos, e1.info, e1.errT))
                val assertExp2New = Option.when(withExp)(ast.LtCmp(esNew.get(1), ast.SeqLength(esNew.get(0))())(e1.pos, e1.info, e1.errT))
                v1.decider.assert(Less(t1, SeqLength(t0))) {
                  case true =>
                    Q(s1, SeqUpdate(t0, t1, t2), eNew, v1)
                  case false =>
                    val failure = createFailure(pve dueTo SeqIndexExceedsLength(e0, e1), v1, s1, Less(t1, SeqLength(t0)), assertExp2New)
                    if (s1.retryLevel == 0 && v1.reportFurtherErrors()) {
                      val assertExp3 = Option.when(withExp)(ast.LeCmp(e1, ast.SeqLength(e0)())())
                      val assertExp3New = Option.when(withExp)(ast.LeCmp(esNew.get(1), ast.SeqLength(esNew.get(0))())())
                      v1.decider.assume(Less(t1, SeqLength(t0)), assertExp3, assertExp3New)
                      failure combine Q(s1, SeqUpdate(t0, t1, t2), eNew, v1)}
                    else failure}
              case false =>
                val failure1 = createFailure(pve dueTo SeqIndexNegative(e0, e1), v1, s1, AtLeast(t1, IntLiteral(0)), assertExpNew)
                if (s1.retryLevel == 0 && v1.reportFurtherErrors()) {
                  v1.decider.assume(AtLeast(t1, IntLiteral(0)), assertExp, assertExpNew)
                  val assertExp2 = Option.when(withExp)(ast.LtCmp(e1, ast.SeqLength(e0)())(e1.pos, e1.info, e1.errT))
                  val assertExp2New = Option.when(withExp)(ast.LtCmp(esNew.get(1), ast.SeqLength(esNew.get(0))())(e1.pos, e1.info, e1.errT))
                  v1.decider.assert(Less(t1, SeqLength(t0))) {
                    case true =>
                      failure1 combine Q(s1, SeqUpdate(t0, t1, t2), eNew, v1)
                    case false =>
                      val failure2 = failure1 combine createFailure(pve dueTo SeqIndexExceedsLength(e0, e1), v1, s1, Less(t1, SeqLength(t0)), assertExp2New)
                      if (v1.reportFurtherErrors()) {
                        v1.decider.assume(Less(t1, SeqLength(t0)), assertExp2, assertExp2New)
                        failure2 combine Q(s1, SeqUpdate(t0, t1, t2), eNew, v1)
                      } else failure2}
            } else failure1}}})

      case seq@ast.ExplicitSeq(es) =>
        evals2(s, es, Nil, _ => pve, v)((s1, tEs, esNew, v1) => {
          val tSeq =
            tEs.tail.foldLeft[SeqTerm](SeqSingleton(tEs.head))((tSeq, te) =>
              SeqAppend(tSeq, SeqSingleton(te)))
          val debugExp = Option.when(withExp)({
            val expNew = ast.EqCmp(ast.SeqLength(ast.ExplicitSeq(esNew.get)())(), ast.IntLit(es.size)())(seq.pos, seq.info, seq.errT)
            val exp = ast.EqCmp(ast.SeqLength(seq)(), ast.IntLit(es.size)())(seq.pos, seq.info, seq.errT)
            DebugExp.createInstance(exp, expNew)
          })
          v1.decider.assume(SeqLength(tSeq) === IntLiteral(es.size), debugExp)
          Q(s1, tSeq, esNew.map(en => ast.ExplicitSeq(en)(e.pos, e.info, e.errT)), v1)})

      /* Sets and multisets */

      case ast.EmptySet(typ) =>
        Q(s, EmptySet(v.symbolConverter.toSort(typ)), Option.when(withExp)(e), v)
      case ast.EmptyMultiset(typ) =>
        Q(s, EmptyMultiset(v.symbolConverter.toSort(typ)), Option.when(withExp)(e), v)

      case ast.ExplicitSet(es) =>
        evals2(s, es, Nil, _ => pve, v)((s1, tEs, esNew, v1) => {
          val tSet =
            tEs.tail.foldLeft[SetTerm](SingletonSet(tEs.head))((tSet, te) =>
              SetAdd(tSet, te))
          Q(s1, tSet, esNew.map(es => ast.ExplicitSet(es)(e.pos, e.info, e.errT)), v1)})

      case ast.ExplicitMultiset(es) =>
        evals2(s, es, Nil, _ => pve, v)((s1, tEs, esNew, v1) => {
          val tMultiset =
            tEs.tail.foldLeft[MultisetTerm](SingletonMultiset(tEs.head))((tMultiset, te) =>
              MultisetAdd(tMultiset, te))
          Q(s1, tMultiset, esNew.map(es => ast.ExplicitMultiset(es)(e.pos, e.info, e.errT)), v1)})

      case ast.AnySetUnion(e0, e1) => e.typ match {
        case _: ast.SetType => evalBinOp(s, e0, e1, SetUnion, pve, v)((s1, t, e0New, e1New, v1)
          => Q(s1, t, e0New.map(e0p => ast.AnySetUnion(e0p, e1New.get)(e.pos, e.info, e.errT)), v1))
        case _: ast.MultisetType => evalBinOp(s, e0, e1, MultisetUnion, pve, v)((s1, t, e0New, e1New, v1)
          => Q(s1, t, e0New.map(e0p => ast.AnySetUnion(e0p, e1New.get)(e.pos, e.info, e.errT)), v1))
        case _ => sys.error("Expected a (multi)set-typed expression but found %s (%s) of sort %s"
                            .format(e, e.getClass.getName, e.typ))
      }

      case ast.AnySetIntersection(e0, e1) => e.typ match {
        case _: ast.SetType => evalBinOp(s, e0, e1, SetIntersection, pve, v)((s1, t, e0New, e1New, v1)
          => Q(s1, t, e0New.map(e0p => ast.AnySetIntersection(e0p, e1New.get)(e.pos, e.info, e.errT)), v1))
        case _: ast.MultisetType => evalBinOp(s, e0, e1, MultisetIntersection, pve, v)((s1, t, e0New, e1New, v1)
          => Q(s1, t, e0New.map(e0p => ast.AnySetIntersection(e0p, e1New.get)(e.pos, e.info, e.errT)), v1))
        case _ => sys.error("Expected a (multi)set-typed expression but found %s (%s) of sort %s"
                            .format(e, e.getClass.getName, e.typ))
      }

      case ast.AnySetSubset(e0, e1) => e0.typ match {
        case _: ast.SetType => evalBinOp(s, e0, e1, SetSubset, pve, v)((s1, t, e0New, e1New, v1)
          => Q(s1, t, e0New.map(e0p => ast.AnySetSubset(e0p, e1New.get)(e.pos, e.info, e.errT)), v1))
        case _: ast.MultisetType => evalBinOp(s, e0, e1, MultisetSubset, pve, v)((s1, t, e0New, e1New, v1)
          => Q(s1, t, e0New.map(e0p => ast.AnySetSubset(e0p, e1New.get)(e.pos, e.info, e.errT)), v1))
        case _ => sys.error("Expected a (multi)set-typed expression but found %s (%s) of sort %s"
                            .format(e, e.getClass.getName, e.typ))
      }

      case ast.AnySetMinus(e0, e1) => e.typ match {
        case _: ast.SetType => evalBinOp(s, e0, e1, SetDifference, pve, v)((s1, t, e0New, e1New, v1)
          => Q(s1, t, e0New.map(e0p => ast.AnySetMinus(e0p, e1New.get)(e.pos, e.info, e.errT)), v1))
        case _: ast.MultisetType => evalBinOp(s, e0, e1, MultisetDifference, pve, v)((s1, t, e0New, e1New, v1)
          => Q(s1, t, e0New.map(e0p => ast.AnySetMinus(e0p, e1New.get)(e.pos, e.info, e.errT)), v1))
        case _ => sys.error("Expected a (multi)set-typed expression but found %s (%s) of sort %s"
                            .format(e, e.getClass.getName, e.typ))
      }

      case ast.AnySetContains(e0, e1) => e1.typ match {
        case _: ast.SetType => evalBinOp(s, e0, e1, SetIn, pve, v)((s1, t, e0New, e1New, v1)
          => Q(s1, t, e0New.map(e0p => ast.AnySetContains(e0p, e1New.get)(e.pos, e.info, e.errT)), v1))
        case _: ast.MultisetType => evalBinOp(s, e0, e1, (t0, t1) => MultisetCount(t1, t0), pve, v)((s1, t, e0New, e1New, v1)
          => Q(s1, t, e0New.map(e0p => ast.AnySetContains(e0p, e1New.get)(e.pos, e.info, e.errT)), v1))
        case _ => sys.error("Expected a (multi)set-typed expression but found %s (%s) of sort %s"
                            .format(e, e.getClass.getName, e.typ))
      }

      case ast.AnySetCardinality(e0) => e0.typ match {
        case _: ast.SetType => eval(s, e0, pve, v)((s1, t0, e0New, v1)
          => Q(s1, SetCardinality(t0), e0New.map(e0p => ast.AnySetCardinality(e0p)(e.pos, e.info, e.errT)), v1))
        case _: ast.MultisetType => eval(s, e0, pve, v)((s1, t0, e0New, v1)
          => Q(s1, MultisetCardinality(t0), e0New.map(e0p => ast.AnySetCardinality(e0p)(e.pos, e.info, e.errT)), v1))
        case _ => sys.error("Expected a (multi)set-typed expression but found %s (%s) of type %s"
                            .format(e0, e0.getClass.getName, e0.typ))
      }

      /* Maps */

      case ast.EmptyMap(keyType, valueType) =>
        Q(s, EmptyMap(v.symbolConverter.toSort(keyType), v.symbolConverter.toSort(valueType)), Option.when(withExp)(e), v)
      case em: ast.ExplicitMap =>
        eval(s, em.desugared, pve, v)((s1, t0, _, v1) => Q(s1, t0, Option.when(withExp)(em), v1))
      case ast.MapCardinality(base) =>
        eval(s, base, pve, v)((s1, t0, baseNew, v1) => Q(s1, MapCardinality(t0), baseNew.map(ast.MapCardinality(_)(e.pos, e.info, e.errT)), v1))
      case ast.MapDomain(base) =>
        eval(s, base, pve, v)((s1, t0, baseNew, v1) => Q(s1, MapDomain(t0), baseNew.map(ast.MapDomain(_)(e.pos, e.info, e.errT)), v1))
      case ast.MapRange(base) =>
        eval(s, base, pve, v)((s1, t0, baseNew, v1) => Q(s1, MapRange(t0), baseNew.map(ast.MapRange(_)(e.pos, e.info, e.errT)), v1))

      case ml@ast.MapLookup(base, key) =>
        evals2(s, Seq(base, key), Nil, _ => pve, v)({
          case (s1, Seq(baseT, keyT), esNew, v1) if s1.triggerExp =>
            Q(s1, MapLookup(baseT, keyT), esNew.map(es => ast.MapLookup(es(0), es(1))(e.pos, e.info, e.errT)), v1)
          case (s1, Seq(baseT, keyT), esNew, v1) =>
            val eNew = esNew.map(es => ast.MapLookup(es(0), es(1))(e.pos, e.info, e.errT))
            v1.decider.assert(SetIn(keyT, MapDomain(baseT))) {
              case true => Q(s1, MapLookup(baseT, keyT), eNew, v1)
              case false =>
                val assertExp = Option.when(withExp)(ast.MapContains(key, base)(ml.pos, ml.info, ml.errT))
                val assertExpNew = Option.when(withExp)(ast.MapContains(esNew.get(1), esNew.get(0))(ml.pos, ml.info, ml.errT))
                val failure1 = createFailure(pve dueTo MapKeyNotContained(base, key), v1, s1, SetIn(keyT, MapDomain(baseT)), assertExpNew)
                if (s1.retryLevel == 0 && v1.reportFurtherErrors()) {
                  v1.decider.assume(SetIn(keyT, MapDomain(baseT)), assertExp, assertExpNew)
                  failure1 combine Q(s1, MapLookup(baseT, keyT), eNew, v1)
                } else {
                  failure1
                }
            }
        })

      case ast.MapUpdate(base, key, value) =>
        evals2(s, Seq(base, key, value), Nil, _ => pve, v)({
          case (s1, Seq(baseT, keyT, valueT), esNew, v1)
            => Q(s1, MapUpdate(baseT, keyT, valueT), esNew.map(es => ast.MapUpdate(es(0), es(1), es(2))(e.pos, e.info, e.errT)), v1)
        })

      case ast.MapContains(key, base) =>
        evals2(s, Seq(key, base), Nil, _ => pve, v)({
          case (s1, Seq(keyT, baseT), esNew, v1) => Q(s1, SetIn(keyT, MapDomain(baseT)), esNew.map(es => ast.MapContains(es(0), es(1))(e.pos, e.info, e.errT)), v1)
        })

      /* Unexpected nodes */

      case _: ast.InhaleExhaleExp =>
        createFailure(viper.silicon.utils.consistency.createUnexpectedInhaleExhaleExpressionError(e), v, s, "valid AST")

      case _: ast.EpsilonPerm
         | _: ast.Maplet
         | _: ast.FieldAccessPredicate
         | _: ast.MagicWand
         | _: ast.PredicateAccess
         | _: ast.PredicateAccessPredicate
         | _: ast.ExtensionExp =>
        sys.error(s"Unexpected expression $e cannot be symbolically evaluated")
    }

    resultTerm
  }

  def evalQuantified(s: State,
                     quant: Quantifier,
                     vars: Seq[ast.LocalVarDecl],
                     es1: Seq[ast.Exp], /* Are evaluated and added as path conditions before ...*/
                     es2: Seq[ast.Exp], /* ... these terms are evaluated */
                     optTriggers: Option[Seq[ast.Trigger]],
                     name: String,
                     pve: PartialVerificationError,
                     v: Verifier)
                    (Q: (State,
                         Seq[Var], /* Variables from vars */
                         Option[Seq[ast.LocalVarDecl]],
                         Seq[Term], /* Terms from es1 */
                         Option[Seq[ast.Exp]],
                         Option[( /* None if es2 or trigger evaluation did not result in a term because es1 is unsatisfiable */
                            Seq[Term], /* Terms from es2 */
                            Option[Seq[ast.Exp]],
                            Seq[Trigger], /* Triggers from optTriggers */
                            (Seq[Term], Seq[Quantification]), /* Global and non-global auxiliary assumptions */
                            Option[(InsertionOrderedSet[DebugExp], InsertionOrderedSet[DebugExp])]
                         )],
                         Verifier) => VerificationResult)
                    : VerificationResult = {

    val localVars = vars map (_.localVar)

    val varPairs: Seq[(Var, Option[ast.LocalVarWithVersion])] = localVars map v.decider.fresh
    val tVars: Seq[Var] = varPairs map (_._1)
    val gVars = Store(localVars zip varPairs)
    val s1 = s.copy(g = s.g + gVars,
                    quantifiedVariables = varPairs ++ s.quantifiedVariables,
                    recordPossibleTriggers = true,
                    possibleTriggers = Map.empty) // TODO: Why reset possibleTriggers if they are merged with s.possibleTriggers later anyway?
    type R = (State, Seq[Term], Option[Seq[ast.Exp]], Option[(Seq[Term], Option[Seq[ast.Exp]], Seq[Trigger], (Seq[Term], Seq[Quantification]), Option[(InsertionOrderedSet[DebugExp], InsertionOrderedSet[DebugExp])], Map[ast.Exp, Term])])
    executionFlowController.locallyWithResult[R](s1, v)((s2, v1, QB) => {
       val preMark = v1.decider.setPathConditionMark()
      evals(s2, es1, _ => pve, v1)((s3, ts1, es1New, v2) => {
        val bc = And(ts1)
        // ME: If bc is unsatisfiable, we are assuming false here. In that case, evaluating es2 and the triggers
        // may not return any value (e.g. if es2 contains a field read for which we don't have permission, a smoke
        // check succeeds, then the continuation for evals(es2) is never invoked). This caused issue #842.
        // In this case, we return None.
        val expPair = (viper.silicon.utils.ast.BigAnd(es1), es1New.map(viper.silicon.utils.ast.BigAnd(_)))
        v2.decider.setCurrentBranchCondition(bc, expPair)
        var es2AndTriggerTerms: Option[(Seq[Term], Option[Seq[ast.Exp]], Seq[Trigger], (Seq[Term], Seq[Quantification]), Option[(InsertionOrderedSet[DebugExp], InsertionOrderedSet[DebugExp])], Map[ast.Exp, Term])] = None
        var finalState = s3
        val es2AndTriggerResult = evals(s3, es2, _ => pve, v2)((s4, ts2, es2New, v3) => {
          evalTriggers(s4, optTriggers.getOrElse(Nil), pve, v3)((s5, tTriggers, _) => { // TODO: v4 isn't forward - problem?
            val (auxGlobals, auxNonGlobalQuants) =
              v3.decider.pcs.after(preMark).quantified(quant, tVars, tTriggers, s"$name-aux", isGlobal = false, bc)
            val auxExps =
              Option.when(withExp)(v3.decider.pcs.after(preMark).quantifiedExp(quant, varPairs map (_._2.get), tVars, optTriggers.getOrElse(Nil), tTriggers, s"$name-aux", isGlobal = false, bc))
            val additionalPossibleTriggers: Map[ast.Exp, Term] =
              if (s.recordPossibleTriggers) s5.possibleTriggers else Map()
            es2AndTriggerTerms = Some((ts2, es2New, tTriggers, (auxGlobals, auxNonGlobalQuants), auxExps, additionalPossibleTriggers))
            finalState = s5
            Success()
          })})
        es2AndTriggerResult combine QB((finalState, ts1, es1New, es2AndTriggerTerms))
      })
    }){
      case (s2, ts1, es1New1, Some((ts2, es2New1, tTriggers, (tAuxGlobal, tAux), eAuxExps, additionalPossibleTriggers))) =>
        val s3 = s.copy(possibleTriggers = s.possibleTriggers ++ additionalPossibleTriggers)
                .preserveAfterLocalEvaluation(s2)
        Q(s3, tVars, Option.when(withExp)(varPairs map (e => ast.LocalVarDecl(e._2.get.name, e._2.get.typ)(e._2.get.pos, e._2.get.info, e._2.get.errT))), ts1, es1New1, Some((ts2, es2New1, tTriggers, (tAuxGlobal, tAux), Option.when(withExp)((eAuxExps.get._1, eAuxExps.get._2)))), v)
      case (s2, ts1, es1New1, None) =>
        Q(s2, tVars, Option.when(withExp)(varPairs map (e => ast.LocalVarDecl(e._2.get.name, e._2.get.typ)(e._2.get.pos, e._2.get.info, e._2.get.errT))), ts1, es1New1, None, v)
    }
  }

  private def evalImplies(s: State,
                          tLhs: Term,
                          eLhs: (ast.Exp, Option[ast.Exp]),
                          eRhs: ast.Exp,
                          fromShortCircuitingAnd: Boolean,
                          pve: PartialVerificationError,
                          v: Verifier)
                         (Q: (State, Term, Option[ast.Exp], Verifier) => VerificationResult)
                         : VerificationResult = {

    joiner.join[(Term, Option[ast.Exp]), (Term, Option[ast.Exp])](s, v)((s1, v1, QB) =>
      brancher.branch(s1.copy(parallelizeBranches = false), tLhs, eLhs, v1, fromShortCircuitingAnd = fromShortCircuitingAnd)(
        (s2, v2) => eval(s2.copy(parallelizeBranches = s1.parallelizeBranches), eRhs, pve, v2)((s2, tRhs, eRhsNew, v2) => QB(s2, (tRhs, eRhsNew), v2)),
        (s2, v2) => QB(s2.copy(parallelizeBranches = s1.parallelizeBranches), (True, Option.when(withExp)(ast.TrueLit()())), v2))
    )(entries => {
      assert(entries.length <= 2)
      val s1 = entries.tail.foldLeft(entries.head.s)((sAcc, entry) => sAcc.merge(entry.s))
      val t = Implies(tLhs, entries.headOption.map(_.data._1).getOrElse(True))
      val e = eLhs._2.map(lhs => ast.Implies(lhs, entries.headOption.map(_.data._2.get).getOrElse(ast.TrueLit()()))())
      (s1, (t, e))
    })((s3, r3, v3) => {
      val (t3, e3) = r3
      Q(s3, t3, e3, v3)
    })
  }

  private def evalInOldState(s: State,
                             label: String,
                             e: ast.Exp,
                             pve: PartialVerificationError,
                             v: Verifier)
                            (Q: (State, Term, Option[ast.Exp], Verifier) => VerificationResult)
                            : VerificationResult = {

    val h = s.oldHeaps(label)
    val s1 = s.copy(h = h, partiallyConsumedHeap = None, isEvalInOld = true)
    val s2 = v.stateConsolidator(s1).consolidateOptionally(s1, v)
    val possibleTriggersBefore: Map[ast.Exp, Term] = if (s.recordPossibleTriggers) s.possibleTriggers else Map.empty

    eval(s2, e, pve, v)((s3, t, eNew, v1) => {
      val newPossibleTriggers = if (s.recordPossibleTriggers) {
        // For all new possible trigger expressions e and translated term t,
        // make sure we remember t as the term for old[label](e) instead.
        // If e is not heap-dependent, we also remember t as the term for e.
        val addedOrChangedPairs = s3.possibleTriggers.filter(t =>
          !possibleTriggersBefore.contains(t._1) || possibleTriggersBefore(t._1) != t._2)

        def wrapInOld(e: ast.Exp) = {
          if (label == Verifier.PRE_STATE_LABEL) {
            ast.Old(e)(e.pos, e.info, e.errT)
          } else {
            ast.LabelledOld(e, label)(e.pos, e.info, e.errT)
          }
        }

        val oldPairs = addedOrChangedPairs.map(t => wrapInOld(t._1) -> t._2) ++
          addedOrChangedPairs.filter(t => !t._1.isHeapDependent(s.program))
        s.possibleTriggers ++ oldPairs
      } else {
        s.possibleTriggers
      }
      val s4 = s3.copy(h = s.h,
                       oldHeaps = s3.oldHeaps + (label -> s3.h),
                       partiallyConsumedHeap = s.partiallyConsumedHeap,
                       possibleTriggers = newPossibleTriggers,
                       isEvalInOld = false)
      Q(s4, t, eNew, v1)})
  }

  def evalLocationAccess(s: State,
                         locacc: ast.LocationAccess,
                         pve: PartialVerificationError,
                         v: Verifier)
                        (Q: (State, String, Seq[Term], Option[Seq[ast.Exp]], Verifier) => VerificationResult)
                        : VerificationResult = {

    locacc match {
      case ast.FieldAccess(eRcvr, field) =>
        eval(s, eRcvr, pve, v)((s1, tRcvr, eRcvr1, v1) =>
          Q(s1, field.name, tRcvr :: Nil, eRcvr1.map(_ :: Nil), v1))
      case ast.PredicateAccess(eArgs, predicateName) =>
        evals(s, eArgs, _ => pve, v)((s1, tArgs, eArgs1, v1) =>
          Q(s1, predicateName, tArgs, eArgs1, v1))
    }
  }

  def evalResourceAccess(s: State, resacc: ast.ResourceAccess, pve: PartialVerificationError, v: Verifier)
                        (Q: (State, ChunkIdentifer, Seq[Term], Option[Seq[ast.Exp]], Verifier) => VerificationResult)
                        : VerificationResult = {
    resacc match {
      case wand : ast.MagicWand =>
        magicWandSupporter.evaluateWandArguments(s, wand, pve, v)((s1, tArgs, eArgsNew, v1) =>
        Q(s1, MagicWandIdentifier(wand, s.program), tArgs, eArgsNew, v1))
      case ast.FieldAccess(eRcvr, field) =>
        eval(s, eRcvr, pve, v)((s1, tRcvr, eRcvrNew, v1) =>
          Q(s1, BasicChunkIdentifier(field.name), tRcvr :: Nil, eRcvrNew.map(_ :: Nil), v1))
      case ast.PredicateAccess(eArgs, predicateName) =>
        evals(s, eArgs, _ => pve, v)((s1, tArgs, eArgsNew, v1) =>
          Q(s1, BasicChunkIdentifier(predicateName), tArgs, eArgsNew, v1))
    }
  }

  private def evalBinOp[T <: Term](s: State,
                                   e0: ast.Exp,
                                   e1: ast.Exp,
                                   termOp: ((Term, Term)) => T,
                                   pve: PartialVerificationError,
                                   v: Verifier)
                                  (Q: (State, T, Option[ast.Exp], Option[ast.Exp], Verifier) => VerificationResult)
                                  : VerificationResult = {

    evalBinOp(s, e0, e1, (t0, t1) => termOp((t0, t1)), pve, v)(Q)
  }

  private def evalBinOp[T <: Term]
                       (s: State,
                        e0: ast.Exp,
                        e1: ast.Exp,
                        termOp: (Term, Term) => T,
                        pve: PartialVerificationError,
                        v: Verifier)
                       (Q: (State, T, Option[ast.Exp], Option[ast.Exp], Verifier) => VerificationResult)
                       : VerificationResult = {

    eval(s, e0, pve, v)((s1, t0, e0New, v1) =>
      eval(s1, e1, pve, v1)((s2, t1, e1New, v2) =>
        Q(s2, termOp(t0, t1), e0New, e1New, v2)))
  }

  private def failIfDivByZero(s: State,
                              t: Term,
                              eDivisor: ast.Exp,
                              eDivisorNew: Option[ast.Exp],
                              tDivisor: Term,
                              tZero: Term,
                              pve: PartialVerificationError,
                              v: Verifier)
                             (Q: (State, Term, Verifier) => VerificationResult)
                             : VerificationResult = {

    v.decider.assert(tDivisor !== tZero){
      case true => Q(s, t, v)
      case false =>
        val (notZeroExp, notZeroExpNew) = if (withExp) {
          (Some(ast.NeCmp(eDivisor, ast.IntLit(0)())(eDivisor.pos, eDivisor.info, eDivisor.errT)), Some(ast.NeCmp(eDivisorNew.get, ast.IntLit(0)())(eDivisor.pos, eDivisor.info, eDivisor.errT)))
        } else { (None, None) }
        val failure = createFailure(pve dueTo DivisionByZero(eDivisor), v, s, tDivisor !== tZero, notZeroExpNew)
        if (s.retryLevel == 0  && v.reportFurtherErrors()) {
          v.decider.assume(tDivisor !== tZero, notZeroExp, notZeroExpNew)
          failure combine Q(s, t, v)
        } else failure
    }
  }

  def evalTriggers(s: State,
                   silverTriggers: Seq[ast.Trigger],
                   pve: PartialVerificationError,
                   v: Verifier)
                  (Q: (State, Seq[Trigger], Verifier) => VerificationResult)
                   : VerificationResult = {

    evalTriggers(s, silverTriggers map (_.exps), Nil, pve, v)((s1, tTriggersSets, v1) => {
      /* [2015-12-15 Malte]
       *   Evaluating triggers that did not occur in the body (and whose corresponding term has
       *   therefore not already been recorded in the context) might introduce new path conditions,
       *   in particular, new constants/functions and their definitions.
       *   This is, for example, the case in issue_0147.sil: the trigger generator can potentially
       *   replace the arithmetic expression `j+1` by a fresh, quantified variable (in the trigger,
       *   not necessarily in the quantifier body). Since it is part of the receiver of a quantified
       *   field dereference, the trigger mentioning the fresh variable might only be evaluated when
       *   evaluating the triggers, potentially leading to a newly introduced field value function.
       *
       *   TODO: Currently, new path conditions introduced while evaluating triggers will not be
       *         added to the auxiliary quantifier, i.e. they will not survive when the scope in
       *         which the quantifier (resp., its body and its triggers) is evaluated.
       *         Using such effectively "undefined" symbols in triggers will most likely result in
       *         incompletenesses because the corresponding quantifiers will not be triggered.
       */

      Q(s1, tTriggersSets map Trigger, v1)})
  }

  /** Evaluates the given list of trigger sets `eTriggerSets` (expressions) and passes the result
    * plus the initial trigger sets `tTriggerSets` (terms) to the continuation `Q`.
    */
  private def evalTriggers(s: State,
                           eTriggerSets: TriggerSets[ast.Exp],
                           tTriggersSets: TriggerSets[Term],
                           pve: PartialVerificationError,
                           v: Verifier)
                          (Q: (State, TriggerSets[Term], Verifier) => VerificationResult)
                          : VerificationResult = {

    if (eTriggerSets.isEmpty)
      Q(s, tTriggersSets, v)
    else {
      if (eTriggerSets.head.collect{case fa: ast.FieldAccess => fa; case pa: ast.PredicateAccess => pa; case wand: ast.MagicWand => wand }.nonEmpty ) {
        evalHeapTrigger(s, eTriggerSets.head, pve, v)((s1, ts, v1) =>
          evalTriggers(s1, eTriggerSets.tail, tTriggersSets :+ ts, pve, v1)(Q))
      } else {
        evalTrigger(s, eTriggerSets.head, pve, v)((s1, ts, v1) =>
          evalTriggers(s1, eTriggerSets.tail, tTriggersSets :+ ts, pve, v1)(Q))
      }}
  }

  private def evalTrigger(s: State, exps: Seq[ast.Exp], pve: PartialVerificationError, v: Verifier)
                         (Q: (State, Seq[Term], Verifier) => VerificationResult)
                         : VerificationResult = {

    def transformPotentialFuncApp(t: Term) = t match {
      case app@App(fun: HeapDepFun, _) =>
        /** Heap-dependent functions that are used as tTriggerSets should be used
          * in the limited version, because it allows for more instantiations.
          * Keep this code in sync with [[viper.silicon.supporters.ExpressionTranslator.translate]]
          *
          */
        app.copy(applicable = functionSupporter.limitedVersion(fun))
      case other =>
        other
    }

    val (cachedTriggerTerms, remainingTriggerExpressions) =
      exps.map {
        case pt @ (_: ast.PossibleTrigger | _: ast.FieldAccess | _: ast.LabelledOld | _: ast.Old) =>
          val cachedTrigger = s.possibleTriggers.get(pt).map(t => transformPotentialFuncApp(t))
          (cachedTrigger, if (cachedTrigger.isDefined) None else Some(pt))
        case e => (None, Some(e))
      }.unzip match {
        case (optCachedTriggerTerms, optRemainingTriggerExpressions) =>
          (optCachedTriggerTerms.flatten, optRemainingTriggerExpressions.flatten)
      }

    /* Reasons for why a trigger wasn't recorded while evaluating the body include:
     *   - It did not occur in the body
     *   - The evaluation of the body terminated early, for example, because the
     *     LHS of an implication evaluated to false
     */

    var optRemainingTriggerTerms: Option[Seq[Term]] = None
    // Setting a mark pushes a scope that needs to be popped again later, see below.
    val preMark = v.decider.setPathConditionMark()
    var pcDelta = InsertionOrderedSet.empty[Term]
    var pcDeltaExp = InsertionOrderedSet.empty[DebugExp]

    /* TODO: Evaluate as many remaining expressions as possible, i.e. don't
     *       stop if evaluating one fails
     *
     *       Here is an example where evaluating remainingTriggerExpressions will
     *       fail: Assume a conjunction f(x) && g(x) where f(x) is the
     *       precondition of g(x). This gives rise to the trigger {f(x), g(x)}.
     *       If the two trigger expressions are evaluated individually, evaluating
     *       the second will fail because its precondition doesn't hold.
     *       For example, let f(x) be "x in xs" (and assume that this, via other
     *       path conditions, implies that x != null), and let g(x) be "y.f in xs".
     *       Evaluating the latter will currently fail when evaluating y.f because
     *       y on its own (i.e., without having assumed y in xs) might be null.
     *
     *       What might be possible is to merely translate (instead of evaluate)
     *       triggers, where the difference is that translating does not entail
     *       any checks such as checking for non-nullity.
     *       In case of applications of heap. dep. functions this won't be
     *       straight-forward, because the resulting FApp-term expects a snapshot,
     *       which is computed by (temporarily) consuming the function's
     *       precondition.
     *       We could replace each concrete snapshot occurring in an FApp-term by
     *       a quantified snapshot, but that might make the chosen triggers invalid
     *       because some trigger sets might no longer cover all quantified
     *       variables.
     */

    /* TODO: Use executionFlowController.locally instead of val r = ...; r && { ... }.
     *       This is currently not possible because executionFlowController.locally will only
     *       continue after the local block if the block was successful (i.e. if it yielded
     *       Success()). However, here we want to continue in any case.
     */

    val r =
      evals(s, remainingTriggerExpressions, _ => pve, v)((_, remainingTriggerTerms, _, v1) => {
        optRemainingTriggerTerms = Some(remainingTriggerTerms)
        pcDelta = v1.decider.pcs.after(preMark).assumptions //decider.π -- πPre
        pcDeltaExp = v1.decider.pcs.after(preMark).assumptionExps
        Success()})

    // Remove all assumptions resulting from evaluating the trigger.
    // IF trigger evaluation was successful, we will assume them again (see success case below).
    // However, they need to be removed for now since they would otherwise be assumed unconditionally
    // (since the preMark layer has no branch conditions), and we can assume them only conditionally.
    // See issue #688 for an example of what happens otherwise.
    v.decider.pcs.popUntilMark(preMark)

    (r, optRemainingTriggerTerms) match {
<<<<<<< HEAD
      case (Success(_), Some(remainingTriggerTerms)) =>
        v.decider.assume(pcDelta)
=======
      case (Success(), Some(remainingTriggerTerms)) =>
        v.decider.assume(pcDelta, Option.when(withExp)(DebugExp.createInstance("pcDeltaExp", children = pcDeltaExp)), enforceAssumption = false)
>>>>>>> 58ba972f
        Q(s, cachedTriggerTerms ++ remainingTriggerTerms, v)
      case _ =>
        for (e <- remainingTriggerExpressions)
          v.reporter.report(WarningsDuringVerification(Seq(
            VerifierWarning(s"Might not be able to use trigger $e, since it is not evaluated while evaluating the body of the quantifier", e.pos))))
        Q(s, cachedTriggerTerms, v)
    }
  }

  private def join(joinType: ast.Type,
                   joinFunctionName: String,
                   joinFunctionArgs: Seq[Term],
                   joinFunctionArgsExp: Option[Seq[ast.Exp]],
                   v: Verifier)
                  (entries: Seq[JoinDataEntry[(Term, Option[ast.Exp])]])
                  : (State, (Term, Option[ast.Exp])) = {

    val joinSort = v.symbolConverter.toSort(joinType)
    assert(entries.nonEmpty, "Expected at least one join data entry")

    entries match {
      case Seq(entry) =>
        /* If there is only one entry, i.e. one branch to join, it is assumed that the other
         * branch was infeasible, and the branch conditions are therefore ignored.
         */
        (entry.s, entry.data)
      case _ =>
        val quantifiedVarsSorts = joinFunctionArgs.map(_.sort)
        val joinSymbol = v.decider.fresh(joinFunctionName, quantifiedVarsSorts, joinSort)
        val joinTerm = App(joinSymbol, joinFunctionArgs)
        val joinExp = joinFunctionArgsExp.map(jfa => ast.FuncApp(joinFunctionName, jfa)(ast.NoPosition, ast.NoInfo, joinType, ast.NoTrafos))

        val joinDefEqs: Seq[(Term, Option[ast.Exp], Option[ast.Exp])] = entries map (entry =>
          (Implies(And(entry.pathConditions.branchConditions), BuiltinEquals(joinTerm, entry.data._1)),
          Option.when(withExp)(ast.Implies(BigAnd(entry.pathConditions.branchConditionExps.map(bc => bc._1)), ast.EqCmp(joinExp.get, entry.data._2.get)())()),
          Option.when(withExp)(ast.Implies(BigAnd(entry.pathConditions.branchConditionExps.map(bc => bc._2.get)), ast.EqCmp(joinExp.get, entry.data._2.get)())())))


        var sJoined = entries.tail.foldLeft(entries.head.s)((sAcc, entry) =>sAcc.merge(entry.s))
        sJoined = sJoined.copy(functionRecorder = sJoined.functionRecorder.recordPathSymbol(joinSymbol))

        joinDefEqs foreach { case (t, exp, expNew) => v.decider.assume(t, exp, expNew)}

        (sJoined, (joinTerm, joinExp))
    }
  }

  private def evalHeapTrigger(s: State, exps: Seq[ast.Exp], pve: PartialVerificationError, v: Verifier)
                             (Q: (State, Seq[Term], Verifier) => VerificationResult) : VerificationResult = {
    var triggers: Seq[Term] = Seq()
    var triggerAxioms: Seq[Term] = Seq()
    var smDefs: Seq[SnapshotMapDefinition] = Seq()

    exps foreach {
      case fa: ast.FieldAccess if s.heapDependentTriggers.contains(fa.field) =>
        val (axioms, trigs, _, smDef) = generateFieldTrigger(fa, s, pve, v)
        triggers = triggers ++ trigs
        triggerAxioms = triggerAxioms ++ axioms
        smDefs = smDefs ++ smDef
      case pa: ast.PredicateAccess if s.heapDependentTriggers.contains(pa.loc(s.program)) =>
        val (axioms, trigs, _, smDef) = generatePredicateTrigger(pa, s, pve, v)
        triggers = triggers ++ trigs
        triggerAxioms = triggerAxioms ++ axioms
        smDefs = smDefs ++ smDef
      case wand: ast.MagicWand if s.heapDependentTriggers.contains(MagicWandIdentifier(wand, s.program)) =>
        val (axioms, trigs, _, smDef) = generateWandTrigger(wand, s, pve, v)
        triggers = triggers ++ trigs
        triggerAxioms = triggerAxioms ++ axioms
        smDefs = smDefs ++ smDef
      case e => evalTrigger(s, Seq(e), pve, v)((_, t, _) => {
        triggers = triggers ++ t
        Success()
      })
    }

    val triggerString = exps.mkString(", ")
    v.decider.assume(triggerAxioms, Option.when(withExp)(DebugExp.createInstance(s"Heap Triggers ($triggerString)")), enforceAssumption = false)
    var fr = s.functionRecorder
    for (smDef <- smDefs){
      fr = fr.recordFvfAndDomain(smDef)
    }
    Q(s.copy(functionRecorder = fr), triggers, v)
  }

  private def generateFieldTrigger(fa: ast.FieldAccess,
                                   s: State,
                                   pve: PartialVerificationError,
                                   v: Verifier)
                                  : (Seq[Term], Seq[Term], FieldTrigger, Seq[SnapshotMapDefinition]) = {

    var axioms = Seq.empty[Term]
    var triggers = Seq.empty[Term]
    var mostRecentTrig: FieldTrigger = null
    val codomainQVars = Seq(`?r`)
    val (relevantChunks, _) =
      quantifiedChunkSupporter.splitHeap[QuantifiedFieldChunk](s.h, BasicChunkIdentifier(fa.field.name))
    val optSmDomainDefinitionCondition =
      if (s.smDomainNeeded) { v.logger.debug("Axiomatisation of an SM domain missing!"); None }
      else None
    val (smDef1, smCache1) =
      quantifiedChunkSupporter.summarisingSnapshotMap(
        s, fa.field, codomainQVars, relevantChunks, v, optSmDomainDefinitionCondition)

    var smRes = Seq(smDef1)
    /* TODO: Reduce code duplication below */
    /* TODO: Return updated snapshot caches (or let generateFieldTrigger take a continuation) */

    fa.rcv match {
      case acc: ast.FieldAccess =>
        /* TODO: Is this *recursive* case even necessary? Wouldn't the eval(...) in the other case
         *       recurse anyway?
         */
        val rcvHelper = generateFieldTrigger(acc, s, pve, v)
        val rcvTrig = rcvHelper._3
        axioms = axioms ++ smDef1.valueDefinitions ++ rcvHelper._1
        mostRecentTrig = FieldTrigger(fa.field.name, smDef1.sm, Lookup(rcvTrig.field, rcvTrig.fvf, rcvTrig.at))
        triggers = triggers ++ rcvHelper._2 :+ mostRecentTrig
        smRes = smRes ++ rcvHelper._4
      case rcv =>
        val s1 = s.copy(smCache = smCache1)
        val t = s1.possibleTriggers.get(fa)
        t match { /* TODO: r isn't used - why? */
          case Some(cachedTrigger) =>
            cachedTrigger match {
              case l: Lookup =>
                axioms = axioms ++ smDef1.valueDefinitions
                mostRecentTrig = FieldTrigger(l.field, smDef1.sm, l.at)
                triggers = triggers :+ mostRecentTrig
              case _ =>
                eval(s1.copy(triggerExp = true), rcv, pve, v)((_, tRcv, _, _) => {
                  axioms = axioms ++ smDef1.valueDefinitions
                  mostRecentTrig = FieldTrigger(fa.field.name, smDef1.sm, tRcv)
                  triggers = triggers :+ mostRecentTrig
                  Success()
                })
            }
          case None =>
            eval(s1.copy(triggerExp = true), rcv, pve, v)((_, tRcv, _, _) => {
              axioms = axioms ++ smDef1.valueDefinitions
              mostRecentTrig = FieldTrigger(fa.field.name, smDef1.sm, tRcv)
              triggers = triggers :+ mostRecentTrig
              Success()
            })
        }
    }

    (axioms, triggers, mostRecentTrig, smRes)
  }

  /* TODO: Try to unify with generateFieldTrigger above, or at least with generateWandTrigger below */
  private def generatePredicateTrigger(pa: ast.PredicateAccess,
                                       s: State,
                                       pve: PartialVerificationError,
                                       v: Verifier)
                                      : (Seq[Term], Seq[Term], PredicateTrigger, Seq[SnapshotMapDefinition]) = {
    var axioms = Seq.empty[Term]
    var triggers = Seq.empty[Term]
    var mostRecentTrig: PredicateTrigger = null
    val codomainQVars = s.predicateFormalVarMap(pa.loc(s.program))
    val (relevantChunks, _) =
      quantifiedChunkSupporter.splitHeap[QuantifiedPredicateChunk](s.h, BasicChunkIdentifier(pa.predicateName))
    val optSmDomainDefinitionCondition =
      if (s.smDomainNeeded) { v.logger.debug("Axiomatisation of an SM domain missing!"); None }
      else None
    val (smDef1, smCache1) =
      quantifiedChunkSupporter.summarisingSnapshotMap(
        s, pa.loc(s.program), codomainQVars, relevantChunks, v, optSmDomainDefinitionCondition)
    val s1 = s.copy(smCache = smCache1)

    evals(s1, pa.args, _ => pve, v)((_, tArgs, _, _) => {
      axioms = axioms ++ smDef1.valueDefinitions
      mostRecentTrig = PredicateTrigger(pa.predicateName, smDef1.sm, tArgs)
      triggers = triggers :+ mostRecentTrig
      Success()
    })

    (axioms, triggers, mostRecentTrig, Seq(smDef1))
  }

  /* TODO: See comments for generatePredicateTrigger above */
  private def generateWandTrigger(wand: ast.MagicWand,
                                  s: State,
                                  pve: PartialVerificationError,
                                  v: Verifier)
                                 : (Seq[Term], Seq[Term], PredicateTrigger, Seq[SnapshotMapDefinition]) = {
    var axioms = Seq.empty[Term]
    var triggers = Seq.empty[Term]
    var mostRecentTrig: PredicateTrigger = null
    val wandHoles = wand.subexpressionsToEvaluate(s.program)
    val codomainQVars =
      wandHoles.indices.toList.map(i => Var(Identifier(s"x$i"), v.symbolConverter.toSort(wandHoles(i).typ), false))
    val (relevantChunks, _) =
      quantifiedChunkSupporter.splitHeap[QuantifiedMagicWandChunk](s.h, MagicWandIdentifier(wand, s.program))
    val optSmDomainDefinitionCondition =
      if (s.smDomainNeeded) { v.logger.debug("Axiomatisation of an SM domain missing!"); None }
      else None
    val (smDef1, smCache1) =
      quantifiedChunkSupporter.summarisingSnapshotMap(
        s, wand, codomainQVars, relevantChunks, v, optSmDomainDefinitionCondition)
    val s1 = s.copy(smCache = smCache1)

    evals(s1, wand.subexpressionsToEvaluate(s.program), _ => pve, v)((_, tArgs, _, _) => {
      axioms = axioms ++ smDef1.valueDefinitions
      mostRecentTrig = PredicateTrigger(MagicWandIdentifier(wand, s.program).toString, smDef1.sm, tArgs)
      triggers = triggers :+ mostRecentTrig
      Success()
    })

    (axioms, triggers, mostRecentTrig, Seq(smDef1))
  }

  /* Evaluate a sequence of expressions in Order
   * The constructor determines when the evaluation stops
   * Only Or and And are supported for the constructor
   */
  private def evalSeqShortCircuit(constructor: Seq[Term] => Term,
                                  s: State,
                                  exps: Seq[ast.Exp],
                                  pve: PartialVerificationError,
                                  v: Verifier)
                                 (Q: (State, Term, Option[ast.Exp], Verifier) => VerificationResult)
                                 : VerificationResult = {
    assert(
      constructor == Or || constructor == And,
      "Only Or and And are supported as constructors for evalSeqShortCircuit")

    assert(exps.nonEmpty, "Empty sequence of expressions not allowed")

    val stop = if (constructor == Or) True else False

    eval(s, exps.head, pve, v)((s1, t0, e0New, v1) => {
      t0 match {
        case _ if exps.tail.isEmpty => Q(s1, t0, e0New, v1) // Done, if no expressions left (necessary)
        case `stop` => Q(s1, t0, e0New, v1) // Done, if last expression was true/false for or/and (optimisation)
        case _ =>
          val expPair = if (constructor == Or) (exps.head, e0New) else (ast.Not(exps.head)(), e0New.map(ast.Not(_)()))
          joiner.join[(Term, Option[ast.Exp]), (Term, Option[ast.Exp])](s1, v1)((s2, v2, QB) =>
            brancher.branch(s2.copy(parallelizeBranches = false), if (constructor == Or) t0 else Not(t0), expPair, v2, fromShortCircuitingAnd = true)(
              (s3, v3) => QB(s3.copy(parallelizeBranches = s2.parallelizeBranches), (t0, e0New), v3),
              (s3, v3) => evalSeqShortCircuit(constructor, s3.copy(parallelizeBranches = s2.parallelizeBranches), exps.tail, pve, v3)((s2, t2, e2, v2) => QB(s2, (t2, e2), v2)))
            ){case Seq(ent) =>
                (ent.s, ent.data)
              case Seq(ent1, ent2) =>
                val exp = Option.when(withExp)({
                  if (constructor == Or)
                    ast.Or(ent1.data._2.get, ent2.data._2.get)()
                  else
                    ast.And(ent1.data._2.get, ent2.data._2.get)()
                })
                (ent1.s.merge(ent2.s), (constructor(Seq(ent1.data._1, ent2.data._1)), exp))
              case entries =>
                sys.error(s"Unexpected join data entries $entries")
            }((s3, r3, v3) => {
            val (t3, e3) = r3
            Q(s3, t3, e3, v3)
          })
      }})
  }

  private[silicon] case object FromShortCircuitingAnd extends ast.Info {
    val comment = Nil
    val isCached = false
  }
}<|MERGE_RESOLUTION|>--- conflicted
+++ resolved
@@ -6,16 +6,13 @@
 
 package viper.silicon.rules
 
-<<<<<<< HEAD
 import viper.silicon.biabduction.AbductionQuestion
-=======
 import viper.silicon.debugger.DebugExp
 import viper.silicon.Config.JoinMode
 import viper.silver.ast
 import viper.silver.verifier.{CounterexampleTransformer, PartialVerificationError, VerifierWarning}
 import viper.silver.verifier.errors.{ErrorWrapperWithExampleTransformer, PreconditionInAppFalse}
 import viper.silver.verifier.reasons._
->>>>>>> 58ba972f
 import viper.silicon.common.collections.immutable.InsertionOrderedSet
 import viper.silicon.interfaces._
 import viper.silicon.interfaces.state.{ChunkIdentifer, NonQuantifiedChunk}
@@ -25,8 +22,8 @@
 import viper.silicon.state.terms.implicits._
 import viper.silicon.state.terms.perms.IsPositive
 import viper.silicon.state.terms.predef.`?r`
-<<<<<<< HEAD
 import viper.silicon.utils.ast.flattenOperator
+import viper.silicon.utils.ast._
 import viper.silicon.utils.toSf
 import viper.silicon.verifier.Verifier
 import viper.silicon.{Map, TriggerSets}
@@ -36,16 +33,10 @@
 import viper.silver.verifier.errors.{ErrorWrapperWithTransformers, PreconditionInAppFalse}
 import viper.silver.verifier.reasons._
 import viper.silver.verifier.{AbductionQuestionTransformer, CounterexampleTransformer, PartialVerificationError, VerifierWarning}
-=======
-import viper.silicon.utils.ast._
-import viper.silicon.utils.toSf
-import viper.silicon.verifier.Verifier
-import viper.silicon.{Map, TriggerSets}
 import viper.silver.ast.{AnnotationInfo, LocalVarWithVersion, TrueLit, WeightedQuantifier}
 import viper.silver.reporter.{AnnotationWarning, WarningsDuringVerification}
 import viper.silver.utility.Common.Rational
 
->>>>>>> 58ba972f
 
 /* TODO: With the current design w.r.t. parallelism, eval should never "move" an execution
  *       to a different verifier. Hence, consider not passing the verifier to continuations
@@ -910,16 +901,10 @@
               case a => a
             })
             val pvePre =
-<<<<<<< HEAD
-              ErrorWrapperWithTransformers(PreconditionInAppFalse(fapp).withReasonNodeTransformed(reasonOffendingNode =>
+              ErrorWrapperWithExampleTransformer(PreconditionInAppFalse(fapp).withReasonNodeTransformed(reasonOffendingNode =>
                 reasonOffendingNode.replace(formalsToActuals)), exampleTrafo, abductionTrafo)
-            val s3 = s2.copy(g = Store(fargs.zip(tArgs)),
-=======
-              ErrorWrapperWithExampleTransformer(PreconditionInAppFalse(fapp).withReasonNodeTransformed(reasonOffendingNode =>
-                reasonOffendingNode.replace(formalsToActuals)), exampleTrafo)
             val argsPairs: Seq[(Term, Option[ast.Exp])] = if (withExp) tArgs.zip(eArgsNew.get.map(Some(_))) else tArgs.zip(Seq.fill(tArgs.size)(None))
             val s3 = s2.copy(g = Store(fargs.zip(argsPairs)),
->>>>>>> 58ba972f
                              recordVisited = true,
                              functionRecorder = s2.functionRecorder.changeDepthBy(+1),
                                 /* Temporarily disable the recorder: when recording (to later on
@@ -1665,13 +1650,8 @@
     v.decider.pcs.popUntilMark(preMark)
 
     (r, optRemainingTriggerTerms) match {
-<<<<<<< HEAD
       case (Success(_), Some(remainingTriggerTerms)) =>
-        v.decider.assume(pcDelta)
-=======
-      case (Success(), Some(remainingTriggerTerms)) =>
         v.decider.assume(pcDelta, Option.when(withExp)(DebugExp.createInstance("pcDeltaExp", children = pcDeltaExp)), enforceAssumption = false)
->>>>>>> 58ba972f
         Q(s, cachedTriggerTerms ++ remainingTriggerTerms, v)
       case _ =>
         for (e <- remainingTriggerExpressions)
