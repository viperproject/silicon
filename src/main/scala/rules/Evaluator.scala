/*
 * This Source Code Form is subject to the terms of the Mozilla Public
 * License, v. 2.0. If a copy of the MPL was not distributed with this
 * file, You can obtain one at http://mozilla.org/MPL/2.0/.
 */

package viper.silicon.rules

import viper.silver.ast
import viper.silver.ast.Info
import viper.silver.verifier.PartialVerificationError
import viper.silver.verifier.errors.PreconditionInAppFalse
import viper.silver.verifier.reasons._
import viper.silicon.common.collections.immutable.InsertionOrderedSet
import viper.silicon.interfaces._
import viper.silicon.state._
import viper.silicon.state.terms._
import viper.silicon.state.terms.implicits._
import viper.silicon.state.terms.perms.{BigPermSum, IsNonNegative, IsPositive}
import viper.silicon.state.terms.predef.`?r`
import viper.silicon.utils.toSf
import viper.silicon.verifier.Verifier
import viper.silicon.{EvaluateRecord, Map, SymbExLogger, TriggerSets}
import viper.silicon.interfaces.state.{ChunkIdentifer, NonQuantifiedChunk}

/* TODO: With the current design w.r.t. parallelism, eval should never "move" an execution
 *       to a different verifier. Hence, consider not passing the verifier to continuations
 *       of eval.
 */

trait EvaluationRules extends SymbolicExecutionRules {
  def evals(s: State, es: Seq[ast.Exp], pvef: ast.Exp => PartialVerificationError, v: Verifier)
           (Q: (State, List[Term], Verifier) => VerificationResult)
           : VerificationResult

  def eval(s: State, e: ast.Exp, pve: PartialVerificationError, v: Verifier)
          (Q: (State, Term, Verifier) => VerificationResult)
          : VerificationResult

  def evalLocationAccess(s: State,
                         locacc: ast.LocationAccess,
                         pve: PartialVerificationError,
                         v: Verifier)
                        (Q: (State, String, Seq[Term], Verifier) => VerificationResult)
                        : VerificationResult

  def evalQuantified(s: State,
                     quant: Quantifier,
                     vars: Seq[ast.LocalVarDecl],
                     es1: Seq[ast.Exp],
                     es2: Seq[ast.Exp],
                     optTriggers: Option[Seq[ast.Trigger]],
                     name: String,
                     pve: PartialVerificationError,
                     v: Verifier)
                    (Q: (State, Seq[Var], Seq[Term], Seq[Term], Seq[Trigger], (Seq[Quantification], Seq[Quantification]), Verifier) => VerificationResult)
                    : VerificationResult
}

object evaluator extends EvaluationRules with Immutable {
  import consumer._
  import producer._

  def evals(s: State, es: Seq[ast.Exp], pvef: ast.Exp => PartialVerificationError, v: Verifier)
           (Q: (State, List[Term], Verifier) => VerificationResult)
           : VerificationResult =

    evals2(s, es, Nil, pvef, v)(Q)

  private def evals2(s: State, es: Seq[ast.Exp], ts: List[Term], pvef: ast.Exp => PartialVerificationError, v: Verifier)
                    (Q: (State, List[Term], Verifier) => VerificationResult)
                    : VerificationResult = {

    if (es.isEmpty)
      Q(s, ts.reverse, v)
    else
      eval(s, es.head, pvef(es.head), v)((s1, t, v1) =>
        evals2(s1, es.tail, t :: ts, pvef, v1)(Q))
  }

  /** Wrapper Method for eval, for logging. See Executor.scala for explanation of analogue. **/
  @inline
  def eval(s: State, e: ast.Exp, pve: PartialVerificationError, v: Verifier)
          (Q: (State, Term, Verifier) => VerificationResult)
          : VerificationResult = {

    val sepIdentifier = SymbExLogger.currentLog().insert(new EvaluateRecord(e, s, v.decider.pcs))
    eval3(s, e, pve, v)((s1, t, v1) => {
      SymbExLogger.currentLog().collapse(e, sepIdentifier)
      Q(s1, t, v1)})
  }

  def eval3(s: State, e: ast.Exp, pve: PartialVerificationError, v: Verifier)
           (Q: (State, Term, Verifier) => VerificationResult)
           : VerificationResult = {


    /* For debugging only */
    e match {
      case  _: ast.TrueLit | _: ast.FalseLit | _: ast.NullLit | _: ast.IntLit | _: ast.FullPerm | _: ast.NoPerm
            | _: ast.AbstractLocalVar | _: ast.WildcardPerm | _: ast.FractionalPerm | _: ast.Result
            | _: ast.WildcardPerm | _: ast.FieldAccess =>

      case _ =>
        v.logger.debug(s"\nEVAL ${viper.silicon.utils.ast.sourceLineColumn(e)}: $e")
        v.logger.debug(v.stateFormatter.format(s, v.decider.pcs))
        if (s.partiallyConsumedHeap.nonEmpty)
          v.logger.debug("pcH = " + s.partiallyConsumedHeap.map(v.stateFormatter.format).mkString("", ",\n     ", ""))
        if (s.reserveHeaps.nonEmpty)
          v.logger.debug("hR = " + s.reserveHeaps.map(v.stateFormatter.format).mkString("", ",\n     ", ""))
        s.oldHeaps.get(Verifier.MAGIC_WAND_LHS_STATE_LABEL) match {
          case Some(hLhs) =>   v.logger.debug("hLhs = " + v.stateFormatter.format(hLhs))
          case None =>
        }
        v.decider.prover.comment(s"[eval] $e")
    }

    /* Switch to the eval heap (σUsed) of magic wand's exhale-ext, if necessary.
     * Also deactivate magic wand's recording of consumed and produced permissions: if the
     * evaluation to perform involves consuming or producing permissions, e.g. because of
     * an unfolding expression, these should not be recorded.
     */
    val s1 = s.copy(h = magicWandSupporter.getEvalHeap(s),
                    reserveHeaps = Nil,
                    exhaleExt = false)

    eval2(s1, e, pve, v)((s2, t, v1) => {
      val s3 =
        if (s2.recordPossibleTriggers)
          e match {
            case pt: ast.PossibleTrigger =>
              println(pt)
              s2.copy(possibleTriggers = s2.possibleTriggers + (pt -> t))
            case fa: ast.FieldAccess if s2.qpFields.contains(fa.field) =>
              s2.copy(possibleTriggers = s2.possibleTriggers + (fa -> t))
            case _ =>
              s2}
        else
          s2
      val s4 = s3.copy(h = s.h,
                       reserveHeaps = s.reserveHeaps,
                       exhaleExt = s.exhaleExt)
      Q(s4, t, v1)})
  }

  protected def eval2(s: State, e: ast.Exp, pve: PartialVerificationError, v: Verifier)
                     (Q: (State, Term, Verifier) => VerificationResult)
                     : VerificationResult = {

    val resultTerm = e match {
      case _: ast.TrueLit => Q(s, True(), v)
      case _: ast.FalseLit => Q(s, False(), v)

      case _: ast.NullLit => Q(s, Null(), v)
      case ast.IntLit(bigval) => Q(s, IntLiteral(bigval), v)

      case ast.EqCmp(e0, e1) => evalBinOp(s, e0, e1, Equals, pve, v)(Q)
      case ast.NeCmp(e0, e1) => evalBinOp(s, e0, e1, (p0: Term, p1: Term) => Not(Equals(p0, p1)), pve, v)(Q)

      case x: ast.AbstractLocalVar => Q(s, s.g(x), v)

      case _: ast.FullPerm => Q(s, FullPerm(), v)
      case _: ast.NoPerm => Q(s, NoPerm(), v)

      case ast.FractionalPerm(e0, e1) =>
        var t1: Term = null
        evalBinOp(s, e0, e1, (t0, _t1) => {t1 = _t1; FractionPerm(t0, t1)}, pve, v)((s1, tFP, v1) =>
          failIfDivByZero(s1, tFP, e1, t1, predef.Zero, pve, v1)(Q))

      case _: ast.WildcardPerm =>
        val (tVar, tConstraints) = v.decider.freshARP()
        v.decider.assume(tConstraints)
        /* TODO: Only record wildcards in State.constrainableARPs that are used in exhale
         *       position. Currently, wildcards used in inhale position (only) may not be removed
         *       from State.constrainableARPs (potentially inefficient, but should be sound).
         *
         *       Probably better in general: change evaluator signature such that, in addition to
         *       the resulting term, further data about the evaluation process (e.g. a mapping
         *       from expressions to terms, fresh wildcards, ...) is returned.
         *
         *       Alternative (for just wildcards): introduce WildcardPerm, extract them from the
         *       term returned by eval, mark as constrainable on client-side (e.g. in consumer).
         */
        val s1 =
          s.copy(functionRecorder = s.functionRecorder.recordArp(tVar, tConstraints))
           .setConstrainable(Seq(tVar), true)
        Q(s1, tVar, v)

      case fa: ast.FieldAccess if s.qpFields.contains(fa.field) =>
        eval(s, fa.rcv, pve, v)((s1, tRcvr, v1) => {
          val (relevantChunks, _) =
            quantifiedChunkSupporter.splitHeap[QuantifiedFieldChunk](s1.h, BasicChunkIdentifier(fa.field.name))
          s1.smCache.get((fa.field, relevantChunks)) match {
            case Some((fvfDef: SnapshotMapDefinition, totalPermissions)) if !Verifier.config.disableValueMapCaching() =>
              /* The next assertion must be made if the FVF definition is taken from the cache;
               * in the other case it is part of quantifiedChunkSupporter.withValue.
               */
              v1.decider.assume(FieldTrigger(fa.field.name, fvfDef.sm, tRcvr))
              println("Trigger generated: " + FieldTrigger(fa.field.name, fvfDef.sm, tRcvr))
              v1.decider.assert(IsPositive(totalPermissions.replace(`?r`, tRcvr))) {
                case false =>
                  Failure(pve dueTo InsufficientPermission(fa))
                case true =>
                  v1.decider.assume(fvfDef.valueDefinitions)
                    /* Re-emit definition since the previous definition could be nested under
                     * an auxiliary quantifier (resulting from the evaluation of some Silver
                     * quantifier in whose body field 'fa.field' was accessed)
                     * which is protected by a trigger term that we currently don't have.
                     */
                  val fvfLookup = Lookup(fa.field.name, fvfDef.sm, tRcvr)
                  val fr1 = s1.functionRecorder.recordSnapshot(fa, v1.decider.pcs.branchConditions, fvfLookup)
                  val s2 = s1.copy(functionRecorder = fr1)
                  Q(s2, fvfLookup, v1)}
            case _ =>
              val totalPermissions = BigPermSum(relevantChunks.map(_.perm), Predef.identity)
              val (fvf, fvfValueDefs, None) =
                quantifiedChunkSupporter.summarise(s1, relevantChunks, Seq(`?r`), fa.field, None, v1)
              v1.decider.assume(fvfValueDefs)
              v1.decider.assume(FieldTrigger(fa.field.name, fvf, tRcvr))
              println("Trigger generated: " + FieldTrigger(fa.field.name, fvf, tRcvr))
              v1.decider.assert(IsPositive(totalPermissions.replace(`?r`, tRcvr))) {
                case false =>
                  Failure(pve dueTo InsufficientPermission(fa))
                case true =>

                  val smLookup = Lookup(fa.field.name, fvf, tRcvr)
                  val smDef = SnapshotMapDefinition(fa.field, fvf, fvfValueDefs, Seq())
                  val fr2 = s1.functionRecorder.recordSnapshot(fa, v1.decider.pcs.branchConditions, smLookup)
                                               .recordFvfAndDomain(smDef)
                  val smCache2 =
                    if (Verifier.config.disableValueMapCaching()) s1.smCache
                    else s1.smCache + ((fa.field, relevantChunks) -> (smDef, totalPermissions))
                  val s2 = s1.copy(functionRecorder = fr2,
                                   smCache = smCache2)
                  Q(s2, smLookup, v1)}}})

      case fa: ast.FieldAccess =>
        evalLocationAccess(s, fa, pve, v)((s1, name, tArgs, v1) => {
          val id = BasicChunkIdentifier(name)
          val ve = pve dueTo InsufficientPermission(fa)
          chunkSupporter.lookup(s1, s1.h, id, tArgs, ve, v1)((s2, h2, tSnap, v2) => {
            v2.decider.assume(FieldTrigger(fa.field.name, tSnap, tArgs.head))
            val fr = s2.functionRecorder.recordSnapshot(fa, v2.decider.pcs.branchConditions, tSnap)
            val s3 = s2.copy(h = h2, functionRecorder = fr)
            Q(s3, tSnap, v1)
          })
        })

      case ast.Not(e0) =>
        eval(s, e0, pve, v)((s1, t0, v1) =>
          Q(s1, Not(t0), v1))

      case ast.Minus(e0) =>
        eval(s, e0, pve, v)((s1, t0, v1) =>
          Q(s1, Minus(0, t0), v1))

      case ast.Old(e0) =>
        evalInOldState(s, Verifier.PRE_STATE_LABEL, e0, pve, v)(Q)

      case old @ ast.LabelledOld(e0, lbl) =>
        s.oldHeaps.get(lbl) match {
          case None =>
            Failure(pve dueTo LabelledStateNotReached(old))
          case Some(h) =>
            evalInOldState(s, lbl, e0, pve, v)(Q)}

      case ast.Let(x, e0, e1) =>
        eval(s, e0, pve, v)((s1, t0, v1) =>
          eval(s1.copy(g = s1.g + (x.localVar, t0)), e1, pve, v1)(Q))

      /* Strict evaluation of AND */
      case ast.And(e0, e1) if Verifier.config.disableShortCircuitingEvaluations() =>
        evalBinOp(s, e0, e1, (t1, t2) => And(t1, t2), pve, v)(Q)

      /* Short-circuiting evaluation of AND */
      case ast.And(e0, e1) =>
        /* Evaluate `e0 && e1` as `e0 && (e0 ==> e1)`, but without evaluating `e0` twice */
        eval(s, e0, pve, v)((s1, t0, v1) => {
          val lv = ast.LocalVar(v1.identifierFactory.fresh("v").name)(e0.typ, e0.pos, e0.info)
          val e1Short = ast.Implies(lv, e1)(e1.pos, FromShortCircuitingAnd)
          eval(s1.copy(g = s1.g + (lv, t0)), e1Short, pve, v1)((s2, t1, v2) =>
            Q(s2, And(t0, t1), v2))})

      /* Strict evaluation of OR */
      case ast.Or(e0, e1) if Verifier.config.disableShortCircuitingEvaluations() =>
        evalBinOp(s, e0, e1, (t1, t2) => Or(t1, t2), pve, v)(Q)

      /* Short-circuiting evaluation of OR */
      case ast.Or(e0, e1) =>
        /* Evaluate `e0 || e1` as `e0 || (!e0 && e1)`, but without evaluating `e0` twice */
        eval(s, e0, pve, v)((s1, t0, v1) => {
          val lv = ast.LocalVar(v1.identifierFactory.fresh("v").name)(e0.typ, e0.pos, e0.info)
          val e1Short = ast.And(ast.Not(lv)(e0.pos, e0.info), e1)(e1.pos, e1.info)
          eval(s1.copy(g = s1.g + (lv, t0)), e1Short, pve, v1)((s2, t1, v2) =>
            Q(s2, Or(t0, t1), v2))})

      case implies @ ast.Implies(e0, e1) =>
        eval(s, e0, pve, v)((s1, t0, v1) =>
          evalImplies(s1, t0, e1, implies.info == FromShortCircuitingAnd, pve, v1)(Q))

      case ast.CondExp(e0, e1, e2) =>
        eval(s, e0, pve, v)((s1, t0, v1) =>
          joiner.join[Term, Term](s1, v1)((s2, v2, QB) =>
            brancher.branch(s2, t0, v2)(
              (s3, v3) => eval(s3, e1, pve, v3)(QB),
              (s3, v3) => eval(s3, e2, pve, v3)(QB))
          )(entries => {
            /* TODO: The next few lines could be made safer if branch(...) took orElse-continuations
             *       that are executed if a branch is dead */
            val (s2, t1, t2) = entries match {
              case Seq(entry) if entry.pathConditions.branchConditions.head == t0 =>
                val t2 = v1.decider.appliedFresh("dead_else", v1.symbolConverter.toSort(e2.typ), s1.relevantQuantifiedVariables)
                val fr1 = entry.s.functionRecorder.recordPathSymbol(t2.applicable.asInstanceOf[Function]) // TODO: Avoid cast
                (entry.s.copy(functionRecorder = fr1), entry.data, t2)
              case Seq(entry) if entry.pathConditions.branchConditions.head == Not(t0) =>
                val t1 = v1.decider.appliedFresh("dead_then", v1.symbolConverter.toSort(e1.typ), s1.relevantQuantifiedVariables)
                val fr1 = entry.s.functionRecorder.recordPathSymbol(t1.applicable.asInstanceOf[Function]) // TODO: Avoid cast
                (entry.s.copy(functionRecorder = fr1), t1, entry.data)
              case Seq(entry1, entry2) =>
                (entry1.s.merge(entry2.s), entry1.data, entry2.data)
              case _ =>
                sys.error(s"Unexpected join data entries: $entries")}
            (s2, Ite(t0, t1, t2))
          })(Q))

      /* Integers */

      case ast.Add(e0, e1) =>
        evalBinOp(s, e0, e1, Plus, pve, v)(Q)

      case ast.Sub(e0, e1) =>
        evalBinOp(s, e0, e1, Minus, pve, v)(Q)

      case ast.Mul(e0, e1) =>
        evalBinOp(s, e0, e1, Times, pve, v)(Q)

      case ast.Div(e0, e1) =>
        evalBinOp(s, e0, e1, Div, pve, v)((s1, tDiv, v1) =>
          failIfDivByZero(s1, tDiv, e1, tDiv.p1, 0, pve, v1)(Q))

      case ast.Mod(e0, e1) =>
        evalBinOp(s, e0, e1, Mod, pve, v)((s1, tMod, v1) =>
          failIfDivByZero(s1, tMod, e1, tMod.p1, 0, pve, v1)(Q))

      case ast.LeCmp(e0, e1) =>
        evalBinOp(s, e0, e1, AtMost, pve, v)(Q)

      case ast.LtCmp(e0, e1) =>
        evalBinOp(s, e0, e1, Less, pve, v)(Q)

      case ast.GeCmp(e0, e1) =>
        evalBinOp(s, e0, e1, AtLeast, pve, v)(Q)

      case ast.GtCmp(e0, e1) =>
        evalBinOp(s, e0, e1, Greater, pve, v)(Q)

      /* Permissions */

      case ast.PermAdd(e0, e1) =>
        evalBinOp(s, e0, e1, PermPlus, pve, v)(Q)

      case ast.PermSub(e0, e1) =>
        evalBinOp(s, e0, e1, PermMinus, pve, v)(Q)

      case ast.PermMinus(e0) =>
        eval(s, e0, pve, v)((s1, t0, v1) =>
          Q(s1, PermMinus(NoPerm(), t0), v1))

      case ast.PermMul(e0, e1) =>
        evalBinOp(s, e0, e1, PermTimes, pve, v)(Q)

      case ast.IntPermMul(e0, e1) =>
        eval(s, e0, pve, v)((s1, t0, v1) =>
          eval(s1, e1, pve, v1)((s2, t1, v2) =>
            Q(s2, IntPermTimes(t0, t1), v2)))

      case ast.PermDiv(e0, e1) =>
        eval(s, e0, pve, v)((s1, t0, v1) =>
          eval(s1, e1, pve, v1)((s2, t1, v2) =>
            failIfDivByZero(s2, PermIntDiv(t0, t1), e1, t1, 0, pve, v2)(Q)))

      case ast.PermLeCmp(e0, e1) =>
        evalBinOp(s, e0, e1, AtMost, pve, v)(Q)

      case ast.PermLtCmp(e0, e1) =>
        evalBinOp(s, e0, e1, Less, pve, v)(Q)

      case ast.PermGeCmp(e0, e1) =>
        evalBinOp(s, e0, e1, AtLeast, pve, v)(Q)

      case ast.PermGtCmp(e0, e1) =>
        evalBinOp(s, e0, e1, Greater, pve, v)(Q)

      /* Others */

      /* Domains not handled directly */
      case dfa @ ast.DomainFuncApp(funcName, eArgs, _) =>
        evals(s, eArgs, _ => pve, v)((s1, tArgs, v1) => {
          val inSorts = tArgs map (_.sort)
          val outSort = v1.symbolConverter.toSort(dfa.typ)
          val fi = v1.symbolConverter.toFunction(Verifier.program.findDomainFunction(funcName), inSorts :+ outSort)
          Q(s1, App(fi, tArgs), v1)})

      case ast.CurrentPerm(resacc) =>
        val h = s.partiallyConsumedHeap.getOrElse(s.h)
        evalResourceAccess(s, resacc, pve, v)((s1, identifier, args, v1) => {
          val res = resacc.res(Verifier.program)
          /* It is assumed that, for a given field/predicate/wand identifier (res)
           * either only quantified or only non-quantified chunks are used.
           */
          val usesQPChunks = res match {
            case _: ast.MagicWand => s1.qpMagicWands.contains(identifier.asInstanceOf[MagicWandIdentifier])
            case field: ast.Field => s1.qpFields.contains(field)
            case pred: ast.Predicate => s1.qpPredicates.contains(pred)}
          val perm =
            if (usesQPChunks) {
              res match {
                case _: ast.MagicWand =>
                  val chs = h.values.collect { case ch: QuantifiedMagicWandChunk if ch.id == identifier => ch }
                  val perm = chs.foldLeft(NoPerm(): Term)((q, ch) =>
                    PermPlus(q, ch.perm.replace(ch.quantifiedVars, args)))
                  perm
                case field: ast.Field =>
                  val chs = h.values.collect { case ch: QuantifiedFieldChunk if ch.id == identifier => ch}

                  s1.smCache.get(field, chs.toSeq) match {
                    case Some((fvfDef: SnapshotMapDefinition, totalPermissions)) =>
                      v1.decider.assume(FieldTrigger(field.name, fvfDef.sm, args.head))
                      println("Trigger generated: " + FieldTrigger(field.name, fvfDef.sm, args.head))
                    case _ => {
                      val (fvf, fvfValueDefs, None) =
                        quantifiedChunkSupporter.summarise(s1, chs.toSeq, Seq(`?r`), field, None, v1)
                      v1.decider.assume(fvfValueDefs)
                      v1.decider.assume(FieldTrigger(field.name, fvf, args.head))
                      println("Trigger generated: " + FieldTrigger(field.name, fvf, args.head))
                    }
                  }

                  val perm = chs.foldLeft(NoPerm(): Term)((q, ch) =>
                    PermPlus(q, ch.perm.replace(`?r`, args.head)))
                  /* TODO: Try again once Silicon fully supports field accesses as triggers.
                   *       Currently, adding these axioms makes several of the RSL examples
                   *       exhibit matching loops (potentially other examples as well).
                   */
//                  v1.decider.prover.comment(s"perm($locacc)  ~~>  assume upper permission bound")
//                  v1.decider.prover.comment(perm.toString)
//                  v1.decider.assume(PermAtMost(perm, FullPerm()))
                  perm
                case pred: ast.Predicate =>
                  val chs = h.values.collect { case ch: QuantifiedPredicateChunk if ch.id == identifier => ch}
                  val perm = chs.foldLeft(NoPerm(): Term)((q, ch) =>
                    PermPlus(q, ch.perm.replace(ch.quantifiedVars, args)))
                  perm
              }
            } else {
              val chs = chunkSupporter.findChunksWithID[NonQuantifiedChunk](h.values, identifier)
              val perm =
                chs.foldLeft(NoPerm(): Term)((q, ch) => {
                  val argsPairWiseEqual = And(args.zip(ch.args).map { case (a1, a2) => a1 === a2 })
                  PermPlus(q, Ite(argsPairWiseEqual, ch.perm, NoPerm()))
                })
              /* TODO: See todo above */
//              v1.decider.prover.comment(s"perm($locacc)  ~~>  assume upper permission bound")
//              v1.decider.prover.comment(perm.toString)
//              v1.decider.assume(PermAtMost(perm, FullPerm()))
              perm
            }
          Q(s1, perm, v1)})

      case ast.ForPerm(vars, resourceAccess, body) =>

        /* Iterate over the list of relevant chunks in continuation passing style (very similar
         * to evals), and evaluate the forperm-body with a different qvar assignment each time.
        */

        def bindRcvrsAndEvalBody(s: State, chs: Iterable[NonQuantifiedChunk], args: Seq[ast.Exp], ts: Seq[Term], v: Verifier)
                                (Q: (State, Seq[Term], Verifier) => VerificationResult)
                                : VerificationResult = {
          if (chs.isEmpty)
            Q(s, ts.reverse, v)
          else {
            val ch = chs.head

            val rcvrs = ch.args
            val s1 = s.copy()
            var g1 = s1.g
            var addCons : Seq[Term] = Seq()
            for (vr <- vars) {
              if (args.contains(vr.localVar)) {
                val indices = args.zipWithIndex.filter(ai => ai._1 == vr.localVar).map(_._2)
                val index = indices.head
                g1 = g1 + (vr.localVar, rcvrs(index))
                if (indices.length > 1) {
                  val equalArgs = And(indices.tail map { i => rcvrs(i) === rcvrs(index) })
                  addCons = addCons :+ equalArgs
                }
              }
            }
            val s2 = s1.copy(g1)

            val nonQuantArgs = args filter (a => !vars.map(_.localVar).contains(a))
            val indices = nonQuantArgs map (a => args.indexOf(a))

            evals(s2, nonQuantArgs, _ => pve, v)((s3, tArgs, v1) => {
              val argsWithIndex = tArgs zip indices
              val zippedArgs = argsWithIndex map (ai => (ai._1, ch.args(ai._2)))
              val argsPairWiseEqual = And(zippedArgs map {case (a1, a2) => a1 === a2})

              evalImplies(s3, Ite(argsPairWiseEqual, And(addCons :+ IsPositive(ch.perm)), False()), body, false, pve, v1)((s4, tImplies, v2) =>
                bindRcvrsAndEvalBody(s4, chs.tail, args, tImplies +: ts, v2)(Q))
            })
          }
        }

        def bindQuantRcvrsAndEvalBody(s: State, chs: Iterable[QuantifiedBasicChunk], args: Seq[ast.Exp], ts: Seq[Term], v: Verifier)
                                     (Q: (State, Seq[Term], Verifier) => VerificationResult)
                                     : VerificationResult = {
          if (chs.isEmpty)
            Q(s, ts.reverse, v)
          else {
            val ch = chs.head
            val rcvrs = ch.singletonArguments.getOrElse(Seq())
            if (rcvrs.nonEmpty) {
              val s1 = s.copy()
              var g1 = s1.g

              for (v <- vars) {
                if (args.contains(v.localVar)) {
                  val index = args.indexOf(v.localVar)
                  g1 = g1 + (v.localVar, rcvrs(index))
                }
              }

<<<<<<< HEAD
              val trig = ch match {
                case fc: QuantifiedFieldChunk => FieldTrigger(fc.id.name, fc.fvf, rcvrs.head)
              }

              s1 = s1.copy(g1)
              val tVars = vars.map(v => g1(v.localVar))
              return evalImplies(s1, And(trig, IsPositive(ch.perm.replace(ch.quantifiedVars, tVars))), body, false, pve, v)((s2, tImplies, v1) =>
                bindQuantRcvrsAndEvalBody(s2, chs.tail, args, tImplies +: ts, v1)(Q))
=======
              val s2 = s1.copy(g1)
              val tVars = vars.map(v => g1(v.localVar))
              return evalImplies(s2, IsPositive(ch.perm.replace(ch.quantifiedVars, tVars)), body, false, pve, v)((s3, tImplies, v1) =>
                bindQuantRcvrsAndEvalBody(s3, chs.tail, args, tImplies +: ts, v1)(Q))
>>>>>>> 684fb6e9
            }

            val localVars = vars map (_.localVar)
            val tVars = localVars map (x => v.decider.fresh(x.name, v.symbolConverter.toSort(x.typ)))
            val gVars = Store(localVars zip tVars)

            val s1 = s.copy(s.g + gVars, quantifiedVariables = tVars ++ s.quantifiedVariables)

            evals(s1, args, _ => pve, v)((s2, ts1, v1) => {
              val bc = IsPositive(ch.perm.replace(ch.quantifiedVars, ts1))
              val tTriggers = Seq(Trigger(ch.valueAt(ts1)))

              val trig = ch match {
                case fc: QuantifiedFieldChunk => FieldTrigger(fc.id.name, fc.fvf, ts1.head)
              }

              evalImplies(s2, And(trig, bc), body, false, pve, v1)((s3, tImplies, v2) => {
                val tQuant = Quantification(Forall, tVars, tImplies, tTriggers)
                bindQuantRcvrsAndEvalBody(s3, chs.tail, args, tQuant +: ts, v2)(Q)})
            })
          }
        }

        val s1 = s.copy(h = s.partiallyConsumedHeap.getOrElse(s.h))

        val resIdent = resourceAccess match {
          case ast.FieldAccess(_, field) => BasicChunkIdentifier(field.name)
          case ast.PredicateAccess(_, predicateName) => BasicChunkIdentifier(predicateName)
          case w: ast.MagicWand => MagicWandIdentifier(w, Verifier.program)
        }
        val args = resourceAccess match {
          case fa: ast.FieldAccess => Seq(fa.rcv)
          case pa: ast.PredicateAccess => pa.args
          case w: ast.MagicWand => w.subexpressionsToEvaluate(Verifier.program)
        }

        val chs = chunkSupporter.findChunksWithID[NonQuantifiedChunk](s1.h.values, resIdent)
        bindRcvrsAndEvalBody(s1, chs, args, Seq.empty, v)((s2, ts, v1) => {
          val qchs = s2.h.values.collect { case ch: QuantifiedBasicChunk if ch.id == resIdent => ch }
          bindQuantRcvrsAndEvalBody(s2, qchs, args, ts, v1)((s3, ts1, v2) => {
            val s4 = s3.copy(h = s.h, g = s.g)
            Q(s4, And(ts1), v2)
          })
        })

      case sourceQuant: ast.QuantifiedExp /*if config.disableLocalEvaluations()*/ =>
        val (eQuant, qantOp, eTriggers) = sourceQuant match {
          case forall: ast.Forall =>
            /* It is expected that quantifiers have already been provided with triggers,
             * either explicitly or by using a trigger generator.
             */
            (forall, Forall, forall.triggers)
          case exists: ast.Exists =>
            (exists, Exists, Seq())
          case _: ast.ForPerm => sys.error(s"Unexpected quantified expression $sourceQuant")
        }

        val body = eQuant.exp
        val name = s"prog.l${viper.silicon.utils.ast.sourceLine(sourceQuant)}"
        evalQuantified(s, qantOp, eQuant.variables, Nil, Seq(body), Some(eTriggers), name, pve, v){
          case (s1, tVars, _, Seq(tBody), tTriggers, (tAuxGlobal, tAux), v1) =>
            v1.decider.prover.comment("Nested auxiliary terms: globals")
            v1.decider.assume(tAuxGlobal)
            v1.decider.prover.comment("Nested auxiliary terms: non-globals")
            v1.decider.assume(tAux)
            val tQuant = Quantification(qantOp, tVars, tBody, tTriggers, name)
            Q(s1, tQuant, v1)}

      case fapp @ ast.FuncApp(funcName, eArgs) =>
        val pvePre = PreconditionInAppFalse(fapp)
        val func = Verifier.program.findFunction(funcName)
        evals2(s, eArgs, Nil, _ => pve, v)((s1, tArgs, v1) => {
//          bookkeeper.functionApplications += 1
          val pre = func.pres map (pre => {
            /* Substitute actual for formal arguments in preconditions.
             * However, doing this naively can result in invalid triggers.
             * Consider the following example
             *
             *   function fun1(a: Int): Bool
             *     requires forall b: Int {fun2(a, b)} ...
             *
             *   // client
             *     assume fun1(x > y ? 1 : -1)
             *
             * where replacing `a` with `x > y ? 1 : -1` would yield an invalid trigger.
             *
             * For now, we simply remove all triggers that directly occur in the precondition.
             * This is OK because the precondition is consumed (exhaled), and forall-triggers are
             * therefore not relevant (and we don't yet support exists-triggers).
             *
             * However, this will not prevent prevent generating invalid triggers for quantifiers
             * that only indirectly occur in the precondition, e.g. when unfolding a predicate
             * instance in the precondition whose body contains a quantifier.
             *
             * See also https://bitbucket.org/viperproject/silicon/issues/276/.
             */
            val triggerFreePre = pre.transform{case q: ast.Forall => q.copy(triggers = Nil)(q.pos, q.info, q.errT)}
            ast.utility.Expressions.instantiateVariables(triggerFreePre, func.formalArgs, eArgs)
          })
          val joinFunctionArgs = tArgs //++ c2a.quantifiedVariables.filterNot(tArgs.contains)
          /* TODO: Does it matter that the above filterNot does not filter out quantified
           *       variables that are not "raw" function arguments, but instead are used
           *       in an expression that is used as a function argument?
           *       E.g., in
           *         forall i: Int :: fun(i*i)
           *       the above filterNot will not remove i from the list of already
           *       used quantified variables because i does not match i*i.
           *       Hence, the joinedFApp will take two arguments, namely, i*i and i,
           *       although the latter is not necessary.
           */
          joiner.join[Term, Term](s1, v1)((s2, v2, QB) => {
            val s3 = s2.copy(recordVisited = true,
                             smDomainNeeded = true)
            consumes(s3, pre, _ => pvePre, v2)((s4, snap, v3) => {
              val snap1 = snap.convert(sorts.Snap)
              val tFApp = App(v3.symbolConverter.toFunction(func), snap1 :: tArgs)
              val s5 = s4.copy(h = s2.h,
                               recordVisited = s2.recordVisited,
                               functionRecorder = s4.functionRecorder.recordSnapshot(fapp, v3.decider.pcs.branchConditions, snap1),
                               smDomainNeeded = s2.smDomainNeeded)
              QB(s5, tFApp, v3)})
            /* TODO: The join-function is heap-independent, and it is not obvious how a
             *       joined snapshot could be defined and represented
             */
            })(join(v1.symbolConverter.toSort(func.typ), s"joined_${func.name}", joinFunctionArgs, v1))(Q)})

      case ast.Unfolding(
              acc @ ast.PredicateAccessPredicate(pa @ ast.PredicateAccess(eArgs, predicateName), ePerm),
              eIn) =>

        val predicate = Verifier.program.findPredicate(predicateName)
        if (s.cycles(predicate) < Verifier.config.recursivePredicateUnfoldings()) {
          evals(s, eArgs, _ => pve, v)((s1, tArgs, v1) =>
            eval(s1, ePerm, pve, v1)((s2, tPerm, v2) =>
              v2.decider.assert(IsNonNegative(tPerm)) {
                case true =>
                  joiner.join[Term, Term](s2, v2)((s3, v3, QB) => {
                    val s4 = s3.incCycleCounter(predicate)
                               .copy(recordVisited = true)
                      /* [2014-12-10 Malte] The commented code should replace the code following
                       * it, but using it slows down RingBufferRd.sil significantly. The generated
                       * Z3 output looks nearly identical, so my guess is that it is some kind
                       * of triggering problem, probably related to sequences.
                       */
//                      predicateSupporter.unfold(σ, predicate, tArgs, tPerm, pve, c2, pa)((σ1, c3) => {
//                        val c4 = c3.decCycleCounter(predicate)
//                        eval(σ1, eIn, pve, c4)((tIn, c5) =>
//                          QB(tIn, c5))})
                    consume(s4, acc, pve, v3)((s5, snap, v4) => {
                      val s6 = s5.copy(functionRecorder = s5.functionRecorder.recordSnapshot(pa, v4.decider.pcs.branchConditions, snap),
                                       constrainableARPs = s1.constrainableARPs)
                        /* Recording the unfolded predicate's snapshot is necessary in order to create the
                         * additional predicate-based trigger function applications because these are applied
                         * to the function arguments and the predicate snapshot
                         * (see 'predicateTriggers' in FunctionData.scala).
                         */
                      v4.decider.assume(App(Verifier.predicateData(predicate).triggerFunction, snap.convert(terms.sorts.Snap) +: tArgs))
//                    val insγ = Γ(predicate.formalArgs map (_.localVar) zip tArgs)
                      val body = pa.predicateBody(Verifier.program).get /* Only non-abstract predicates can be unfolded */
                      val s7 = s6.scalePermissionFactor(tPerm)
                      produce(s7 /*\ insγ*/, toSf(snap), body, pve, v4)((s8, v5) => {
                        val s9 = s8.copy(recordVisited = s3.recordVisited,
                                          permissionScalingFactor = s6.permissionScalingFactor)
                                   .decCycleCounter(predicate)
                        eval(s9, eIn, pve, v5)(QB)})})
                  })(join(v2.symbolConverter.toSort(eIn.typ), "joined_unfolding", s2.relevantQuantifiedVariables, v2))(Q)
                case false =>
                  Failure(pve dueTo NegativePermission(ePerm))}))
        } else {
          val unknownValue = v.decider.appliedFresh("recunf", v.symbolConverter.toSort(eIn.typ), s.relevantQuantifiedVariables)
          Q(s, unknownValue, v)
        }

      case ast.Applying(wand, eIn) =>
        joiner.join[Term, Term](s, v)((s1, v1, QB) =>
          magicWandSupporter.applyWand(s1, wand, pve, v1)((s2, v2) => {
            eval(s2, eIn, pve, v2)(QB)
        }))(join(v.symbolConverter.toSort(eIn.typ), "joined_applying", s.relevantQuantifiedVariables, v))(Q)

      /* Sequences */

      case ast.SeqContains(e0, e1) => evalBinOp(s, e1, e0, SeqIn, pve, v)(Q)
        /* Note the reversed order of the arguments! */

      case ast.SeqIndex(e0, e1) =>
        evals2(s, Seq(e0, e1), Nil, _ => pve, v)({case (s1, Seq(t0, t1), v1) =>
          v1.decider.assert(AtLeast(t1, IntLiteral(0))) {
            case true =>
              v1.decider.assert(Less(t1, SeqLength(t0))) {
                case true =>
                  Q(s1, SeqAt(t0, t1), v1)
                case false =>
                  Failure(pve dueTo SeqIndexExceedsLength(e0, e1))}
            case false =>
              Failure(pve dueTo SeqIndexNegative(e0, e1))
          }})

      case ast.SeqAppend(e0, e1) => evalBinOp(s, e0, e1, SeqAppend, pve, v)(Q)
      case ast.SeqDrop(e0, e1) => evalBinOp(s, e0, e1, SeqDrop, pve, v)(Q)
      case ast.SeqTake(e0, e1) => evalBinOp(s, e0, e1, SeqTake, pve, v)(Q)
      case ast.SeqLength(e0) => eval(s, e0, pve, v)((s1, t0, v1) => Q(s1, SeqLength(t0), v1))
      case ast.EmptySeq(typ) => Q(s, SeqNil(v.symbolConverter.toSort(typ)), v)
      case ast.RangeSeq(e0, e1) => evalBinOp(s, e0, e1, SeqRanged, pve, v)(Q)

      case ast.SeqUpdate(e0, e1, e2) =>
        evals2(s, List(e0, e1, e2), Nil, _ => pve, v)((s1, ts, v1) =>
          Q(s1, SeqUpdate(ts.head, ts(1), ts(2)), v1))

      case ast.ExplicitSeq(es) =>
        evals2(s, es, Nil, _ => pve, v)((s1, tEs, v1) => {
          val tSeq =
            tEs.tail.foldLeft[SeqTerm](SeqSingleton(tEs.head))((tSeq, te) =>
              SeqAppend(tSeq, SeqSingleton(te)))
          v1.decider.assume(SeqLength(tSeq) === IntLiteral(es.size))
          Q(s1, tSeq, v1)})

      /* Sets and multisets */

      case ast.EmptySet(typ) => Q(s, EmptySet(v.symbolConverter.toSort(typ)), v)
      case ast.EmptyMultiset(typ) => Q(s, EmptyMultiset(v.symbolConverter.toSort(typ)), v)

      case ast.ExplicitSet(es) =>
        evals2(s, es, Nil, _ => pve, v)((s1, tEs, v1) => {
          val tSet =
            tEs.tail.foldLeft[SetTerm](SingletonSet(tEs.head))((tSet, te) =>
              SetAdd(tSet, te))
          Q(s1, tSet, v1)})

      case ast.ExplicitMultiset(es) =>
        evals2(s, es, Nil, _ => pve, v)((s1, tEs, v1) => {
          val tMultiset =
            tEs.tail.foldLeft[MultisetTerm](SingletonMultiset(tEs.head))((tMultiset, te) =>
              MultisetAdd(tMultiset, te))
          Q(s1, tMultiset, v1)})

      case ast.AnySetUnion(e0, e1) => e.typ match {
        case _: ast.SetType => evalBinOp(s, e0, e1, SetUnion, pve, v)(Q)
        case _: ast.MultisetType => evalBinOp(s, e0, e1, MultisetUnion, pve, v)(Q)
        case _ => sys.error("Expected a (multi)set-typed expression but found %s (%s) of sort %s"
                            .format(e, e.getClass.getName, e.typ))
      }

      case ast.AnySetIntersection(e0, e1) => e.typ match {
        case _: ast.SetType => evalBinOp(s, e0, e1, SetIntersection, pve, v)(Q)
        case _: ast.MultisetType => evalBinOp(s, e0, e1, MultisetIntersection, pve, v)(Q)
        case _ => sys.error("Expected a (multi)set-typed expression but found %s (%s) of sort %s"
                            .format(e, e.getClass.getName, e.typ))
      }

      case ast.AnySetSubset(e0, e1) => e0.typ match {
        case _: ast.SetType => evalBinOp(s, e0, e1, SetSubset, pve, v)(Q)
        case _: ast.MultisetType => evalBinOp(s, e0, e1, MultisetSubset, pve, v)(Q)
        case _ => sys.error("Expected a (multi)set-typed expression but found %s (%s) of sort %s"
                            .format(e, e.getClass.getName, e.typ))
      }

      case ast.AnySetMinus(e0, e1) => e.typ match {
        case _: ast.SetType => evalBinOp(s, e0, e1, SetDifference, pve, v)(Q)
        case _: ast.MultisetType => evalBinOp(s, e0, e1, MultisetDifference, pve, v)(Q)
        case _ => sys.error("Expected a (multi)set-typed expression but found %s (%s) of sort %s"
                            .format(e, e.getClass.getName, e.typ))
      }

      case ast.AnySetContains(e0, e1) => e1.typ match {
        case _: ast.SetType => evalBinOp(s, e0, e1, SetIn, pve, v)(Q)
        case _: ast.MultisetType => evalBinOp(s, e0, e1, (t0, t1) => MultisetCount(t1, t0), pve, v)(Q)
        case _ => sys.error("Expected a (multi)set-typed expression but found %s (%s) of sort %s"
                            .format(e, e.getClass.getName, e.typ))
      }

      case ast.AnySetCardinality(e0) => e0.typ match {
        case _: ast.SetType => eval(s, e0, pve, v)((s1, t0, v1) => Q(s1, SetCardinality(t0), v1))
        case _: ast.MultisetType => eval(s, e0, pve, v)((s1, t0, v1) => Q(s1, MultisetCardinality(t0), v1))
        case _ => sys.error("Expected a (multi)set-typed expression but found %s (%s) of type %s"
                            .format(e0, e0.getClass.getName, e0.typ))
      }

      /* Unexpected nodes */

      case _: ast.InhaleExhaleExp =>
        Failure(viper.silicon.utils.consistency.createUnexpectedInhaleExhaleExpressionError(e))
    }

    resultTerm
  }

  def evalQuantified(s: State,
                     quant: Quantifier,
                     vars: Seq[ast.LocalVarDecl],
                     es1: Seq[ast.Exp], /* Are evaluated and added as path conditions before ...*/
                     es2: Seq[ast.Exp], /* ... these terms are evaluated */
                     optTriggers: Option[Seq[ast.Trigger]],
                     name: String,
                     pve: PartialVerificationError,
                     v: Verifier)
                    (Q: (State, Seq[Var], Seq[Term], Seq[Term], Seq[Trigger], (Seq[Quantification], Seq[Quantification]), Verifier) => VerificationResult)
                    : VerificationResult = {

    val localVars = vars map (_.localVar)

    val tVars = localVars map (x => v.decider.fresh(x.name, v.symbolConverter.toSort(x.typ)))
    val gVars = Store(localVars zip tVars)
    val s1 = s.copy(g = s.g + gVars,
                    quantifiedVariables = tVars ++ s.quantifiedVariables,
                    recordPossibleTriggers = true,
                    possibleTriggers = Map.empty) // TODO: Why reset possibleTriggers if they are merged with s.possibleTriggers later anyway?
    type R = (State, Seq[Term], Seq[Term], Seq[Trigger], (Seq[Quantification], Seq[Quantification]), Map[ast.Exp, Term])
    executionFlowController.locallyWithResult[R](s1, v)((s2, v1, QB) => {
       val preMark = v1.decider.setPathConditionMark()
      evals(s2, es1, _ => pve, v1)((s3, ts1, v2) => {
        val bc = And(ts1)
        v2.decider.setCurrentBranchCondition(bc)
        evals(s3, es2, _ => pve, v2)((s4, ts2, v3) => {
          evalTriggers(s4, optTriggers.getOrElse(Nil), pve, v3)((s5, tTriggers, v4) => { // TODO: v4 isn't forward - problem?
            val (auxGlobalQuants, auxNonGlobalQuants) =
              v3.decider.pcs.after(preMark).quantified(quant, tVars, tTriggers, s"$name-aux", isGlobal = false, bc)
            val additionalPossibleTriggers: Map[ast.Exp, Term] =
              if (s.recordPossibleTriggers) s5.possibleTriggers else Map()
            QB((s5, ts1, ts2, tTriggers, (auxGlobalQuants, auxNonGlobalQuants), additionalPossibleTriggers))})})})
    }){case (s2, ts1, ts2, tTriggers, auxQuant, additionalPossibleTriggers) =>
      val s3 = s.copy(possibleTriggers = s.possibleTriggers ++ additionalPossibleTriggers)
                .preserveAfterLocalEvaluation(s2)
      Q(s3, tVars, ts1, ts2, tTriggers, auxQuant, v)
    }
  }

  private def evalImplies(s: State,
                          tLhs: Term,
                          eRhs: ast.Exp,
                          fromShortCircuitingAnd: Boolean,
                          pve: PartialVerificationError,
                          v: Verifier)
                         (Q: (State, Term, Verifier) => VerificationResult)
                         : VerificationResult = {

    joiner.join[Term, Term](s, v)((s1, v1, QB) =>
      brancher.branch(s1, tLhs, v1, fromShortCircuitingAnd)(
        (s2, v2) => eval(s2, eRhs, pve, v2)(QB),
        (s2, v2) => QB(s2, True(), v2))
    )(entries => {
      assert(entries.length <= 2)
      val s1 = entries.tail.foldLeft(entries.head.s)((sAcc, entry) => sAcc.merge(entry.s))
      val t = Implies(tLhs, entries.headOption.map(_.data).getOrElse(True()))
      (s1, t)
    })(Q)
  }

  private def evalInOldState(s: State,
                             label: String,
                             e: ast.Exp,
                             pve: PartialVerificationError,
                             v: Verifier)
                            (Q: (State, Term, Verifier) => VerificationResult)
                            : VerificationResult = {

    val h = s.oldHeaps(label)
    val s1 = s.copy(h = h, partiallyConsumedHeap = None)
    val s2 = stateConsolidator.consolidateIfRetrying(s1, v)

    eval(s2, e, pve, v)((s3, t, v1) => {
      val s4 = s3.copy(h = s.h,
                       oldHeaps = s3.oldHeaps + (label -> s3.h),
                       partiallyConsumedHeap = s.partiallyConsumedHeap)
      Q(s4, t, v1)})
  }

  def evalLocationAccess(s: State,
                         locacc: ast.LocationAccess,
                         pve: PartialVerificationError,
                         v: Verifier)
                        (Q: (State, String, Seq[Term], Verifier) => VerificationResult)
                        : VerificationResult = {

    locacc match {
      case ast.FieldAccess(eRcvr, field) =>
        eval(s, eRcvr, pve, v)((s1, tRcvr, v1) =>
          Q(s1, field.name, tRcvr :: Nil, v1))
      case ast.PredicateAccess(eArgs, predicateName) =>
        evals(s, eArgs, _ => pve, v)((s1, tArgs, v1) =>
          Q(s1, predicateName, tArgs, v1))
    }
  }

  def evalResourceAccess(s: State, resacc: ast.ResourceAccess, pve: PartialVerificationError, v: Verifier)
                        (Q: (State, ChunkIdentifer, Seq[Term], Verifier) => VerificationResult)
                        : VerificationResult = {
    resacc match {
      case wand : ast.MagicWand =>
        magicWandSupporter.evaluateWandArguments(s, wand, pve, v)((s1, tArgs, v1) =>
        Q(s1, MagicWandIdentifier(wand, Verifier.program), tArgs, v1))
      case ast.FieldAccess(eRcvr, field) =>
        eval(s, eRcvr, pve, v)((s1, tRcvr, v1) =>
          Q(s1, BasicChunkIdentifier(field.name), tRcvr :: Nil, v1))
      case ast.PredicateAccess(eArgs, predicateName) =>
        evals(s, eArgs, _ => pve, v)((s1, tArgs, v1) =>
          Q(s1, BasicChunkIdentifier(predicateName), tArgs, v1))
    }
  }

  private def evalBinOp[T <: Term]
                       (s: State,
                        e0: ast.Exp,
                        e1: ast.Exp,
                        termOp: (Term, Term) => T,
                        pve: PartialVerificationError,
                        v: Verifier)
                       (Q: (State, T, Verifier) => VerificationResult)
                       : VerificationResult = {

    eval(s, e0, pve, v)((s1, t0, v1) =>
      eval(s1, e1, pve, v1)((s2, t1, v2) =>
        Q(s2, termOp(t0, t1), v2)))
  }

  private def failIfDivByZero(s: State,
                              t: Term,
                              eDivisor: ast.Exp,
                              tDivisor: Term,
                              tZero: Term,
                              pve: PartialVerificationError,
                              v: Verifier)
                             (Q: (State, Term, Verifier) => VerificationResult)
                             : VerificationResult = {

    v.decider.assert(tDivisor !== tZero){
      case true => Q(s, t, v)
      case false => Failure(pve dueTo DivisionByZero(eDivisor))
    }
  }

  def evalTriggers(s: State,
                           silverTriggers: Seq[ast.Trigger],
                           pve: PartialVerificationError,
                           v: Verifier)
                          (Q: (State, Seq[Trigger], Verifier) => VerificationResult)
                          : VerificationResult = {

    evalTriggers(s, silverTriggers map (_.exps), Nil, pve, v)((s1, tTriggersSets, v1) => {
      /* [2015-12-15 Malte]
       *   Evaluating triggers that did not occur in the body (and whose corresponding term has
       *   therefore not already been recorded in the context) might introduce new path conditions,
       *   in particular, new constants/functions and their definitions.
       *   This is, for example, the case in issue_0147.sil: the trigger generator can potentially
       *   replace the arithmetic expression `j+1` by a fresh, quantified variable (in the trigger,
       *   not necessarily in the quantifier body). Since it is part of the receiver of a quantified
       *   field dereference, the trigger mentioning the fresh variable might only be evaluated when
       *   evaluating the triggers, potentially leading to a newly introduced field value function.
       *
       *   TODO: Currently, new path conditions introduced while evaluating triggers will not be
       *         added to the auxiliary quantifier, i.e. they will not survive when the scope in
       *         which the quantifier (resp., its body and its triggers) is evaluated.
       *         Using such effectively "undefined" symbols in triggers will most likely result in
       *         incompletenesses because the corresponding quantifiers will not be triggered.
       */

      Q(s1, tTriggersSets map Trigger, v1)})
  }

  /** Evaluates the given list of trigger sets `eTriggerSets` (expressions) and passes the result
    * plus the initial trigger sets `tTriggerSets` (terms) to the continuation `Q`.
    */
  private def evalTriggers(s: State,
                           eTriggerSets: TriggerSets[ast.Exp],
                           tTriggersSets: TriggerSets[Term],
                           pve: PartialVerificationError,
                           v: Verifier)
                          (Q: (State, TriggerSets[Term], Verifier) => VerificationResult)
                          : VerificationResult = {

    if (eTriggerSets.isEmpty)
      Q(s, tTriggersSets, v)
    else {
      if (eTriggerSets.head.head.isHeapDependent(Verifier.program)) {
        evalHeapTrigger(s, eTriggerSets.head, pve, v)((s1, ts, v1) =>
          evalTriggers(s1, eTriggerSets.tail, tTriggersSets :+ ts, pve, v1)(Q))
      } else {
        evalTrigger(s, eTriggerSets.head, pve, v)((s1, ts, v1) =>
          evalTriggers(s1, eTriggerSets.tail, tTriggersSets :+ ts, pve, v1)(Q))
      }}
  }

  private def evalTrigger(s: State, exps: Seq[ast.Exp], pve: PartialVerificationError, v: Verifier)
                         (Q: (State, Seq[Term], Verifier) => VerificationResult)
                         : VerificationResult = {

    val (cachedTriggerTerms, remainingTriggerExpressions) =
      exps.map {
        case ast.Old(e) => e /* TODO: What about heap-dependent functions under old in triggers? */
        case e => e
      }.map {
        case fapp: ast.FuncApp =>
          /** Heap-dependent functions that are used as tTriggerSets should be used
            * in the limited version, because it allows for more instantiations.
            * Keep this code in sync with [[viper.silicon.supporters.ExpressionTranslator.translate]]
            *
            */
          val cachedTrigger =
            s.possibleTriggers.get(fapp) map {
              case app @ App(fun: HeapDepFun, _) =>
                app.copy(applicable = functionSupporter.limitedVersion(fun))
              case app: App =>
                app
              case other =>
                sys.error(s"Expected $fapp to map to a function application, but found $other")
            }

          (cachedTrigger, if (cachedTrigger.isDefined) None else Some(fapp))

        case pt @ (_: ast.PossibleTrigger | _: ast.FieldAccess) =>
          val cachedTrigger = s.possibleTriggers.get(pt)

          (cachedTrigger, if (cachedTrigger.isDefined) None else Some(pt))

        case e => (None, Some(e))
      }.unzip match {
        case (optCachedTriggerTerms, optRemainingTriggerExpressions) =>
          (optCachedTriggerTerms.flatten, optRemainingTriggerExpressions.flatten)
      }

    /* Reasons for why a trigger wasn't recorded while evaluating the body include:
     *   - It did not occur in the body
     *   - The evaluation of the body terminated early, for example, because the
     *     LHS of an implication evaluated to false
     */

    var optRemainingTriggerTerms: Option[Seq[Term]] = None
    val preMark = v.decider.setPathConditionMark()
    var πDelta = InsertionOrderedSet.empty[Term]

    /* TODO: Evaluate as many remaining expressions as possible, i.e. don't
     *       stop if evaluating one fails
     *
     *       Here is an example where evaluating remainingTriggerExpressions will
     *       fail: Assume a conjunction f(x) && g(x) where f(x) is the
     *       precondition of g(x). This gives rise to the trigger {f(x), g(x)}.
     *       If the two trigger expressions are evaluated individually, evaluating
     *       the second will fail because its precondition doesn't hold.
     *       For example, let f(x) be "x in xs" (and assume that this, via other
     *       path conditions, implies that x != null), and let g(x) be "y.f in xs".
     *       Evaluating the latter will currently fail when evaluating y.f because
     *       y on its own (i.e., without having assumed y in xs) might be null.
     *
     *       What might be possible is to merely translate (instead of evaluate)
     *       triggers, where the difference is that translating does not entail
     *       any checks such as checking for non-nullity.
     *       In case of applications of heap. dep. functions this won't be
     *       straight-forward, because the resulting FApp-term expects a snapshot,
     *       which is computed by (temporarily) consuming the function's
     *       precondition.
     *       We could replace each concrete snapshot occurring in an FApp-term by
     *       a quantified snapshot, but that might make the chosen triggers invalid
     *       because some trigger sets might no longer cover all quantified
     *       variables.
     */

    /* TODO: Use executionFlowController.locally instead of val r = ...; r && { ... }.
     *       This is currently not possible because executionFlowController.locally will only
     *       continue after the local block if the block was successful (i.e. if it yielded
     *       Success()). However, here we want to continue in any case.
     */

    val r =
      evals(s, remainingTriggerExpressions, _ => pve, v)((_, remainingTriggerTerms, v1) => {
        optRemainingTriggerTerms = Some(remainingTriggerTerms)
        πDelta = v1.decider.pcs.after(preMark).assumptions //decider.π -- πPre
        Success()})

    (r, optRemainingTriggerTerms) match {
      case (Success(), Some(remainingTriggerTerms)) =>
        v.decider.assume(πDelta)
        Q(s, cachedTriggerTerms ++ remainingTriggerTerms, v)
      case _ =>
//        bookkeeper.logfiles("evalTrigger").println(s"Couldn't evaluate some trigger expressions:\n  $remainingTriggerExpressions\nReason:\n  $r")
        Q(s, cachedTriggerTerms, v)
    }
  }

  private def join(joinSort: Sort,
                   joinFunctionName: String,
                   joinFunctionArgs: Seq[Term],
                   v: Verifier)
                  (entries: Seq[JoinDataEntry[Term]])
                  : (State, Term) = {

    assert(entries.nonEmpty, "Expected at least one join data entry")

    entries match {
      case Seq(entry) if entry.pathConditions.branchConditions.isEmpty =>
        (entry.s, entry.data)
      case _ =>
        val quantifiedVarsSorts = joinFunctionArgs.map(_.sort)
        val joinSymbol = v.decider.fresh(joinFunctionName, quantifiedVarsSorts, joinSort)
        val joinTerm = App(joinSymbol, joinFunctionArgs)

        val joinDefEqs = entries map (entry =>
          Implies(And(entry.pathConditions.branchConditions), joinTerm === entry.data))

        var sJoined = entries.tail.foldLeft(entries.head.s)((sAcc, entry) =>sAcc.merge(entry.s))
        sJoined = sJoined.copy(functionRecorder = sJoined.functionRecorder.recordPathSymbol(joinSymbol))

        v.decider.assume(joinDefEqs)

        (sJoined, joinTerm)
    }
  }

  private def evalHeapTrigger(s: State, exps: Seq[ast.Exp], pve: PartialVerificationError, v: Verifier)
                             (Q: (State, Seq[Term], Verifier) => VerificationResult) : VerificationResult = {
    var triggers: Seq[Term] = Seq()
    var triggerAxioms: Seq[Quantification] = Seq()

    exps foreach {
      case fa: ast.FieldAccess => {
        val (axioms, trigs, _) = helper(fa, s, pve, v)
        triggers = triggers ++ trigs
        triggerAxioms = triggerAxioms ++ axioms

//        val relevantChunks = s.h.values.collect { case ch: QuantifiedFieldChunk if ch.id.name == fa.field.name => ch }
//        val dom = if (s.smDomainNeeded) ??? else None
//        val summarisedHeap = quantifiedChunkSupporter.summarise(s, relevantChunks.toSeq, Seq(`?r`), fa.field, dom, v)
//        triggerAxioms = triggerAxioms ++ summarisedHeap._2
//        val s1 = s.copy()
//        var rcvFVF: Term = null
//        eval(s1, fa.rcv, pve, v)((s2, tRcv, v1) => {
//          println("tRcv: " + tRcv)
//          rcvFVF = tRcv match {
//            case Lookup(field, fvf, at) => fvf
//            case _ => null
//          }
//          triggers = triggers :+ FieldTrigger(fa.field.name, summarisedHeap._1, tRcv)
//          Success()}
//        )

//        fa.rcv match {
//          case fa: ast.FieldAccess => {
//            val s1 = s.copy()
//            eval(s1, fa.rcv, pve, v)((s2, tRcv, v1) => {
//              triggers = triggers :+ FieldTrigger(fa.field.name, rcvFVF, tRcv)
//              Success()}
//            )
//          }
//          case _ =>
//        }
      }
    }
    println("Triggers evaluated: " + exps + " => " + triggers)
    v.decider.assume(triggerAxioms)
    Q(s, triggers, v)
    //r.foldLeft(Q(s, triggers, v))((c, q) => c && q)
  }

  private def helper(fa: ast.FieldAccess, s: State, pve: PartialVerificationError, v: Verifier): (Seq[Quantification], Seq[Term], FieldTrigger) = {
    var axioms = Seq.empty[Quantification]
    var triggers = Seq.empty[Term]
    var mostRecentTrig: FieldTrigger = null
    val relevantChunks = s.h.values.collect {case ch: QuantifiedFieldChunk if ch.id.name == fa.field.name => ch}
    val dom = if (s.smDomainNeeded) ??? else None
    val sumHeap = quantifiedChunkSupporter.summarise(s, relevantChunks.toSeq, Seq(`?r`), fa.field, dom, v)

    fa.rcv match {
      case acc: ast.FieldAccess => {
        val rcvHelper = helper(acc, s, pve, v)
        val rcvTrig = rcvHelper._3
        axioms = axioms ++ sumHeap._2 ++ rcvHelper._1
        mostRecentTrig = FieldTrigger(fa.field.name, sumHeap._1, Lookup(rcvTrig.field, rcvTrig.fvf, rcvTrig.at))
        triggers = triggers ++ rcvHelper._2 :+ mostRecentTrig
      }
      case rcv => {
        val s1 = s.copy()
        eval(s1, rcv, pve, v)((s2, tRcv, v1) => {
          axioms = axioms ++ sumHeap._2
          mostRecentTrig = FieldTrigger(fa.field.name, sumHeap._1, tRcv)
          triggers = triggers :+ mostRecentTrig
          Success()
        })
      }
    }
    (axioms, triggers, mostRecentTrig)
  }

  private[silicon] case object FromShortCircuitingAnd extends Info {
    val comment = Nil
  }
}<|MERGE_RESOLUTION|>--- conflicted
+++ resolved
@@ -531,21 +531,14 @@
                 }
               }
 
-<<<<<<< HEAD
               val trig = ch match {
                 case fc: QuantifiedFieldChunk => FieldTrigger(fc.id.name, fc.fvf, rcvrs.head)
               }
 
-              s1 = s1.copy(g1)
-              val tVars = vars.map(v => g1(v.localVar))
-              return evalImplies(s1, And(trig, IsPositive(ch.perm.replace(ch.quantifiedVars, tVars))), body, false, pve, v)((s2, tImplies, v1) =>
-                bindQuantRcvrsAndEvalBody(s2, chs.tail, args, tImplies +: ts, v1)(Q))
-=======
               val s2 = s1.copy(g1)
               val tVars = vars.map(v => g1(v.localVar))
-              return evalImplies(s2, IsPositive(ch.perm.replace(ch.quantifiedVars, tVars)), body, false, pve, v)((s3, tImplies, v1) =>
+              return evalImplies(s2, And(trig, IsPositive(ch.perm.replace(ch.quantifiedVars, tVars))), body, false, pve, v)((s3, tImplies, v1) =>
                 bindQuantRcvrsAndEvalBody(s3, chs.tail, args, tImplies +: ts, v1)(Q))
->>>>>>> 684fb6e9
             }
 
             val localVars = vars map (_.localVar)
