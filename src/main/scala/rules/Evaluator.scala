--- conflicted
+++ resolved
@@ -23,14 +23,10 @@
 import viper.silicon.{Map, TriggerSets}
 import viper.silicon.interfaces.state.{MaskHeapChunk, ChunkIdentifer, NonQuantifiedChunk}
 import viper.silicon.logger.records.data.{CondExpRecord, EvaluateRecord, ImpliesRecord}
-<<<<<<< HEAD
 import viper.silicon.state.terms.sorts.PredHeapSort
-import viper.silver.reporter.WarningsDuringTypechecking
 import viper.silver.ast.WeightedQuantifier
-=======
 import viper.silver.reporter.{AnnotationWarning, WarningsDuringVerification}
-import viper.silver.ast.{AnnotationInfo, WeightedQuantifier}
->>>>>>> 463b06ee
+import viper.silver.ast.AnnotationInfo
 
 import scala.collection.immutable.ListMap
 
@@ -1441,9 +1437,8 @@
         Q(s, toTriggerForm(cachedTriggerTerms ++ remainingTriggerTerms, s), v)
       case _ =>
         for (e <- remainingTriggerExpressions)
-<<<<<<< HEAD
-          v.reporter.report(WarningsDuringTypechecking(Seq(
-            TypecheckerWarning(s"Might not be able to use trigger $e, since it is not evaluated while evaluating the body of the quantifier", e.pos))))
+          v.reporter.report(WarningsDuringVerification(Seq(
+            VerifierWarning(s"Might not be able to use trigger $e, since it is not evaluated while evaluating the body of the quantifier", e.pos))))
         Q(s, toTriggerForm(cachedTriggerTerms, s), v)
     }
   }
@@ -1465,11 +1460,6 @@
       }(_ => true))
     } else {
       terms
-=======
-          v.reporter.report(WarningsDuringVerification(Seq(
-            VerifierWarning(s"Might not be able to use trigger $e, since it is not evaluated while evaluating the body of the quantifier", e.pos))))
-        Q(s, cachedTriggerTerms, v)
->>>>>>> 463b06ee
     }
   }
 
