// This Source Code Form is subject to the terms of the Mozilla Public
// License, v. 2.0. If a copy of the MPL was not distributed with this
// file, You can obtain one at http://mozilla.org/MPL/2.0/.
//
// Copyright (c) 2011-2019 ETH Zurich.

package viper.silicon.rules

import viper.silicon.debugger.DebugExp
import viper.silicon.Config.JoinMode
import viper.silver.ast
import viper.silver.verifier.{CounterexampleTransformer, PartialVerificationError, VerifierWarning}
import viper.silver.verifier.errors.{ErrorWrapperWithExampleTransformer, PreconditionInAppFalse}
import viper.silver.verifier.reasons._
import viper.silicon.common.collections.immutable.InsertionOrderedSet
import viper.silicon.interfaces._
import viper.silicon.interfaces.state.{ChunkIdentifer, NonQuantifiedChunk}
import viper.silicon.logger.records.data.{CondExpRecord, EvaluateRecord, ImpliesRecord}
import viper.silicon.state._
import viper.silicon.state.terms._
import viper.silicon.state.terms.implicits._
import viper.silicon.state.terms.perms.IsPositive
import viper.silicon.state.terms.predef.`?r`
import viper.silicon.utils.ast._
import viper.silicon.utils.toSf
import viper.silicon.verifier.Verifier
import viper.silicon.{Map, TriggerSets}
import viper.silver.ast.{AnnotationInfo, LocalVarWithVersion, TrueLit, WeightedQuantifier}
import viper.silver.reporter.{AnnotationWarning, WarningsDuringVerification}
import viper.silver.utility.Common.Rational


/* TODO: With the current design w.r.t. parallelism, eval should never "move" an execution
 *       to a different verifier. Hence, consider not passing the verifier to continuations
 *       of eval.
 */

trait EvaluationRules extends SymbolicExecutionRules {
  def evals(s: State, es: Seq[ast.Exp], pvef: ast.Exp => PartialVerificationError, v: Verifier)
           (Q: (State, List[Term], Option[List[ast.Exp]], Verifier) => VerificationResult)
           : VerificationResult

  def eval(s: State, e: ast.Exp, pve: PartialVerificationError, v: Verifier)
          (Q: (State, Term, Option[ast.Exp], Verifier) => VerificationResult)
          : VerificationResult

  def evalLocationAccess(s: State,
                         locacc: ast.LocationAccess,
                         pve: PartialVerificationError,
                         v: Verifier)
                        (Q: (State, String, Seq[Term], Option[Seq[ast.Exp]], Verifier) => VerificationResult)
                        : VerificationResult

  def evalQuantified(s: State,
                     quant: Quantifier,
                     vars: Seq[ast.LocalVarDecl],
                     es1: Seq[ast.Exp],
                     es2: Seq[ast.Exp],
                     optTriggers: Option[Seq[ast.Trigger]],
                     name: String,
                     pve: PartialVerificationError,
                     v: Verifier)
                    (Q: (State, Seq[Var], Option[Seq[ast.LocalVarDecl]], Seq[Term], Option[Seq[ast.Exp]], Option[(Seq[Term], Option[Seq[ast.Exp]], Seq[Trigger], (Seq[Term], Seq[Quantification]), Option[(InsertionOrderedSet[DebugExp], InsertionOrderedSet[DebugExp])])], Verifier) => VerificationResult)
                    : VerificationResult
}

object evaluator extends EvaluationRules {
  import consumer._
  import producer._

  def evals(s: State, es: Seq[ast.Exp], pvef: ast.Exp => PartialVerificationError, v: Verifier)
           (Q: (State, List[Term], Option[List[ast.Exp]], Verifier) => VerificationResult)
           : VerificationResult =

    evals2(s, es, Nil, pvef, v)(Q)

  private def evals2(s: State, es: Seq[ast.Exp], ts: List[Term], pvef: ast.Exp => PartialVerificationError, v: Verifier)
                    (Q: (State, List[Term], Option[List[ast.Exp]], Verifier) => VerificationResult)
                    : VerificationResult = {

    if (es.isEmpty)
      Q(s, ts.reverse, if (withExp) Some(List.empty) else None, v)
    else
      eval(s, es.head, pvef(es.head), v)((s1, t, eNew, v1) =>
        evals2(s1, es.tail, t :: ts,  pvef, v1)((s2, ts2, es2, v2) => Q(s2, ts2, eNew.map(eN => eN :: es2.get), v2)))
  }

  /** Wrapper Method for eval, for logging. See Executor.scala for explanation of analogue. **/
  @inline
  def eval(s: State, e: ast.Exp, pve: PartialVerificationError, v: Verifier)
          (Q: (State, Term, Option[ast.Exp], Verifier) => VerificationResult)
          : VerificationResult = {

    val sepIdentifier = v.symbExLog.openScope(new EvaluateRecord(e, s, v.decider.pcs))
    eval3(s, e, pve, v)((s1, t, eNew, v1) => {
      v1.symbExLog.closeScope(sepIdentifier)
      Q(s1, t, eNew, v1)})
  }

  def eval3(s: State, e: ast.Exp, pve: PartialVerificationError, v: Verifier)
           (Q: (State, Term, Option[ast.Exp], Verifier) => VerificationResult)
           : VerificationResult = {


    /* For debugging only */
    e match {
      case  _: ast.TrueLit | _: ast.FalseLit | _: ast.NullLit | _: ast.IntLit | _: ast.FullPerm | _: ast.NoPerm
            | _: ast.AbstractLocalVar | _: ast.WildcardPerm | _: ast.FractionalPerm | _: ast.Result
            | _: ast.WildcardPerm | _: ast.FieldAccess =>

      case _ =>
        v.logger.debug(s"\nEVAL ${viper.silicon.utils.ast.sourceLineColumn(e)}: $e")
        v.logger.debug(v.stateFormatter.format(s, v.decider.pcs))
        if (s.partiallyConsumedHeap.nonEmpty)
          v.logger.debug("pcH = " + s.partiallyConsumedHeap.map(v.stateFormatter.format).mkString("", ",\n     ", ""))
        if (s.reserveHeaps.nonEmpty)
          v.logger.debug("hR = " + s.reserveHeaps.map(v.stateFormatter.format).mkString("", ",\n     ", ""))
        s.oldHeaps.get(Verifier.MAGIC_WAND_LHS_STATE_LABEL) match {
          case Some(hLhs) =>   v.logger.debug("hLhs = " + v.stateFormatter.format(hLhs))
          case None =>
        }
        v.decider.prover.comment(s"[eval] $e")
    }

    /* Switch to the eval heap (σUsed) of magic wand's exhale-ext, if necessary.
     * Also deactivate magic wand's recording of consumed and produced permissions: if the
     * evaluation to perform involves consuming or producing permissions, e.g. because of
     * an unfolding expression, these should not be recorded.
     */
    val s1 = s.copy(h = magicWandSupporter.getEvalHeap(s),
                    reserveHeaps = Nil,
                    exhaleExt = false)

    eval2(s1, e, pve, v)((s2, t, eNew, v1) => {
      val s3 =
        if (s2.recordPossibleTriggers)
          e match {
            case pt: ast.PossibleTrigger =>
              s2.copy(possibleTriggers = s2.possibleTriggers + (pt -> t))
            case fa: ast.FieldAccess if s2.qpFields.contains(fa.field) =>
              s2.copy(possibleTriggers = s2.possibleTriggers + (fa -> t))
            case _ =>
              s2}
        else
          s2
      val s4 = s3.copy(h = s.h,
                       reserveHeaps = s.reserveHeaps,
                       exhaleExt = s.exhaleExt)
      Q(s4, t, eNew, v1)})
  }

  protected def eval2(s: State, e: ast.Exp, pve: PartialVerificationError, v: Verifier)
                     (Q: (State, Term, Option[ast.Exp], Verifier) => VerificationResult)
                     : VerificationResult = {
    val eOpt = Option.when(withExp)(e)
    val resultTerm = e match {
      case _: ast.TrueLit => Q(s, True, eOpt, v)
      case _: ast.FalseLit => Q(s, False, eOpt, v)

      case _: ast.NullLit => Q(s, Null, eOpt, v)
      case ast.IntLit(bigval) => Q(s, IntLiteral(bigval), eOpt, v)

      case ast.EqCmp(e0, e1) => evalBinOp(s, e0, e1, Equals, pve, v)((s1, t, e0New, e1New, v1) =>
        Q(s1, t, Option.when(withExp)(ast.EqCmp(e0New.get, e1New.get)(e.pos, e.info, e.errT)), v1))
      case ast.NeCmp(e0, e1) => evalBinOp(s, e0, e1, (p0: Term, p1: Term) => Not(Equals(p0, p1)), pve, v)((s1, t, e0New, e1New, v1) =>
        Q(s1, t, Option.when(withExp)(ast.NeCmp(e0New.get, e1New.get)(e.pos, e.info, e.errT)), v1))

      case x: ast.LocalVarWithVersion =>
        val sort = v.symbolConverter.toSort(x.typ)
        val term = Var(Identifier.apply(x.name + "@" + v.uniqueId), sort, false)
        Q(s, term, eOpt, v)

      case x: ast.AbstractLocalVar => Q(s, s.g(x), s.g.getExp(x), v)

      case _: ast.FullPerm => Q(s, FullPerm, eOpt, v)
      case _: ast.NoPerm => Q(s, NoPerm, eOpt, v)

      case ast.FractionalPerm(e0, e1) =>
        var t1: Term = null
        evalBinOp(s, e0, e1, (t0, _t1) => {t1 = _t1; FractionPerm(t0, t1)}, pve, v)((s1, tFP, e0New, e1New, v1) =>
          failIfDivByZero(s1, tFP, e1, e1New, t1, predef.Zero, pve, v1)((s2, t, v2)
            => Q(s2, t, e0New.map(ast.FractionalPerm(_, e1New.get)(e.pos, e.info, e.errT)), v2)))

      case _: ast.WildcardPerm =>
        val (tVar, tConstraints, eVar) = v.decider.freshARP()
        val constraintExp = Option.when(withExp)(DebugExp.createInstance(s"${eVar.get.toString} > none", true))
        v.decider.assumeDefinition(tConstraints, constraintExp)
        /* TODO: Only record wildcards in State.constrainableARPs that are used in exhale
         *       position. Currently, wildcards used in inhale position (only) may not be removed
         *       from State.constrainableARPs (potentially inefficient, but should be sound).
         *
         *       Probably better in general: change evaluator signature such that, in addition to
         *       the resulting term, further data about the evaluation process (e.g. a mapping
         *       from expressions to terms, fresh wildcards, ...) is returned.
         *
         *       Alternative (for just wildcards): introduce WildcardPerm, extract them from the
         *       term returned by eval, mark as constrainable on client-side (e.g. in consumer).
         */
        val s1 =
          s.copy(functionRecorder = s.functionRecorder.recordConstrainedVar(tVar, tConstraints))
           .setConstrainable(Seq(tVar), true)
        Q(s1, tVar, eVar, v)

      case fa: ast.FieldAccess if s.qpFields.contains(fa.field) =>
        eval(s, fa.rcv, pve, v)((s1, tRcvr, eRcvr, v1) => {
          val debugOldLabel = v1.getDebugOldLabel(s1)
          val newFa = Option.when(withExp)({
            if (s1.isEvalInOld) ast.FieldAccess(eRcvr.get, fa.field)(fa.pos, fa.info, fa.errT)
            else ast.DebugLabelledOld(ast.FieldAccess(eRcvr.get, fa.field)(), debugOldLabel)(fa.pos, fa.info, fa.errT)
          })
          val (relevantChunks, _) =
            quantifiedChunkSupporter.splitHeap[QuantifiedFieldChunk](s1.h, BasicChunkIdentifier(fa.field.name))
          s1.smCache.get((fa.field, relevantChunks)) match {
            case Some((fvfDef: SnapshotMapDefinition, totalPermissions)) if !Verifier.config.disableValueMapCaching() =>
              /* The next assertion must be made if the FVF definition is taken from the cache;
               * in the other case it is part of quantifiedChunkSupporter.withValue.
               */
              /* Re-emit definition since the previous definition could be nested under
               * an auxiliary quantifier (resulting from the evaluation of some Silver
               * quantifier in whose body field 'fa.field' was accessed)
               * which is protected by a trigger term that we currently don't have.
               */
              v1.decider.assume(And(fvfDef.valueDefinitions), Option.when(withExp)(DebugExp.createInstance("Value definitions", isInternal_ = true)))
              if (s1.heapDependentTriggers.contains(fa.field)){
                val trigger = FieldTrigger(fa.field.name, fvfDef.sm, tRcvr)
                val triggerExp = Option.when(withExp)(DebugExp.createInstance(s"FieldTrigger(${eRcvr.toString()}.${fa.field.name})"))
                v1.decider.assume(trigger, triggerExp)
              }
              if (s1.triggerExp) {
                val fvfLookup = Lookup(fa.field.name, fvfDef.sm, tRcvr)
                val fr1 = s1.functionRecorder.recordSnapshot(fa, v1.decider.pcs.branchConditions, fvfLookup)
                val s2 = s1.copy(functionRecorder = fr1)
                val s3 = if (Verifier.config.enableDebugging() && !s2.isEvalInOld) s2.copy(oldHeaps = s2.oldHeaps + (debugOldLabel -> magicWandSupporter.getEvalHeap(s2))) else s2
                Q(s3, fvfLookup, newFa, v1)
              } else {
                val toAssert = IsPositive(totalPermissions.replace(`?r`, tRcvr))
                v1.decider.assert(toAssert) {
                  case false =>
                    createFailure(pve dueTo InsufficientPermission(fa), v1, s1, toAssert, Option.when(withExp)(perms.IsPositive(ast.CurrentPerm(fa)())()))
                  case true =>
                    val fvfLookup = Lookup(fa.field.name, fvfDef.sm, tRcvr)
                    val fr1 = s1.functionRecorder.recordSnapshot(fa, v1.decider.pcs.branchConditions, fvfLookup).recordFvfAndDomain(fvfDef)
                    val possTriggers = if (s1.heapDependentTriggers.contains(fa.field) && s1.recordPossibleTriggers)
                      s1.possibleTriggers + (fa -> FieldTrigger(fa.field.name, fvfDef.sm, tRcvr))
                    else
                      s1.possibleTriggers
                    val s2 = s1.copy(functionRecorder = fr1, possibleTriggers = possTriggers)
                    val s3 = if (Verifier.config.enableDebugging() && !s2.isEvalInOld) s2.copy(oldHeaps = s2.oldHeaps + (debugOldLabel -> magicWandSupporter.getEvalHeap(s2))) else s2
                    Q(s3, fvfLookup, newFa, v1)}
              }
            case _ =>
              if (relevantChunks.size == 1) {
                // No need to create a summary since there is only one chunk to look at.
                if (s1.heapDependentTriggers.contains(fa.field)) {
                  val trigger = FieldTrigger(fa.field.name, relevantChunks.head.fvf, tRcvr)
                  val triggerExp = Option.when(withExp)(DebugExp.createInstance(s"FieldTrigger(${eRcvr.toString()}.${fa.field.name})"))
                  v1.decider.assume(trigger, triggerExp)
                }
                val (permCheck, permCheckExp) =
                  if (s1.triggerExp) {
                    (True, Option.when(withExp)(TrueLit()()))
                  } else {
                    val permVal = relevantChunks.head.perm
                    val totalPermissions = permVal.replace(relevantChunks.head.quantifiedVars, Seq(tRcvr))
                    (IsPositive(totalPermissions), Option.when(withExp)(ast.PermGtCmp(ast.CurrentPerm(fa)(fa.pos, fa.info, fa.errT), ast.NoPerm()())(fa.pos, fa.info, fa.errT)))
                  }
                v1.decider.assert(permCheck) {
                  case false =>
                    createFailure(pve dueTo InsufficientPermission(fa), v1, s1, permCheck, permCheckExp)
                  case true =>
                    val smLookup = Lookup(fa.field.name, relevantChunks.head.fvf, tRcvr)
                    val fr2 =
                      s1.functionRecorder.recordSnapshot(fa, v1.decider.pcs.branchConditions, smLookup)
                    val s2 = s1.copy(functionRecorder = fr2)
                    Q(s2, smLookup, newFa, v1)
                }
              } else {
                val (s2, smDef1, pmDef1) =
                  quantifiedChunkSupporter.heapSummarisingMaps(
                    s = s1,
                    resource = fa.field,
                    codomainQVars = Seq(`?r`),
                    relevantChunks = relevantChunks,
                    optSmDomainDefinitionCondition = None,
                    optQVarsInstantiations = None,
                    v = v1)
                if (s2.heapDependentTriggers.contains(fa.field)) {
                  val trigger = FieldTrigger(fa.field.name, smDef1.sm, tRcvr)
                  val triggerExp = Option.when(withExp)(DebugExp.createInstance(s"FieldTrigger(${eRcvr.toString()}.${fa.field.name})"))
                  v1.decider.assume(trigger, triggerExp)
                }
                val (permCheck, permCheckExp) =
                  if (s2.triggerExp) {
                    (True, Option.when(withExp)(TrueLit()()))
                  } else {
                    val totalPermissions = PermLookup(fa.field.name, pmDef1.pm, tRcvr)
                    (IsPositive(totalPermissions), Option.when(withExp)(ast.PermGtCmp(ast.CurrentPerm(fa)(fa.pos, fa.info, fa.errT), ast.NoPerm()())(fa.pos, fa.info, fa.errT)))
                  }
                v1.decider.assert(permCheck) {
                  case false =>
                    createFailure(pve dueTo InsufficientPermission(fa), v1, s2, permCheck, permCheckExp)
                  case true =>
                    val smLookup = Lookup(fa.field.name, smDef1.sm, tRcvr)
                    val fr2 =
                      s2.functionRecorder.recordSnapshot(fa, v1.decider.pcs.branchConditions, smLookup)
                        .recordFvfAndDomain(smDef1)
                    val s3 = s2.copy(functionRecorder = fr2)
                    Q(s3, smLookup, newFa, v1)
                }
              }
              }})

      case fa: ast.FieldAccess =>
        evalLocationAccess(s, fa, pve, v)((s1, _, tArgs, eArgs, v1) => {
          val ve = pve dueTo InsufficientPermission(fa)
          val resource = fa.res(s.program)
          chunkSupporter.lookup(s1, s1.h, resource, tArgs, eArgs, ve, v1)((s2, h2, tSnap, v2) => {
            val fr = s2.functionRecorder.recordSnapshot(fa, v2.decider.pcs.branchConditions, tSnap)
            val s3 = s2.copy(h = h2, functionRecorder = fr)
            val debugOldLabel = v2.getDebugOldLabel(s3)
            val newFa = Option.when(withExp)({
              if (s3.isEvalInOld) ast.FieldAccess(eArgs.get.head, fa.field)(e.pos, e.info, e.errT)
              else ast.DebugLabelledOld(ast.FieldAccess(eArgs.get.head, fa.field)(), debugOldLabel)(e.pos, e.info, e.errT)
            })
            val s4 = if (Verifier.config.enableDebugging() && !s3.isEvalInOld) s3.copy(oldHeaps = s3.oldHeaps + (debugOldLabel -> magicWandSupporter.getEvalHeap(s3))) else s3
            Q(s4, tSnap, newFa, v1)
          })
        })

      case ast.Not(e0) =>
        eval(s, e0, pve, v)((s1, t0, e0New, v1) =>
          Q(s1, Not(t0), e0New.map(ast.Not(_)(e.pos, e.info, e.errT)), v1))

      case ast.Minus(e0) =>
        eval(s, e0, pve, v)((s1, t0, e0New, v1) =>
          Q(s1, Minus(0, t0), e0New.map(ast.Minus(_)(e.pos, e.info, e.errT)), v1))

      case ast.Old(e0) =>
        evalInOldState(s, Verifier.PRE_STATE_LABEL, e0, pve, v)((s1, t0, e0New, v1) =>
          Q(s1, t0, e0New.map(ast.Old(_)(e.pos, e.info, e.errT)), v1))

      case old@ast.DebugLabelledOld(e0, lbl) =>
        s.oldHeaps.get(lbl) match {
          case None =>
            createFailure(pve dueTo LabelledStateNotReached(ast.LabelledOld(e0, lbl)(old.pos, old.info, old.errT)), v, s, "labelled state reached")
          case _ =>
            evalInOldState(s, lbl, e0, pve, v)((s1, t0, _, v1) =>
              Q(s1, t0, Some(old), v1))
        }

      case old @ ast.LabelledOld(e0, lbl) =>
        s.oldHeaps.get(lbl) match {
          case None =>
            createFailure(pve dueTo LabelledStateNotReached(old), v, s, "labelled state reached")
          case _ =>
            evalInOldState(s, lbl, e0, pve, v)((s1, t0, e0New, v1) =>
              Q(s1, t0, e0New.map(ast.LabelledOld(_, lbl)(old.pos, old.info, old.errT)), v1))}

      case ast.Let(x, e0, e1) =>
        eval(s, e0, pve, v)((s1, t0, e0New, v1) => {
          val t = v1.decider.appliedFresh("letvar", v1.symbolConverter.toSort(x.typ), s1.relevantQuantifiedVariables.map(_._1))
          val debugExp = Option.when(withExp)(DebugExp.createInstance("letvar assignment", InsertionOrderedSet(DebugExp.createInstance(ast.EqCmp(x.localVar, e0)(), ast.EqCmp(x.localVar, e0New.get)()))))
          v1.decider.assumeDefinition(BuiltinEquals(t, t0), debugExp)
          val newFuncRec = s1.functionRecorder.recordFreshSnapshot(t.applicable.asInstanceOf[Function])
          val possibleTriggersBefore = if (s1.recordPossibleTriggers) s1.possibleTriggers else Map.empty
          eval(s1.copy(g = s1.g + (x.localVar, (t0, e0New)), functionRecorder = newFuncRec), e1, pve, v1)((s2, t2, e1New, v2) => {
            val newPossibleTriggers = if (s2.recordPossibleTriggers) {
              val addedTriggers = s2.possibleTriggers -- possibleTriggersBefore.keys
              val addedTriggersReplaced = addedTriggers.map(at => at._1.replace(x.localVar, e0) -> at._2)
              s2.possibleTriggers ++ addedTriggersReplaced
            } else {
              s2.possibleTriggers
            }
            Q(s2.copy(possibleTriggers = newPossibleTriggers), t2, e0New.map(ast.Let(x, _, e1New.get)(e.pos, e.info, e.errT)), v2)
          })
        })

      /* Strict evaluation of AND */
      case ast.And(e0, e1) if Verifier.config.disableShortCircuitingEvaluations() =>
        evalBinOp(s, e0, e1, (t1, t2) => And(t1, t2), pve, v)((s1, t, e0New, e1New, v1) =>
          Q(s1, t, e0New.map(ast.And(_, e1New.get)(e.pos, e.info, e.errT)), v1))

      /* Short-circuiting evaluation of AND */
      case ae @ ast.And(_, _) =>
        val flattened = flattenOperator(ae, {case ast.And(e0, e1) => Seq(e0, e1)})
        evalSeqShortCircuit(And, s, flattened, pve, v)(Q)


      /* Strict evaluation of OR */
      case ast.Or(e0, e1) if Verifier.config.disableShortCircuitingEvaluations() =>
        evalBinOp(s, e0, e1, (t1, t2) => Or(t1, t2), pve, v)((s1, t, e0New, e1New, v1) =>
          Q(s1, t, e0New.map(ast.Or(_, e1New.get)(e.pos, e.info, e.errT)), v1))

      /* Short-circuiting evaluation of OR */
      case oe @ ast.Or(_, _) =>
        val flattened = flattenOperator(oe, {case ast.Or(e0, e1) => Seq(e0, e1)})
        evalSeqShortCircuit(Or, s, flattened, pve, v)(Q)

      case implies @ ast.Implies(e0, e1) =>
        val impliesRecord = new ImpliesRecord(implies, s, v.decider.pcs, "Implies")
        val uidImplies = v.symbExLog.openScope(impliesRecord)
        eval(s, e0, pve, v)((s1, t0, e0New, v1) =>
          evalImplies(s1, t0, (e0, e0New), e1, implies.info == FromShortCircuitingAnd, pve, v1)((s2, t1, e1New, v2) => {
            v2.symbExLog.closeScope(uidImplies)
            val implExpP = e0New.map(ast.Implies(_, e1New.get)(e.pos, e.info, e.errT))
            Q(s2, t1, implExpP, v2)
          }))

      case condExp @ ast.CondExp(e0, e1, e2) =>
        val condExpRecord = new CondExpRecord(condExp, s, v.decider.pcs, "CondExp")
        val uidCondExp = v.symbExLog.openScope(condExpRecord)
        eval(s, e0, pve, v)((s1, t0, e0New, v1) =>
          joiner.join[(Term, Option[ast.Exp]), (Term, Option[ast.Exp])](s1, v1)((s2, v2, QB) =>
            brancher.branch(s2.copy(parallelizeBranches = false), t0, (e0, e0New), v2)(
              (s3, v3) => eval(s3.copy(parallelizeBranches = s2.parallelizeBranches), e1, pve, v3)((s4, t4, e4, v4) => QB(s4, (t4, e4), v4)),
              (s3, v3) => eval(s3.copy(parallelizeBranches = s2.parallelizeBranches), e2, pve, v3)((s4, t4, e4, v4) => QB(s4, (t4, e4), v4)))
          )(entries => {
            /* TODO: If branch(...) took orElse-continuations that are executed if a branch is dead, then then
                comparisons with t0/Not(t0) wouldn't be necessary. */
            val (s2, result, resultExp) = entries match {
              case Seq(entry) => // One branch is dead
                (entry.s, entry.data._1, entry.data._2)
              case Seq(entry1, entry2) => // Both branches are alive
                val condExp = e0New.map(c => ast.CondExp(c, entry1.data._2.get, entry2.data._2.get)(e0.pos, e0.info, e0.errT))
                (entry1.s.merge(entry2.s), Ite(t0, entry1.data._1, entry2.data._1), condExp)
              case _ =>
                sys.error(s"Unexpected join data entries: $entries")}
            (s2, (result, resultExp))
          })((s4, r, v3) => {
            val (t3, eNew) = r
            v3.symbExLog.closeScope(uidCondExp)
            Q(s4, t3, eNew, v3)
          }))

      /* Integers */

      case ast.Add(e0, e1) =>
        evalBinOp(s, e0, e1, Plus, pve, v)((s1, t, e0New, e1New, v1) => Q(s1, t, e0New.map(e0p => ast.Add(e0p, e1New.get)(e.pos, e.info, e.errT)), v1))

      case ast.Sub(e0, e1) =>
        evalBinOp(s, e0, e1, Minus, pve, v)((s1, t, e0New, e1New, v1) => Q(s1, t, e0New.map(e0p => ast.Sub(e0p, e1New.get)(e.pos, e.info, e.errT)), v1))

      case ast.Mul(e0, e1) =>
        evalBinOp(s, e0, e1, Times, pve, v)((s1, t, e0New, e1New, v1) => Q(s1, t, e0New.map(e0p => ast.Mul(e0p, e1New.get)(e.pos, e.info, e.errT)), v1))

      case ast.Div(e0, e1) =>
        evalBinOp(s, e0, e1, Div, pve, v)((s1, tDiv, e0New, e1New, v1) =>
          failIfDivByZero(s1, tDiv, e1, e1New, tDiv.p1, 0, pve, v1)((s2, t, v2)
            => Q(s2, t, e0New.map(e0p => ast.Div(e0p, e1New.get)(e.pos, e.info, e.errT)), v2)))

      case ast.Mod(e0, e1) =>
        evalBinOp(s, e0, e1, Mod, pve, v)((s1, tMod, e0New, e1New, v1) =>
          failIfDivByZero(s1, tMod, e1, e1New, tMod.p1, 0, pve, v1)((s2, t, v2)
          => Q(s2, t, e0New.map(e0p => ast.Mod(e0p, e1New.get)(e.pos, e.info, e.errT)), v2)))

      case ast.LeCmp(e0, e1) =>
        evalBinOp(s, e0, e1, AtMost, pve, v)((s1, t, e0New, e1New, v1) => Q(s1, t, e0New.map(e0p => ast.LeCmp(e0p, e1New.get)(e.pos, e.info, e.errT)), v1))

      case ast.LtCmp(e0, e1) =>
        evalBinOp(s, e0, e1, Less, pve, v)((s1, t, e0New, e1New, v1) => Q(s1, t, e0New.map(e0p => ast.LtCmp(e0p, e1New.get)(e.pos, e.info, e.errT)), v1))

      case ast.GeCmp(e0, e1) =>
        evalBinOp(s, e0, e1, AtLeast, pve, v)((s1, t, e0New, e1New, v1) => Q(s1, t, e0New.map(e0p => ast.GeCmp(e0p, e1New.get)(e.pos, e.info, e.errT)), v1))

      case ast.GtCmp(e0, e1) =>
        evalBinOp(s, e0, e1, Greater, pve, v)((s1, t, e0New, e1New, v1) => Q(s1, t, e0New.map(e0p => ast.GtCmp(e0p, e1New.get)(e.pos, e.info, e.errT)), v1))

      /* Permissions */

      case ast.PermAdd(e0, e1) =>
        evalBinOp(s, e0, e1, PermPlus, pve, v)((s1, t, e0New, e1New, v1) => Q(s1, t, e0New.map(e0p => ast.PermAdd(e0p, e1New.get)(e.pos, e.info, e.errT)), v1))

      case ast.PermSub(e0, e1) =>
        evalBinOp(s, e0, e1, PermMinus, pve, v)((s1, t, e0New, e1New, v1) => Q(s1, t, e0New.map(e0p => ast.PermSub(e0p, e1New.get)(e.pos, e.info, e.errT)), v1))

      case ast.PermMinus(e0) =>
        eval(s, e0, pve, v)((s1, t0, e0New, v1) =>
          Q(s1, PermMinus(NoPerm, t0), e0New.map(e0p => ast.PermMinus(e0p)(e.pos, e.info, e.errT)), v1))

      case ast.PermMul(e0, e1) =>
        evalBinOp(s, e0, e1, PermTimes, pve, v)((s1, t, e0New, e1New, v1) => Q(s1, t, e0New.map(e0p => ast.PermMul(e0p, e1New.get)(e.pos, e.info, e.errT)), v1))

      case ast.DebugPermMin(e0, e1) =>
        evalBinOp(s, e0, e1, PermMin, pve, v)((s1, t, e0New, e1New, v1) => Q(s1, t, e0New.map(e0p => ast.DebugPermMin(e0p, e1New.get)(e.pos, e.info, e.errT)), v1))

      case ast.IntPermMul(e0, e1) =>
        eval(s, e0, pve, v)((s1, t0, e0New, v1) =>
          eval(s1, e1, pve, v1)((s2, t1, e1New, v2) =>
            Q(s2, IntPermTimes(t0, t1), e0New.map(e0p => ast.IntPermMul(e0p, e1New.get)(e.pos, e.info, e.errT)), v2)))

      case ast.PermDiv(e0, e1) =>
        eval(s, e0, pve, v)((s1, t0, e0New, v1) =>
          eval(s1, e1, pve, v1)((s2, t1, e1New, v2) =>
            failIfDivByZero(s2, PermIntDiv(t0, t1), e1, e1New, t1, 0, pve, v2)((s3, t, v3)
              => Q(s3, t, e0New.map(e0p => ast.PermDiv(e0p, e1New.get)(e.pos, e.info, e.errT)), v3))))

      case ast.PermPermDiv(e0, e1) =>
        eval(s, e0, pve, v)((s1, t0, e0New, v1) =>
          eval(s1, e1, pve, v1)((s2, t1, e1New, v2) =>
            failIfDivByZero(s2, PermPermDiv(t0, t1), e1, e1New, t1, FractionPermLiteral(Rational(0, 1)), pve, v2)((s3, t, v3) =>
              Q(s3, t, e0New.map(e0p => ast.PermPermDiv(e0p, e1New.get)(e.pos, e.info, e.errT)), v3))))

      case ast.PermLeCmp(e0, e1) =>
        evalBinOp(s, e0, e1, AtMost, pve, v)((s1, t, e0New, e1New, v1) => Q(s1, t, e0New.map(e0p => ast.PermLeCmp(e0p, e1New.get)(e.pos, e.info, e.errT)), v1))

      case ast.PermLtCmp(e0, e1) =>
        evalBinOp(s, e0, e1, Less, pve, v)((s1, t, e0New, e1New, v1) => Q(s1, t, e0New.map(e0p => ast.PermLtCmp(e0p, e1New.get)(e.pos, e.info, e.errT)), v1))

      case ast.PermGeCmp(e0, e1) =>
        evalBinOp(s, e0, e1, AtLeast, pve, v)((s1, t, e0New, e1New, v1) => Q(s1, t, e0New.map(e0p => ast.PermGeCmp(e0p, e1New.get)(e.pos, e.info, e.errT)), v1))

      case ast.PermGtCmp(e0, e1) =>
        evalBinOp(s, e0, e1, Greater, pve, v)((s1, t, e0New, e1New, v1) => Q(s1, t, e0New.map(e0p => ast.PermGtCmp(e0p, e1New.get)(e.pos, e.info, e.errT)), v1))

      /* Others */

      /* Domains not handled directly */
      case dfa @ ast.DomainFuncApp(funcName, eArgs, m) =>
        evals(s, eArgs, _ => pve, v)((s1, tArgs, eArgsNew, v1) => {
          val inSorts = tArgs map (_.sort)
          val outSort = v1.symbolConverter.toSort(dfa.typ)
          val fi = v1.symbolConverter.toFunction(s.program.findDomainFunction(funcName), inSorts :+ outSort, s.program)
          val dfaP = Option.when(withExp)(ast.DomainFuncApp(funcName, eArgsNew.get, m)(dfa.pos, dfa.info, dfa.typ, dfa.domainName, dfa.errT))
          Q(s1, App(fi, tArgs), dfaP, v1)})

      case bf @ ast.BackendFuncApp(funcName, eArgs) =>
        evals(s, eArgs, _ => pve, v)((s1, tArgs, eArgsNew, v1) => {
          val func = s.program.findDomainFunction(funcName)
          val fi = v1.symbolConverter.toFunction(func, s.program)
          val bfP = Option.when(withExp)(ast.BackendFuncApp(funcName, eArgsNew.get)(bf.pos, bf.info, bf.typ, bf.interpretation, bf.errT))
          Q(s1, App(fi, tArgs), bfP, v1)})

      case ast.CurrentPerm(resacc) =>
        val h = s.partiallyConsumedHeap.getOrElse(s.h)
        evalResourceAccess(s, resacc, pve, v)((s1, identifier, args, eArgsNew, v1) => {
          val res = resacc.res(s.program)
          val eArgsString = eArgsNew.mkString(", ")
          /* It is assumed that, for a given field/predicate/wand identifier (res)
           * either only quantified or only non-quantified chunks are used.
           */
          val usesQPChunks = res match {
            case _: ast.MagicWand => s1.qpMagicWands.contains(identifier.asInstanceOf[MagicWandIdentifier])
            case field: ast.Field => s1.qpFields.contains(field)
            case pred: ast.Predicate => s1.qpPredicates.contains(pred)}
          val (s2, currentPermAmount) =
            if (usesQPChunks) {
              res match {
                case wand: ast.MagicWand =>
                  val (relevantChunks, _) =
                    quantifiedChunkSupporter.splitHeap[QuantifiedMagicWandChunk](h, identifier)
                  val bodyVars = wand.subexpressionsToEvaluate(s.program)
                  val formalVars = bodyVars.indices.toList.map(i => Var(Identifier(s"x$i"), v1.symbolConverter.toSort(bodyVars(i).typ), false))
                  val (s2, pmDef) = if (s1.heapDependentTriggers.contains(MagicWandIdentifier(wand, s1.program))) {
                    val (s2, smDef, pmDef) = quantifiedChunkSupporter.heapSummarisingMaps(s1, wand, formalVars, relevantChunks, v1)
                    val debugExp = Option.when(withExp)(DebugExp.createInstance(s"PredicateTrigger(${identifier.toString}($eArgsString))", isInternal_ = true))
                    v1.decider.assume(PredicateTrigger(identifier.toString, smDef.sm, args), debugExp)
                    (s2, pmDef)
                  } else {
                    val (pmDef, pmCache) =
                      quantifiedChunkSupporter.summarisingPermissionMap(
                        s1, wand, formalVars, relevantChunks, null, v1)

                    (s1.copy(pmCache = pmCache), pmDef)
                  }
                  (s2, PredicatePermLookup(identifier.toString, pmDef.pm, args))

                case field: ast.Field =>
                  val (relevantChunks, _) =
                    quantifiedChunkSupporter.splitHeap[QuantifiedFieldChunk](h, identifier)
                  val (s2, pmDef) = if (s1.heapDependentTriggers.contains(field)) {
                    val (s2, smDef, pmDef) = quantifiedChunkSupporter.heapSummarisingMaps(s1, field, Seq(`?r`), relevantChunks, v1)
                    val debugExp = Option.when(withExp)(DebugExp.createInstance(s"Field Trigger: ${eArgsNew.head}.${field.name}"))
                    v1.decider.assume(FieldTrigger(field.name, smDef.sm, args.head), debugExp)
                    (s2, pmDef)
                  } else {
                    val (pmDef, pmCache) =
                      quantifiedChunkSupporter.summarisingPermissionMap(
                        s1, field, Seq(`?r`), relevantChunks, null, v1)

                    (s1.copy(pmCache = pmCache), pmDef)
                  }
                  val currentPermAmount = PermLookup(field.name, pmDef.pm, args.head)
                  v1.decider.prover.comment(s"perm($resacc)  ~~>  assume upper permission bound")
                  val exp = Option.when(withExp)(ast.PermLeCmp(ast.DebugLabelledOld(ast.CurrentPerm(resacc)(), v1.getDebugOldLabel(s2))(), ast.FullPerm()())())
                  v1.decider.assume(PermAtMost(currentPermAmount, FullPerm), exp, exp.map(s2.substituteVarsInExp(_)))
                  (s2, currentPermAmount)

                case predicate: ast.Predicate =>
                  val (relevantChunks, _) =
                    quantifiedChunkSupporter.splitHeap[QuantifiedPredicateChunk](h, identifier)
                  val (s2, smDef, pmDef) =
                    quantifiedChunkSupporter.heapSummarisingMaps(
                      s1, predicate, s1.predicateFormalVarMap(predicate), relevantChunks, v1)
                  if (s2.heapDependentTriggers.contains(predicate)){
                    val trigger = PredicateTrigger(predicate.name, smDef.sm, args)
                    val argsString = eArgsNew.mkString(", ")
                    v1.decider.assume(trigger, Option.when(withExp)(DebugExp.createInstance(s"PredicateTrigger(${predicate.name}($argsString))", isInternal_ = true)))
                  }
                  (s2, PredicatePermLookup(identifier.toString, pmDef.pm, args))
              }
            } else {
              val chs = chunkSupporter.findChunksWithID[NonQuantifiedChunk](h.values, identifier)
              val currentPermAmount =
                chs.foldLeft(NoPerm: Term)((q, ch) => {
                  val argsPairWiseEqual = And(args.zip(ch.args).map { case (a1, a2) => a1 === a2 })
                  PermPlus(q, Ite(argsPairWiseEqual, ch.perm, NoPerm))
                })
              /* TODO: See todo above */
//              v1.decider.prover.comment(s"perm($locacc)  ~~>  assume upper permission bound")
//              v1.decider.prover.comment(perm.toString)
//              v1.decider.assume(PermAtMost(perm, FullPerm()))
              (s, currentPermAmount)
            }

          Q(s2, currentPermAmount, Option.when(withExp)(e), v1)})

      case ast.ForPerm(vars, resourceAccess, body) =>

        /* Iterate over the list of relevant chunks in continuation passing style (very similar
         * to evals), and evaluate the forperm-body with a different qvar assignment each time.
        */

        def bindRcvrsAndEvalBody(s: State, chs: Iterable[NonQuantifiedChunk], args: Seq[ast.Exp], ts: Seq[Term], es: Option[Seq[ast.Exp]], v: Verifier)
                                (Q: (State, Seq[Term], Option[Seq[ast.Exp]], Verifier) => VerificationResult)
                                : VerificationResult = {
          if (chs.isEmpty)
            Q(s, ts.reverse, es.map(_.reverse), v)
          else {
            val ch = chs.head

            val rcvrs = ch.args
            val rcvrsExp = ch.argsExp
            val s1 = s.copy()
            var g1 = s1.g
            var addCons : Seq[Term] = Seq()
            var addConsExp : Option[Seq[ast.Exp]] = Option.when(withExp)(Seq())
            for (vr <- vars) {
              if (args.contains(vr.localVar)) {
                val indices = args.zipWithIndex.filter(ai => ai._1 == vr.localVar).map(_._2)
                val index = indices.head
                g1 = g1 + (vr.localVar, (rcvrs(index), rcvrsExp.map(_(index))))
                if (indices.length > 1) {
                  val equalArgs = And(indices.tail map { i => rcvrs(i) === rcvrs(index) })
                  val equalArgsExp = Option.when(withExp)(BigAnd(indices.tail map { i => ast.EqCmp(rcvrsExp.get(i), rcvrsExp.get(index))() }))
                  addCons = addCons :+ equalArgs
                  addConsExp = addConsExp.map(_ :+ equalArgsExp.get)
                }
              }
            }
            val s2 = s1.copy(g1)

            val nonQuantArgs = args filter (a => !vars.map(_.localVar).contains(a))
            val indices = nonQuantArgs map (a => args.indexOf(a))

            // TODO LA: nonQuantArgs are not recorded yet
            val impliesRecord = new ImpliesRecord(null, s2, v.decider.pcs, "bindRcvrsAndEvalBody")
            val uidImplies = v.symbExLog.openScope(impliesRecord)

            evals(s2, nonQuantArgs, _ => pve, v)((s3, tArgs, eArgsNew, v1) => {
              val argsWithIndex = tArgs zip indices
              val zippedArgs = argsWithIndex map (ai => (ai._1, ch.args(ai._2)))
              val argsPairWiseEqual = And(zippedArgs map {case (a1, a2) => a1 === a2})

              val lhsExp: ast.Exp = ast.LocalVar("chunk matches forperm pattern and has positive permission", ast.Bool)() // TODO

              val lhsExpNew = if (withExp) {
                val argsWithIndexExpNew = eArgsNew.get zip indices
                val zippedArgsExpNew = argsWithIndexExpNew map (ai => (ai._1, ch.argsExp.get(ai._2)))
                val permExp = ch.permExp.get
                val isPositiveExpNew = ast.GeCmp(permExp, ast.NoPerm()())(permExp.pos, permExp.info, permExp.errT)
                val argsPairWiseEqualExpNew = BigAnd(zippedArgsExpNew map { case (a1, a2) => ast.EqCmp(a1, a2)() })
                val lhsExpNew = ast.CondExp(argsPairWiseEqualExpNew, BigAnd(addConsExp.get :+ isPositiveExpNew), ast.FalseLit()())()
                Some(lhsExpNew)
              } else {
                None
              }

              evalImplies(s3, Ite(argsPairWiseEqual, And(addCons :+ IsPositive(ch.perm)), False), (lhsExp, lhsExpNew), body, false, pve, v1) ((s4, tImplies, bodyNew, v2) =>{
                val eImpliesNew = lhsExpNew.map(ast.Implies(_, bodyNew.get)())
                bindRcvrsAndEvalBody(s4, chs.tail, args, tImplies +: ts, eImpliesNew.map(_ +: es.get), v2)((s5, ts1, es1, v3) => {
                  v3.symbExLog.closeScope(uidImplies)
                  Q(s5, ts1, es1, v3)
                })
              })
            })
          }
        }

        def bindQuantRcvrsAndEvalBody(s: State, chs: Iterable[QuantifiedBasicChunk], args: Seq[ast.Exp], ts: Seq[Term], es: Option[Seq[ast.Exp]], v: Verifier)
                                     (Q: (State, Seq[Term], Option[Seq[ast.Exp]], Verifier) => VerificationResult)
                                     : VerificationResult = {
          if (chs.isEmpty)
            Q(s, ts.reverse, es.map(_.reverse), v)
          else {
            val ch = chs.head

            val localVars = vars map (_.localVar)
            val varPair: Seq[(Var, ast.LocalVar)] = localVars map (x =>
              (v.decider.fresh(x.name, v.symbolConverter.toSort(x.typ), Option.when(withExp)(extractPTypeFromExp(x))), x))
            val tVars = varPair map (_._1)
            val varsNew = Option.when(withExp)(varPair.map (tv => ast.LocalVarDecl(tv._1.id.name, tv._2.typ)(tv._2.pos, tv._2.info, tv._2.errT)))
            val termExpPair: Seq[(Term, Option[ast.Exp])] = varPair map (x =>
              (x._1.asInstanceOf[Term], Option.when(withExp)(LocalVarWithVersion(simplifyVariableName(x._1.id.name), x._2.typ)(x._2.pos, x._2.info, x._2.errT).asInstanceOf[ast.Exp])))
            val gVars = Store(localVars zip termExpPair)

            val s1 = s.copy(s.g + gVars, quantifiedVariables = varPair.map(v => v._1 -> Option.when(withExp)(v._2)) ++ s.quantifiedVariables)

            // TODO LA: args are not recorded yet
            val impliesRecord = new ImpliesRecord(null, s1, v.decider.pcs, "bindQuantRcvrsAndEvalBody")
            val uidImplies = v.symbExLog.openScope(impliesRecord)

            evals(s1, args, _ => pve, v)((s2, ts1, es1, v1) => {
              val bc = IsPositive(ch.perm.replace(ch.quantifiedVars, ts1))
              val bcExp: ast.Exp = ast.LocalVar("chunk has non-zero permission", ast.Bool)() // TODO
              val bcExpNew = Option.when(withExp)(ast.GeCmp(replaceVarsInExp(ch.permExp.get, ch.quantifiedVarExps.get.map(_.name), es1.get), ast.NoPerm()())(ch.permExp.get.pos, ch.permExp.get.info, ch.permExp.get.errT))
              val tTriggers = Seq(Trigger(ch.valueAt(ts1)))

              val trig = ch match {
                case fc: QuantifiedFieldChunk => FieldTrigger(fc.id.name, fc.fvf, ts1.head)
                case pc: QuantifiedPredicateChunk => PredicateTrigger(pc.id.name, pc.psf, ts1)
                case wc: QuantifiedMagicWandChunk => PredicateTrigger(wc.id.toString, wc.wsf, ts1)
              }

              evalImplies(s2, And(trig, bc), (bcExp, bcExpNew), body, false, pve, v1)((s3, tImplies, bodyNew, v2) => {
                val tQuant = Quantification(Forall, tVars, tImplies, tTriggers)
                val eQuantNew = Option.when(withExp)(ast.Forall(varsNew.get, Seq(), ast.Implies(bcExp, bodyNew.get)())())
                bindQuantRcvrsAndEvalBody(s3, chs.tail, args, tQuant +: ts, eQuantNew.map(_ +: es.get), v2)((s4, ts2, es2, v3) => {
                  v3.symbExLog.closeScope(uidImplies)
                  Q(s4, ts2, es2, v3)
                })})
            })
          }
        }

        val s1 = s.copy(h = s.partiallyConsumedHeap.getOrElse(s.h))

        val resIdent = ChunkIdentifier(resourceAccess.res(s.program), s.program)
        val args = resourceAccess match {
          case fa: ast.FieldAccess => Seq(fa.rcv)
          case pa: ast.PredicateAccess => pa.args
          case w: ast.MagicWand => w.subexpressionsToEvaluate(s.program)
        }
        val usesQPChunks = resourceAccess.res(s.program) match {
          case _: ast.MagicWand => s1.qpMagicWands.contains(resIdent.asInstanceOf[MagicWandIdentifier])
          case field: ast.Field => s1.qpFields.contains(field)
          case pred: ast.Predicate => s1.qpPredicates.contains(pred)
        }

        if (usesQPChunks) {
            val chs = s1.h.values.collect { case ch: QuantifiedBasicChunk if ch.id == resIdent => ch }
            bindQuantRcvrsAndEvalBody(s1, chs, args, Seq.empty, Option.when(withExp)(Seq.empty), v)((s2, ts, es, v1) => {
              val s3 = s2.copy(h = s.h, g = s.g)
              Q(s3, And(ts), Option.when(withExp)(BigAnd(es.get)), v1)
            })
        } else {
          val chs = chunkSupporter.findChunksWithID[NonQuantifiedChunk](s1.h.values, resIdent)
          bindRcvrsAndEvalBody(s1, chs, args, Seq.empty, Option.when(withExp)(Seq.empty), v)((s2, ts, es, v1) => {
            val s3 = s2.copy(h = s.h, g = s.g)
            Q(s3, And(ts), Option.when(withExp)(BigAnd(es.get)), v1)
          })
        }

      case sourceQuant: ast.QuantifiedExp /*if config.disableLocalEvaluations()*/ =>
        val (eQuant, qantOp, eTriggers) = sourceQuant match {
          case forall: ast.Forall =>
            /* It is expected that quantifiers have already been provided with triggers,
             * either explicitly or by using a trigger generator.
             */
            (forall, Forall, forall.triggers)
          case exists: ast.Exists =>
            (exists, Exists, exists.triggers)
          case _: ast.ForPerm => sys.error(s"Unexpected quantified expression $sourceQuant")
        }
        val quantWeight = sourceQuant.info.getUniqueInfo[WeightedQuantifier] match {
          case Some(w) =>
            if (w.weight >= 0) {
              Some(w.weight)
            } else {
              v.reporter.report(AnnotationWarning(s"Invalid quantifier weight annotation: ${w}"))
              None
            }
          case None => sourceQuant.info.getUniqueInfo[AnnotationInfo] match {
            case Some(ai) if ai.values.contains("weight") =>
              ai.values("weight") match {
                case Seq(w) if w.toIntOption.exists(w => w >= 0) =>
                  Some(w.toInt)
                case s =>
                  v.reporter.report(AnnotationWarning(s"Invalid quantifier weight annotation: ${s}"))
                  None
              }
            case _ => None
          }
        }

        val body = eQuant.exp
        // Remove whitespace in identifiers to avoid parsing problems for the axiom profiler.
        // TODO: add flag to enable old behavior for AxiomProfiler
        val fallbackName = "l" + viper.silicon.utils.ast.sourceLine(sourceQuant).replaceAll(" ", "")
        val posString = if (!sourceQuant.pos.isInstanceOf[ast.AbstractSourcePosition]) {
          fallbackName
        } else {
          val pos = sourceQuant.pos.asInstanceOf[ast.AbstractSourcePosition]
          if (pos.end.isEmpty) {
            fallbackName
          } else {
            val file = pos.file.toString()
            val end = pos.end.get
            s"$file@${pos.start.line}@${pos.start.column}@${end.line}@${end.column}"
          }
        }
        val name = s"prog.$posString"
        evalQuantified(s, qantOp, eQuant.variables, Nil, Seq(body), Some(eTriggers), name, pve, v){
          case (s1, tVars, eVars, _, _, Some((Seq(tBody), bodyNew, tTriggers, (tAuxGlobal, tAux), auxExps)), v1) =>
            val tAuxHeapIndep = tAux.flatMap(v.quantifierSupporter.makeTriggersHeapIndependent(_, v1.decider.fresh))
            val auxGlobalsExp = auxExps.map(_._1)
            val auxNonGlobalsExp = auxExps.map(_._2)
            val commentGlobal = "Nested auxiliary terms: globals (aux)"
            v1.decider.prover.comment(commentGlobal)
            v1.decider.assume(tAuxGlobal, Option.when(withExp)(DebugExp.createInstance(description=commentGlobal, children=auxGlobalsExp.get)), enforceAssumption = false)
            val commentNonGlobals = "Nested auxiliary terms: non-globals (aux)"
            v1.decider.prover.comment(commentNonGlobals)
            v1.decider.assume(tAuxHeapIndep/*tAux*/, Option.when(withExp)(DebugExp.createInstance(description=commentNonGlobals, children=auxNonGlobalsExp.get)), enforceAssumption = false)

            if (qantOp == Exists) {
              // For universal quantification, the non-global auxiliary assumptions will contain the information that
              // forall vars :: all function preconditions are fulfilled.
              // However, if this quantifier is existential, they will only assume that there exist values s.t.
              // all function preconditions hold. This is not enough: We need to know (and have checked that)
              // function preconditions hold for *all* possible values of the quantified variables.
              // So we explicitly add this assumption here.
              val debugExp = Option.when(withExp)({
                val expNew = ast.Forall(eQuant.variables, eTriggers, bodyNew.get.head)(sourceQuant.pos, sourceQuant.info, sourceQuant.errT)
                val exp = ast.Forall(eQuant.variables, eTriggers, body)(sourceQuant.pos, sourceQuant.info, sourceQuant.errT)
                DebugExp.createInstance(exp, expNew)
              })
              v1.decider.assume(Quantification(Forall, tVars, FunctionPreconditionTransformer.transform(tBody, s1.program), tTriggers, name, quantWeight), debugExp)
            }

            val tQuant = Quantification(qantOp, tVars, tBody, tTriggers, name, quantWeight)
            val eQuantNew = Option.when(withExp)(buildQuantExp(qantOp, eVars.get, bodyNew.get.head, Seq.empty))
            Q(s1, tQuant, eQuantNew, v1)
          case (s1, _, _, _, _, None, v1) =>
            // This should not happen unless the current path is dead.
            if (v1.decider.checkSmoke(true)) {
              Unreachable()
            } else {
              createFailure(pve.dueTo(InternalReason(sourceQuant, "Quantifier evaluation failed.")), v1, s1, "quantifier could be evaluated")
            }
        }

      case fapp @ ast.FuncApp(funcName, eArgs) =>
        val func = s.program.findFunction(funcName)
        evals2(s, eArgs, Nil, _ => pve, v)((s1, tArgs, eArgsNew, v1) => {
//          bookkeeper.functionApplications += 1
          val joinFunctionArgs = tArgs //++ c2a.quantifiedVariables.filterNot(tArgs.contains)
          /* TODO: Does it matter that the above filterNot does not filter out quantified
           *       variables that are not "raw" function arguments, but instead are used
           *       in an expression that is used as a function argument?
           *       E.g., in
           *         forall i: Int :: fun(i*i)
           *       the above filterNot will not remove i from the list of already
           *       used quantified variables because i does not match i*i.
           *       Hence, the joinedFApp will take two arguments, namely, i*i and i,
           *       although the latter is not necessary.
           */
          joiner.join[(Term, Option[ast.Exp]), (Term, Option[ast.Exp])](s1, v1)((s2, v2, QB) => {
            val pres = func.pres.map(_.transform {
              /* [Malte 2018-08-20] Two examples of the test suite, one of which is the regression
               * for Carbon issue #210, fail if the subsequent code that strips out triggers from
               * exhaled function preconditions, is commented. The code was originally a work-around
               * for Silicon issue #276. Removing triggers from function preconditions is OK-ish
               * because they are consumed (exhaled), i.e. asserted. However, the triggers are
               * also used to internally generated quantifiers, e.g. related to QPs. My hope is that
               * this hack is no longer needed once heap-dependent triggers are supported.
               */
              case q: ast.Forall => q.copy(triggers = Nil)(q.pos, q.info, q.errT)
            })
            /* Formal function arguments are instantiated with the corresponding actual arguments
             * by adding the corresponding bindings to the store. To avoid formals in error messages
             * and to report actuals instead, we have two choices: the first is two attach a reason
             * transformer to the partial verification error, as done below; the second is to attach
             * a node transformer to every formal, as illustrated by NodeBacktranslationTests.scala.
             * The first approach is slightly simpler and suffices here, though.
             */
            val fargs = func.formalArgs.map(_.localVar)
            val formalsToActuals: Map[ast.LocalVar, ast.Exp] = fargs.zip(eArgs).to(Map)
            val exampleTrafo = CounterexampleTransformer({
              case ce: SiliconCounterexample => ce.withStore(s2.g)
              case ce => ce
            })
            val pvePre =
              ErrorWrapperWithExampleTransformer(PreconditionInAppFalse(fapp).withReasonNodeTransformed(reasonOffendingNode =>
                reasonOffendingNode.replace(formalsToActuals)), exampleTrafo)
            val argsPairs: Seq[(Term, Option[ast.Exp])] = if (withExp) tArgs.zip(eArgsNew.get.map(Some(_))) else tArgs.zip(Seq.fill(tArgs.size)(None))
            val s3 = s2.copy(g = Store(fargs.zip(argsPairs)),
                             recordVisited = true,
                             functionRecorder = s2.functionRecorder.changeDepthBy(+1),
                                /* Temporarily disable the recorder: when recording (to later on
                                 * translate a particular function fun) and a function application
                                 * fapp is hit, then there is no need to record any information
                                 * about assertions from fapp's precondition since the latter is not
                                 * translated as part of the translation of fun.
                                 * Recording such information is even potentially harmful if formals
                                 * are not syntactically replaced by actuals but rather bound to
                                 * them via the store. Consider the following function:
                                 *   function fun(x: Ref)
                                 *     requires foo(x) // foo is another function
                                 *     ...
                                 *   { ... fun(x.next) ...}
                                 * For fun(x)'s precondition, a mapping from foo(x) to a snapshot is
                                 * recorded. When fun(x.next) is hit, its precondition is consumed,
                                 * but without substituting actuals for formals, continuing to
                                 * record mappings would add another mapping from foo(x) (which is
                                 * actually foo(x.next)) to some potentially different snapshot.
                                 * When translating fun(x) to an axiom, the snapshot of foo(x) from
                                 * fun(x)'s precondition will be the branch-condition-dependent join
                                 * of the recorded snapshots - which is wrong (probably only
                                 * incomplete).
                                 */
                             smDomainNeeded = true,
<<<<<<< HEAD
                             moreJoins = JoinMode.Off,
                             assertReadAccessOnly = if (Verifier.config.respectFunctionPrePermAmounts()) s2.assertReadAccessOnly else true)
            consumes(s3, pres, _ => pvePre, v2)((s4, snap, v3) => {
              val snap1 = snap.convert(sorts.Snap)
=======
                             moreJoins = JoinMode.Off)
            consumes(s3, pres, true, _ => pvePre, v2)((s4, snap, v3) => {
              val snap1 = snap.get.convert(sorts.Snap)
>>>>>>> 761d4dd7
              val preFApp = App(functionSupporter.preconditionVersion(v3.symbolConverter.toFunction(func)), snap1 :: tArgs)
              val preExp = Option.when(withExp)({
                DebugExp.createInstance(Some(s"precondition of ${func.name}(${eArgsNew.get.mkString(", ")}) holds"), None, None, InsertionOrderedSet.empty)
              })
              v3.decider.assume(preFApp, preExp)
              val funcAnn = func.info.getUniqueInfo[AnnotationInfo]
              val tFApp = funcAnn match {
                case Some(a) if a.values.contains("opaque") =>
                  val funcAppAnn = fapp.info.getUniqueInfo[AnnotationInfo]
                  funcAppAnn match {
                    case Some(a) if a.values.contains("reveal") => App(v3.symbolConverter.toFunction(func), snap1 :: tArgs)
                    case _ => App(functionSupporter.limitedVersion(v3.symbolConverter.toFunction(func)), snap1 :: tArgs)
                  }
                case _ => App(v3.symbolConverter.toFunction(func), snap1 :: tArgs)
              }
              val fr5 =
                s4.functionRecorder.changeDepthBy(-1)
                                   .recordSnapshot(fapp, v3.decider.pcs.branchConditions, snap1)
              val s5 = s4.copy(g = s2.g,
                               h = s2.h,
                               recordVisited = s2.recordVisited,
                               functionRecorder = fr5,
                               smDomainNeeded = s2.smDomainNeeded,
                               moreJoins = s2.moreJoins,
                               assertReadAccessOnly = s2.assertReadAccessOnly)
              val funcAppNew = eArgsNew.map(args => ast.FuncApp(funcName, args)(fapp.pos, fapp.info, fapp.typ, fapp.errT))
              QB(s5, (tFApp, funcAppNew), v3)})
            /* TODO: The join-function is heap-independent, and it is not obvious how a
             *       joined snapshot could be defined and represented
             */
            })(join(func.typ, s"joined_${func.name}", joinFunctionArgs, Option.when(withExp)(eArgs), v1))((s6, r, v4)
              => Q(s6, r._1, r._2, v4))})

      case ast.Unfolding(
              acc @ ast.PredicateAccessPredicate(pa @ ast.PredicateAccess(eArgs, predicateName), ePerm),
              eIn) =>

        val predicate = s.program.findPredicate(predicateName)
        if (s.cycles(predicate) < Verifier.config.recursivePredicateUnfoldings()) {
          v.decider.startDebugSubExp()
          evals(s, eArgs, _ => pve, v)((s1, tArgs, eArgsNew, v1) =>
            eval(s1, ePerm.getOrElse(ast.FullPerm()()), pve, v1)((s2, tPerm, ePermNew, v2) =>
              v2.decider.assert(IsPositive(tPerm)) { // TODO: Replace with permissionSupporter.assertNotNegative
                case true =>
                  joiner.join[(Term, Option[ast.Exp]), (Term, Option[ast.Exp])](s2, v2)((s3, v3, QB) => {
                    val s4 = s3.incCycleCounter(predicate)
                               .copy(recordVisited = true)
                      /* [2014-12-10 Malte] The commented code should replace the code following
                       * it, but using it slows down RingBufferRd.sil significantly. The generated
                       * Z3 output looks nearly identical, so my guess is that it is some kind
                       * of triggering problem, probably related to sequences.
                       */
//                      predicateSupporter.unfold(σ, predicate, tArgs, tPerm, pve, c2, pa)((σ1, c3) => {
//                        val c4 = c3.decCycleCounter(predicate)
//                        eval(σ1, eIn, pve, c4)((tIn, c5) =>
//                          QB(tIn, c5))})
                    consume(s4, acc, true, pve, v3)((s5, snap, v4) => {
                      val fr6 =
                        s5.functionRecorder.recordSnapshot(pa, v4.decider.pcs.branchConditions, snap.get)
                                           .changeDepthBy(+1)
                      val s6 = s5.copy(functionRecorder = fr6,
                                       constrainableARPs = s1.constrainableARPs)

                        /* Recording the unfolded predicate's snapshot is necessary in order to create the
                         * additional predicate-based trigger function applications because these are applied
                         * to the function arguments and the predicate snapshot
                         * (see 'predicateTriggers' in FunctionData.scala).
                         */
                      if (!Verifier.config.disableFunctionUnfoldTrigger()) {
                        val eArgsString = eArgsNew.mkString(", ")
                        val debugExp = Option.when(withExp)(DebugExp.createInstance(s"PredicateTrigger(${predicate.name}($eArgsString))", isInternal_ = true))
                        v4.decider.assume(App(s.predicateData(predicate).triggerFunction, snap.get.convert(terms.sorts.Snap) +: tArgs), debugExp)
                      }
                      val body = predicate.body.get /* Only non-abstract predicates can be unfolded */
                      val s7 = s6.scalePermissionFactor(tPerm, ePermNew)
                      val argsPairs: List[(Term, Option[ast.Exp])] = if (withExp) tArgs zip eArgsNew.get.map(Some(_)) else tArgs zip Seq.fill(tArgs.size)(None)
                      val insg = s7.g + Store(predicate.formalArgs map (_.localVar) zip argsPairs)
                      val s7a = s7.copy(g = insg)
                      produce(s7a, toSf(snap.get), body, pve, v4)((s8, v5) => {
                        val s9 = s8.copy(g = s7.g,
                                         functionRecorder = s8.functionRecorder.changeDepthBy(-1),
                                         recordVisited = s3.recordVisited,
                                         permissionScalingFactor = s6.permissionScalingFactor,
                                         permissionScalingFactorExp = s6.permissionScalingFactorExp)
                                   .decCycleCounter(predicate)
                        val s10 = v5.stateConsolidator(s9).consolidateOptionally(s9, v5)
                        eval(s10, eIn, pve, v5)((s9, t9, e9, v9) => QB(s9, (t9, e9), v9))})})
                  })(join(eIn.typ, "joined_unfolding", s2.relevantQuantifiedVariables.map(_._1),
                    Option.when(withExp)(s2.relevantQuantifiedVariables.map(_._2.get)), v2))((s12, r12, v7)
                    => {
                    v7.decider.finishDebugSubExp(s"unfolded(${predicate.name})")
                    Q(s12, r12._1, r12._2, v7)})
                case false =>
                  v2.decider.finishDebugSubExp(s"unfolded(${predicate.name})")
                  createFailure(pve dueTo NonPositivePermission(ePerm.get), v2, s2, IsPositive(tPerm), ePermNew.map(p => ast.PermGtCmp(p, ast.NoPerm()())(p.pos, p.info, p.errT)))}))
        } else {
          val unknownValue = v.decider.appliedFresh("recunf", v.symbolConverter.toSort(eIn.typ), s.relevantQuantifiedVariables.map(_._1))
          Q(s, unknownValue, Option.when(withExp)(ast.LocalVarWithVersion("unknownValue", eIn.typ)(eIn.pos, eIn.info, eIn.errT)), v)
        }

      case ast.Applying(wand, eIn) =>
        joiner.join[(Term, Option[ast.Exp]), (Term, Option[ast.Exp])](s, v)((s1, v1, QB) =>
          magicWandSupporter.applyWand(s1, wand, pve, v1)((s2, v2) => {
            eval(s2, eIn, pve, v2)((s3, t, eInNew, v3) => QB(s3, (t, eInNew), v3))
        }))(join(eIn.typ, "joined_applying", s.relevantQuantifiedVariables.map(_._1),
          Option.when(withExp)(s.relevantQuantifiedVariables.map(_._2.get)), v))((s4, r4, v4)
          => Q(s4, r4._1, r4._2, v4))

      case ast.Asserting(eAss, eIn) =>
        consume(s, eAss, false, pve, v)((s2, _, v2) => {
          val s3 = s2.copy(g = s.g, h = s.h)
          eval(s3, eIn, pve, v2)(Q)
        })

      /* Sequences */

      case ast.SeqContains(e0, e1) => evalBinOp(s, e1, e0, SeqIn, pve, v)((s1, t, e1New, e0New, v1) =>
        Q(s1, t, e0New.map(e0p => ast.SeqContains(e0p, e1New.get)(e.pos, e.info, e.errT)), v1))
        /* Note the reversed order of the arguments! */

      case ast.SeqIndex(e0, e1) =>
        evals2(s, Seq(e0, e1), Nil, _ => pve, v)({case (s1, Seq(t0, t1), esNew, v1) =>
          val eNew = esNew.map(es => ast.SeqIndex(es.head, es(1))(e.pos, e.info, e.errT))
          if (s1.triggerExp) {
            Q(s1, SeqAt(t0, t1), eNew, v1)
          } else {
            v1.decider.assert(AtLeast(t1, IntLiteral(0))) {
              case true =>
                v1.decider.assert(Less(t1, SeqLength(t0))) {
                  case true =>
                    Q(s1, SeqAt(t0, t1), eNew, v1)
                  case false =>
                    val assertExp2 = Option.when(withExp)(ast.LtCmp(e1, ast.SeqLength(e0)())(e1.pos, e1.info, e1.errT))
                    val failure = createFailure(pve dueTo SeqIndexExceedsLength(e0, e1), v1, s1, Less(t1, SeqLength(t0)), assertExp2)
                    if (s1.retryLevel == 0 && v1.reportFurtherErrors()) {
                      val assertExp2 = Option.when(withExp)(ast.LeCmp(e1, ast.SeqLength(e0)())())
                      val assertExp2New = esNew.map(es => ast.LeCmp(es(1), ast.SeqLength(es.head)())())
                      v1.decider.assume(Less(t1, SeqLength(t0)), assertExp2, assertExp2New)
                      failure combine Q(s1, SeqAt(t0, t1), eNew, v1)
                    } else failure}
              case false =>
                val assertExp1 = Option.when(withExp)(ast.GeCmp(e1, ast.IntLit(0)())(e1.pos, e1.info, e1.errT))
                val assertExp1New = Option.when(withExp)(ast.GeCmp(esNew.get(1), ast.IntLit(0)())(e1.pos, e1.info, e1.errT))
                val failure1 = createFailure(pve dueTo SeqIndexNegative(e0, e1), v1, s1, AtLeast(t1, IntLiteral(0)), assertExp1New)
                if (s1.retryLevel == 0 && v1.reportFurtherErrors()) {
                  v1.decider.assume(AtLeast(t1, IntLiteral(0)), assertExp1, assertExp1New)
                  val assertExp2 = Option.when(withExp)(ast.LtCmp(e1, ast.SeqLength(e0)())(e1.pos, e1.info, e1.errT))
                  val assertExp2New = Option.when(withExp)(ast.LtCmp(esNew.get(1), ast.SeqLength(esNew.get(0))())(e1.pos, e1.info, e1.errT))
                  v1.decider.assert(Less(t1, SeqLength(t0))) {
                    case true =>
                      failure1 combine Q(s1, SeqAt(t0, t1), eNew, v1)
                    case false =>
                      val failure2 = failure1 combine createFailure(pve dueTo SeqIndexExceedsLength(e0, e1), v1, s1, Less(t1, SeqLength(t0)), assertExp2New)
                      if (v1.reportFurtherErrors()) {
                        v1.decider.assume(Less(t1, SeqLength(t0)), assertExp2, assertExp2New)
                        failure2 combine Q(s1, SeqAt(t0, t1), eNew, v1)
                      } else failure2}
                } else failure1}}})

      case ast.SeqAppend(e0, e1) => evalBinOp(s, e0, e1, SeqAppend, pve, v)((s1, t, e0New, e1New, v1) =>
        Q(s1, t, e0New.map(e0p => ast.SeqAppend(e0p, e1New.get)(e.pos, e.info, e.errT)), v1))
      case ast.SeqDrop(e0, e1) => evalBinOp(s, e0, e1, SeqDrop, pve, v)((s1, t, e0New, e1New, v1) =>
        Q(s1, t, e0New.map(e0p => ast.SeqDrop(e0p, e1New.get)(e.pos, e.info, e.errT)), v1))
      case ast.SeqTake(e0, e1) => evalBinOp(s, e0, e1, SeqTake, pve, v)((s1, t, e0New, e1New, v1) =>
        Q(s1, t, e0New.map(e0p => ast.SeqTake(e0p, e1New.get)(e.pos, e.info, e.errT)), v1))
      case ast.SeqLength(e0) => eval(s, e0, pve, v)((s1, t0, e0New, v1) =>
        Q(s1, SeqLength(t0), e0New.map(e0p => ast.SeqLength(e0p)(e.pos, e.info, e.errT)), v1))
      case ast.EmptySeq(typ) => Q(s, SeqNil(v.symbolConverter.toSort(typ)), Option.when(withExp)(e), v)
      case ast.RangeSeq(e0, e1) => evalBinOp(s, e0, e1, SeqRanged, pve, v)((s1, t, e0New, e1New, v1) =>
        Q(s1, t, e0New.map(e0p => ast.RangeSeq(e0p, e1New.get)(e.pos, e.info, e.errT)), v1))

      case ast.SeqUpdate(e0, e1, e2) =>
        evals2(s, Seq(e0, e1, e2), Nil, _ => pve, v)({ case (s1, Seq(t0, t1, t2), esNew, v1) =>
          val eNew = esNew.map(es => ast.SeqUpdate(es.head, es(1), es(2))(e.pos, e.info, e.errT))
          if (s1.triggerExp) {
            Q(s1, SeqUpdate(t0, t1, t2), eNew, v1)
          } else {
            val assertExp = Option.when(withExp)(ast.GeCmp(e1, ast.IntLit(0)())(e1.pos, e1.info, e1.errT))
            val assertExpNew = Option.when(withExp)(ast.GeCmp(esNew.get(1), ast.IntLit(0)())(e1.pos, e1.info, e1.errT))
            v1.decider.assert(AtLeast(t1, IntLiteral(0))) {
              case true =>
                val assertExp2 = Option.when(withExp)(ast.LtCmp(e1, ast.SeqLength(e0)())(e1.pos, e1.info, e1.errT))
                val assertExp2New = Option.when(withExp)(ast.LtCmp(esNew.get(1), ast.SeqLength(esNew.get(0))())(e1.pos, e1.info, e1.errT))
                v1.decider.assert(Less(t1, SeqLength(t0))) {
                  case true =>
                    Q(s1, SeqUpdate(t0, t1, t2), eNew, v1)
                  case false =>
                    val failure = createFailure(pve dueTo SeqIndexExceedsLength(e0, e1), v1, s1, Less(t1, SeqLength(t0)), assertExp2New)
                    if (s1.retryLevel == 0 && v1.reportFurtherErrors()) {
                      val assertExp3 = Option.when(withExp)(ast.LeCmp(e1, ast.SeqLength(e0)())())
                      val assertExp3New = Option.when(withExp)(ast.LeCmp(esNew.get(1), ast.SeqLength(esNew.get(0))())())
                      v1.decider.assume(Less(t1, SeqLength(t0)), assertExp3, assertExp3New)
                      failure combine Q(s1, SeqUpdate(t0, t1, t2), eNew, v1)}
                    else failure}
              case false =>
                val failure1 = createFailure(pve dueTo SeqIndexNegative(e0, e1), v1, s1, AtLeast(t1, IntLiteral(0)), assertExpNew)
                if (s1.retryLevel == 0 && v1.reportFurtherErrors()) {
                  v1.decider.assume(AtLeast(t1, IntLiteral(0)), assertExp, assertExpNew)
                  val assertExp2 = Option.when(withExp)(ast.LtCmp(e1, ast.SeqLength(e0)())(e1.pos, e1.info, e1.errT))
                  val assertExp2New = Option.when(withExp)(ast.LtCmp(esNew.get(1), ast.SeqLength(esNew.get(0))())(e1.pos, e1.info, e1.errT))
                  v1.decider.assert(Less(t1, SeqLength(t0))) {
                    case true =>
                      failure1 combine Q(s1, SeqUpdate(t0, t1, t2), eNew, v1)
                    case false =>
                      val failure2 = failure1 combine createFailure(pve dueTo SeqIndexExceedsLength(e0, e1), v1, s1, Less(t1, SeqLength(t0)), assertExp2New)
                      if (v1.reportFurtherErrors()) {
                        v1.decider.assume(Less(t1, SeqLength(t0)), assertExp2, assertExp2New)
                        failure2 combine Q(s1, SeqUpdate(t0, t1, t2), eNew, v1)
                      } else failure2}
            } else failure1}}})

      case seq@ast.ExplicitSeq(es) =>
        evals2(s, es, Nil, _ => pve, v)((s1, tEs, esNew, v1) => {
          val tSeq =
            tEs.tail.foldLeft[SeqTerm](SeqSingleton(tEs.head))((tSeq, te) =>
              SeqAppend(tSeq, SeqSingleton(te)))
          val debugExp = Option.when(withExp)({
            val expNew = ast.EqCmp(ast.SeqLength(ast.ExplicitSeq(esNew.get)())(), ast.IntLit(es.size)())(seq.pos, seq.info, seq.errT)
            val exp = ast.EqCmp(ast.SeqLength(seq)(), ast.IntLit(es.size)())(seq.pos, seq.info, seq.errT)
            DebugExp.createInstance(exp, expNew)
          })
          v1.decider.assume(SeqLength(tSeq) === IntLiteral(es.size), debugExp)
          Q(s1, tSeq, esNew.map(en => ast.ExplicitSeq(en)(e.pos, e.info, e.errT)), v1)})

      /* Sets and multisets */

      case ast.EmptySet(typ) =>
        Q(s, EmptySet(v.symbolConverter.toSort(typ)), Option.when(withExp)(e), v)
      case ast.EmptyMultiset(typ) =>
        Q(s, EmptyMultiset(v.symbolConverter.toSort(typ)), Option.when(withExp)(e), v)

      case ast.ExplicitSet(es) =>
        evals2(s, es, Nil, _ => pve, v)((s1, tEs, esNew, v1) => {
          val tSet =
            tEs.tail.foldLeft[SetTerm](SingletonSet(tEs.head))((tSet, te) =>
              SetAdd(tSet, te))
          Q(s1, tSet, esNew.map(es => ast.ExplicitSet(es)(e.pos, e.info, e.errT)), v1)})

      case ast.ExplicitMultiset(es) =>
        evals2(s, es, Nil, _ => pve, v)((s1, tEs, esNew, v1) => {
          val tMultiset =
            tEs.tail.foldLeft[MultisetTerm](SingletonMultiset(tEs.head))((tMultiset, te) =>
              MultisetAdd(tMultiset, te))
          Q(s1, tMultiset, esNew.map(es => ast.ExplicitMultiset(es)(e.pos, e.info, e.errT)), v1)})

      case ast.AnySetUnion(e0, e1) => e.typ match {
        case _: ast.SetType => evalBinOp(s, e0, e1, SetUnion, pve, v)((s1, t, e0New, e1New, v1)
          => Q(s1, t, e0New.map(e0p => ast.AnySetUnion(e0p, e1New.get)(e.pos, e.info, e.errT)), v1))
        case _: ast.MultisetType => evalBinOp(s, e0, e1, MultisetUnion, pve, v)((s1, t, e0New, e1New, v1)
          => Q(s1, t, e0New.map(e0p => ast.AnySetUnion(e0p, e1New.get)(e.pos, e.info, e.errT)), v1))
        case _ => sys.error("Expected a (multi)set-typed expression but found %s (%s) of sort %s"
                            .format(e, e.getClass.getName, e.typ))
      }

      case ast.AnySetIntersection(e0, e1) => e.typ match {
        case _: ast.SetType => evalBinOp(s, e0, e1, SetIntersection, pve, v)((s1, t, e0New, e1New, v1)
          => Q(s1, t, e0New.map(e0p => ast.AnySetIntersection(e0p, e1New.get)(e.pos, e.info, e.errT)), v1))
        case _: ast.MultisetType => evalBinOp(s, e0, e1, MultisetIntersection, pve, v)((s1, t, e0New, e1New, v1)
          => Q(s1, t, e0New.map(e0p => ast.AnySetIntersection(e0p, e1New.get)(e.pos, e.info, e.errT)), v1))
        case _ => sys.error("Expected a (multi)set-typed expression but found %s (%s) of sort %s"
                            .format(e, e.getClass.getName, e.typ))
      }

      case ast.AnySetSubset(e0, e1) => e0.typ match {
        case _: ast.SetType => evalBinOp(s, e0, e1, SetSubset, pve, v)((s1, t, e0New, e1New, v1)
          => Q(s1, t, e0New.map(e0p => ast.AnySetSubset(e0p, e1New.get)(e.pos, e.info, e.errT)), v1))
        case _: ast.MultisetType => evalBinOp(s, e0, e1, MultisetSubset, pve, v)((s1, t, e0New, e1New, v1)
          => Q(s1, t, e0New.map(e0p => ast.AnySetSubset(e0p, e1New.get)(e.pos, e.info, e.errT)), v1))
        case _ => sys.error("Expected a (multi)set-typed expression but found %s (%s) of sort %s"
                            .format(e, e.getClass.getName, e.typ))
      }

      case ast.AnySetMinus(e0, e1) => e.typ match {
        case _: ast.SetType => evalBinOp(s, e0, e1, SetDifference, pve, v)((s1, t, e0New, e1New, v1)
          => Q(s1, t, e0New.map(e0p => ast.AnySetMinus(e0p, e1New.get)(e.pos, e.info, e.errT)), v1))
        case _: ast.MultisetType => evalBinOp(s, e0, e1, MultisetDifference, pve, v)((s1, t, e0New, e1New, v1)
          => Q(s1, t, e0New.map(e0p => ast.AnySetMinus(e0p, e1New.get)(e.pos, e.info, e.errT)), v1))
        case _ => sys.error("Expected a (multi)set-typed expression but found %s (%s) of sort %s"
                            .format(e, e.getClass.getName, e.typ))
      }

      case ast.AnySetContains(e0, e1) => e1.typ match {
        case _: ast.SetType => evalBinOp(s, e0, e1, SetIn, pve, v)((s1, t, e0New, e1New, v1)
          => Q(s1, t, e0New.map(e0p => ast.AnySetContains(e0p, e1New.get)(e.pos, e.info, e.errT)), v1))
        case _: ast.MultisetType => evalBinOp(s, e0, e1, (t0, t1) => MultisetCount(t1, t0), pve, v)((s1, t, e0New, e1New, v1)
          => Q(s1, t, e0New.map(e0p => ast.AnySetContains(e0p, e1New.get)(e.pos, e.info, e.errT)), v1))
        case _ => sys.error("Expected a (multi)set-typed expression but found %s (%s) of sort %s"
                            .format(e, e.getClass.getName, e.typ))
      }

      case ast.AnySetCardinality(e0) => e0.typ match {
        case _: ast.SetType => eval(s, e0, pve, v)((s1, t0, e0New, v1)
          => Q(s1, SetCardinality(t0), e0New.map(e0p => ast.AnySetCardinality(e0p)(e.pos, e.info, e.errT)), v1))
        case _: ast.MultisetType => eval(s, e0, pve, v)((s1, t0, e0New, v1)
          => Q(s1, MultisetCardinality(t0), e0New.map(e0p => ast.AnySetCardinality(e0p)(e.pos, e.info, e.errT)), v1))
        case _ => sys.error("Expected a (multi)set-typed expression but found %s (%s) of type %s"
                            .format(e0, e0.getClass.getName, e0.typ))
      }

      /* Maps */

      case ast.EmptyMap(keyType, valueType) =>
        Q(s, EmptyMap(v.symbolConverter.toSort(keyType), v.symbolConverter.toSort(valueType)), Option.when(withExp)(e), v)
      case em: ast.ExplicitMap =>
        eval(s, em.desugared, pve, v)((s1, t0, _, v1) => Q(s1, t0, Option.when(withExp)(em), v1))
      case ast.MapCardinality(base) =>
        eval(s, base, pve, v)((s1, t0, baseNew, v1) => Q(s1, MapCardinality(t0), baseNew.map(ast.MapCardinality(_)(e.pos, e.info, e.errT)), v1))
      case ast.MapDomain(base) =>
        eval(s, base, pve, v)((s1, t0, baseNew, v1) => Q(s1, MapDomain(t0), baseNew.map(ast.MapDomain(_)(e.pos, e.info, e.errT)), v1))
      case ast.MapRange(base) =>
        eval(s, base, pve, v)((s1, t0, baseNew, v1) => Q(s1, MapRange(t0), baseNew.map(ast.MapRange(_)(e.pos, e.info, e.errT)), v1))

      case ml@ast.MapLookup(base, key) =>
        evals2(s, Seq(base, key), Nil, _ => pve, v)({
          case (s1, Seq(baseT, keyT), esNew, v1) if s1.triggerExp =>
            Q(s1, MapLookup(baseT, keyT), esNew.map(es => ast.MapLookup(es(0), es(1))(e.pos, e.info, e.errT)), v1)
          case (s1, Seq(baseT, keyT), esNew, v1) =>
            val eNew = esNew.map(es => ast.MapLookup(es(0), es(1))(e.pos, e.info, e.errT))
            v1.decider.assert(SetIn(keyT, MapDomain(baseT))) {
              case true => Q(s1, MapLookup(baseT, keyT), eNew, v1)
              case false =>
                val assertExp = Option.when(withExp)(ast.MapContains(key, base)(ml.pos, ml.info, ml.errT))
                val assertExpNew = Option.when(withExp)(ast.MapContains(esNew.get(1), esNew.get(0))(ml.pos, ml.info, ml.errT))
                val failure1 = createFailure(pve dueTo MapKeyNotContained(base, key), v1, s1, SetIn(keyT, MapDomain(baseT)), assertExpNew)
                if (s1.retryLevel == 0 && v1.reportFurtherErrors()) {
                  v1.decider.assume(SetIn(keyT, MapDomain(baseT)), assertExp, assertExpNew)
                  failure1 combine Q(s1, MapLookup(baseT, keyT), eNew, v1)
                } else {
                  failure1
                }
            }
        })

      case ast.MapUpdate(base, key, value) =>
        evals2(s, Seq(base, key, value), Nil, _ => pve, v)({
          case (s1, Seq(baseT, keyT, valueT), esNew, v1)
            => Q(s1, MapUpdate(baseT, keyT, valueT), esNew.map(es => ast.MapUpdate(es(0), es(1), es(2))(e.pos, e.info, e.errT)), v1)
        })

      case ast.MapContains(key, base) =>
        evals2(s, Seq(key, base), Nil, _ => pve, v)({
          case (s1, Seq(keyT, baseT), esNew, v1) => Q(s1, SetIn(keyT, MapDomain(baseT)), esNew.map(es => ast.MapContains(es(0), es(1))(e.pos, e.info, e.errT)), v1)
        })

      /* Unexpected nodes */

      case _: ast.InhaleExhaleExp =>
        createFailure(viper.silicon.utils.consistency.createUnexpectedInhaleExhaleExpressionError(e), v, s, "valid AST")

      case _: ast.EpsilonPerm
         | _: ast.Maplet
         | _: ast.FieldAccessPredicate
         | _: ast.MagicWand
         | _: ast.PredicateAccess
         | _: ast.PredicateAccessPredicate
         | _: ast.ExtensionExp =>
        sys.error(s"Unexpected expression $e cannot be symbolically evaluated")
    }

    resultTerm
  }

  def evalQuantified(s: State,
                     quant: Quantifier,
                     vars: Seq[ast.LocalVarDecl],
                     es1: Seq[ast.Exp], /* Are evaluated and added as path conditions before ...*/
                     es2: Seq[ast.Exp], /* ... these terms are evaluated */
                     optTriggers: Option[Seq[ast.Trigger]],
                     name: String,
                     pve: PartialVerificationError,
                     v: Verifier)
                    (Q: (State,
                         Seq[Var], /* Variables from vars */
                         Option[Seq[ast.LocalVarDecl]],
                         Seq[Term], /* Terms from es1 */
                         Option[Seq[ast.Exp]],
                         Option[( /* None if es2 or trigger evaluation did not result in a term because es1 is unsatisfiable */
                            Seq[Term], /* Terms from es2 */
                            Option[Seq[ast.Exp]],
                            Seq[Trigger], /* Triggers from optTriggers */
                            (Seq[Term], Seq[Quantification]), /* Global and non-global auxiliary assumptions */
                            Option[(InsertionOrderedSet[DebugExp], InsertionOrderedSet[DebugExp])]
                         )],
                         Verifier) => VerificationResult)
                    : VerificationResult = {

    val localVars = vars map (_.localVar)

    val varPairs: Seq[(Var, Option[ast.LocalVarWithVersion])] = localVars map v.decider.fresh
    val tVars: Seq[Var] = varPairs map (_._1)
    val gVars = Store(localVars zip varPairs)
    val s1 = s.copy(g = s.g + gVars,
                    quantifiedVariables = varPairs ++ s.quantifiedVariables,
                    recordPossibleTriggers = true,
                    possibleTriggers = Map.empty) // TODO: Why reset possibleTriggers if they are merged with s.possibleTriggers later anyway?
    type R = (State, Seq[Term], Option[Seq[ast.Exp]], Option[(Seq[Term], Option[Seq[ast.Exp]], Seq[Trigger], (Seq[Term], Seq[Quantification]), Option[(InsertionOrderedSet[DebugExp], InsertionOrderedSet[DebugExp])], Map[ast.Exp, Term])])
    executionFlowController.locallyWithResult[R](s1, v)((s2, v1, QB) => {
       val preMark = v1.decider.setPathConditionMark()
      evals(s2, es1, _ => pve, v1)((s3, ts1, es1New, v2) => {
        val bc = And(ts1)
        // ME: If bc is unsatisfiable, we are assuming false here. In that case, evaluating es2 and the triggers
        // may not return any value (e.g. if es2 contains a field read for which we don't have permission, a smoke
        // check succeeds, then the continuation for evals(es2) is never invoked). This caused issue #842.
        // In this case, we return None.
        val expPair = (viper.silicon.utils.ast.BigAnd(es1), es1New.map(viper.silicon.utils.ast.BigAnd(_)))
        v2.decider.setCurrentBranchCondition(bc, expPair)
        var es2AndTriggerTerms: Option[(Seq[Term], Option[Seq[ast.Exp]], Seq[Trigger], (Seq[Term], Seq[Quantification]), Option[(InsertionOrderedSet[DebugExp], InsertionOrderedSet[DebugExp])], Map[ast.Exp, Term])] = None
        var finalState = s3
        val es2AndTriggerResult = evals(s3, es2, _ => pve, v2)((s4, ts2, es2New, v3) => {
          evalTriggers(s4, optTriggers.getOrElse(Nil), pve, v3)((s5, tTriggers, _) => { // TODO: v4 isn't forward - problem?
            val (auxGlobals, auxNonGlobalQuants) =
              v3.decider.pcs.after(preMark).quantified(quant, tVars, tTriggers, s"$name-aux", isGlobal = false, bc)
            val auxExps =
              Option.when(withExp)(v3.decider.pcs.after(preMark).quantifiedExp(quant, varPairs map (_._2.get), tVars, optTriggers.getOrElse(Nil), tTriggers, s"$name-aux", isGlobal = false, bc))
            val additionalPossibleTriggers: Map[ast.Exp, Term] =
              if (s.recordPossibleTriggers) s5.possibleTriggers else Map()
            es2AndTriggerTerms = Some((ts2, es2New, tTriggers, (auxGlobals, auxNonGlobalQuants), auxExps, additionalPossibleTriggers))
            finalState = s5
            Success()
          })})
        es2AndTriggerResult combine QB((finalState, ts1, es1New, es2AndTriggerTerms))
      })
    }){
      case (s2, ts1, es1New1, Some((ts2, es2New1, tTriggers, (tAuxGlobal, tAux), eAuxExps, additionalPossibleTriggers))) =>
        val s3 = s.copy(possibleTriggers = s.possibleTriggers ++ additionalPossibleTriggers)
                .preserveAfterLocalEvaluation(s2)
        Q(s3, tVars, Option.when(withExp)(varPairs map (e => ast.LocalVarDecl(e._2.get.name, e._2.get.typ)(e._2.get.pos, e._2.get.info, e._2.get.errT))), ts1, es1New1, Some((ts2, es2New1, tTriggers, (tAuxGlobal, tAux), Option.when(withExp)((eAuxExps.get._1, eAuxExps.get._2)))), v)
      case (s2, ts1, es1New1, None) =>
        Q(s2, tVars, Option.when(withExp)(varPairs map (e => ast.LocalVarDecl(e._2.get.name, e._2.get.typ)(e._2.get.pos, e._2.get.info, e._2.get.errT))), ts1, es1New1, None, v)
    }
  }

  private def evalImplies(s: State,
                          tLhs: Term,
                          eLhs: (ast.Exp, Option[ast.Exp]),
                          eRhs: ast.Exp,
                          fromShortCircuitingAnd: Boolean,
                          pve: PartialVerificationError,
                          v: Verifier)
                         (Q: (State, Term, Option[ast.Exp], Verifier) => VerificationResult)
                         : VerificationResult = {

    joiner.join[(Term, Option[ast.Exp]), (Term, Option[ast.Exp])](s, v)((s1, v1, QB) =>
      brancher.branch(s1.copy(parallelizeBranches = false), tLhs, eLhs, v1, fromShortCircuitingAnd = fromShortCircuitingAnd)(
        (s2, v2) => eval(s2.copy(parallelizeBranches = s1.parallelizeBranches), eRhs, pve, v2)((s2, tRhs, eRhsNew, v2) => QB(s2, (tRhs, eRhsNew), v2)),
        (s2, v2) => QB(s2.copy(parallelizeBranches = s1.parallelizeBranches), (True, Option.when(withExp)(ast.TrueLit()())), v2))
    )(entries => {
      assert(entries.length <= 2)
      val s1 = entries.tail.foldLeft(entries.head.s)((sAcc, entry) => sAcc.merge(entry.s))
      val t = Implies(tLhs, entries.headOption.map(_.data._1).getOrElse(True))
      val e = eLhs._2.map(lhs => ast.Implies(lhs, entries.headOption.map(_.data._2.get).getOrElse(ast.TrueLit()()))())
      (s1, (t, e))
    })((s3, r3, v3) => {
      val (t3, e3) = r3
      Q(s3, t3, e3, v3)
    })
  }

  private def evalInOldState(s: State,
                             label: String,
                             e: ast.Exp,
                             pve: PartialVerificationError,
                             v: Verifier)
                            (Q: (State, Term, Option[ast.Exp], Verifier) => VerificationResult)
                            : VerificationResult = {

    val h = s.oldHeaps(label)
    val s1 = s.copy(h = h, partiallyConsumedHeap = None, isEvalInOld = true)
    val s2 = v.stateConsolidator(s1).consolidateOptionally(s1, v)
    val possibleTriggersBefore: Map[ast.Exp, Term] = if (s.recordPossibleTriggers) s.possibleTriggers else Map.empty

    eval(s2, e, pve, v)((s3, t, eNew, v1) => {
      val newPossibleTriggers = if (s.recordPossibleTriggers) {
        // For all new possible trigger expressions e and translated term t,
        // make sure we remember t as the term for old[label](e) instead.
        // If e is not heap-dependent, we also remember t as the term for e.
        val addedOrChangedPairs = s3.possibleTriggers.filter(t =>
          !possibleTriggersBefore.contains(t._1) || possibleTriggersBefore(t._1) != t._2)

        def wrapInOld(e: ast.Exp) = {
          if (label == Verifier.PRE_STATE_LABEL) {
            ast.Old(e)(e.pos, e.info, e.errT)
          } else {
            ast.LabelledOld(e, label)(e.pos, e.info, e.errT)
          }
        }

        val oldPairs = addedOrChangedPairs.map(t => wrapInOld(t._1) -> t._2) ++
          addedOrChangedPairs.filter(t => !t._1.isHeapDependent(s.program))
        s.possibleTriggers ++ oldPairs
      } else {
        s.possibleTriggers
      }
      val s4 = s3.copy(h = s.h,
                       oldHeaps = s3.oldHeaps + (label -> s3.h),
                       partiallyConsumedHeap = s.partiallyConsumedHeap,
                       possibleTriggers = newPossibleTriggers,
                       isEvalInOld = false)
      Q(s4, t, eNew, v1)})
  }

  def evalLocationAccess(s: State,
                         locacc: ast.LocationAccess,
                         pve: PartialVerificationError,
                         v: Verifier)
                        (Q: (State, String, Seq[Term], Option[Seq[ast.Exp]], Verifier) => VerificationResult)
                        : VerificationResult = {

    locacc match {
      case ast.FieldAccess(eRcvr, field) =>
        eval(s, eRcvr, pve, v)((s1, tRcvr, eRcvr1, v1) =>
          Q(s1, field.name, tRcvr :: Nil, eRcvr1.map(_ :: Nil), v1))
      case ast.PredicateAccess(eArgs, predicateName) =>
        evals(s, eArgs, _ => pve, v)((s1, tArgs, eArgs1, v1) =>
          Q(s1, predicateName, tArgs, eArgs1, v1))
    }
  }

  def evalResourceAccess(s: State, resacc: ast.ResourceAccess, pve: PartialVerificationError, v: Verifier)
                        (Q: (State, ChunkIdentifer, Seq[Term], Option[Seq[ast.Exp]], Verifier) => VerificationResult)
                        : VerificationResult = {
    resacc match {
      case wand : ast.MagicWand =>
        magicWandSupporter.evaluateWandArguments(s, wand, pve, v)((s1, tArgs, eArgsNew, v1) =>
        Q(s1, MagicWandIdentifier(wand, s.program), tArgs, eArgsNew, v1))
      case ast.FieldAccess(eRcvr, field) =>
        eval(s, eRcvr, pve, v)((s1, tRcvr, eRcvrNew, v1) =>
          Q(s1, BasicChunkIdentifier(field.name), tRcvr :: Nil, eRcvrNew.map(_ :: Nil), v1))
      case ast.PredicateAccess(eArgs, predicateName) =>
        evals(s, eArgs, _ => pve, v)((s1, tArgs, eArgsNew, v1) =>
          Q(s1, BasicChunkIdentifier(predicateName), tArgs, eArgsNew, v1))
    }
  }

  private def evalBinOp[T <: Term](s: State,
                                   e0: ast.Exp,
                                   e1: ast.Exp,
                                   termOp: ((Term, Term)) => T,
                                   pve: PartialVerificationError,
                                   v: Verifier)
                                  (Q: (State, T, Option[ast.Exp], Option[ast.Exp], Verifier) => VerificationResult)
                                  : VerificationResult = {

    evalBinOp(s, e0, e1, (t0, t1) => termOp((t0, t1)), pve, v)(Q)
  }

  private def evalBinOp[T <: Term]
                       (s: State,
                        e0: ast.Exp,
                        e1: ast.Exp,
                        termOp: (Term, Term) => T,
                        pve: PartialVerificationError,
                        v: Verifier)
                       (Q: (State, T, Option[ast.Exp], Option[ast.Exp], Verifier) => VerificationResult)
                       : VerificationResult = {

    eval(s, e0, pve, v)((s1, t0, e0New, v1) =>
      eval(s1, e1, pve, v1)((s2, t1, e1New, v2) =>
        Q(s2, termOp(t0, t1), e0New, e1New, v2)))
  }

  private def failIfDivByZero(s: State,
                              t: Term,
                              eDivisor: ast.Exp,
                              eDivisorNew: Option[ast.Exp],
                              tDivisor: Term,
                              tZero: Term,
                              pve: PartialVerificationError,
                              v: Verifier)
                             (Q: (State, Term, Verifier) => VerificationResult)
                             : VerificationResult = {

    v.decider.assert(tDivisor !== tZero){
      case true => Q(s, t, v)
      case false =>
        val (notZeroExp, notZeroExpNew) = if (withExp) {
          (Some(ast.NeCmp(eDivisor, ast.IntLit(0)())(eDivisor.pos, eDivisor.info, eDivisor.errT)), Some(ast.NeCmp(eDivisorNew.get, ast.IntLit(0)())(eDivisor.pos, eDivisor.info, eDivisor.errT)))
        } else { (None, None) }
        val failure = createFailure(pve dueTo DivisionByZero(eDivisor), v, s, tDivisor !== tZero, notZeroExpNew)
        if (s.retryLevel == 0  && v.reportFurtherErrors()) {
          v.decider.assume(tDivisor !== tZero, notZeroExp, notZeroExpNew)
          failure combine Q(s, t, v)
        } else failure
    }
  }

  def evalTriggers(s: State,
                   silverTriggers: Seq[ast.Trigger],
                   pve: PartialVerificationError,
                   v: Verifier)
                  (Q: (State, Seq[Trigger], Verifier) => VerificationResult)
                   : VerificationResult = {

    evalTriggers(s, silverTriggers map (_.exps), Nil, pve, v)((s1, tTriggersSets, v1) => {
      /* [2015-12-15 Malte]
       *   Evaluating triggers that did not occur in the body (and whose corresponding term has
       *   therefore not already been recorded in the context) might introduce new path conditions,
       *   in particular, new constants/functions and their definitions.
       *   This is, for example, the case in issue_0147.sil: the trigger generator can potentially
       *   replace the arithmetic expression `j+1` by a fresh, quantified variable (in the trigger,
       *   not necessarily in the quantifier body). Since it is part of the receiver of a quantified
       *   field dereference, the trigger mentioning the fresh variable might only be evaluated when
       *   evaluating the triggers, potentially leading to a newly introduced field value function.
       *
       *   TODO: Currently, new path conditions introduced while evaluating triggers will not be
       *         added to the auxiliary quantifier, i.e. they will not survive when the scope in
       *         which the quantifier (resp., its body and its triggers) is evaluated.
       *         Using such effectively "undefined" symbols in triggers will most likely result in
       *         incompletenesses because the corresponding quantifiers will not be triggered.
       */

      Q(s1, tTriggersSets map Trigger, v1)})
  }

  /** Evaluates the given list of trigger sets `eTriggerSets` (expressions) and passes the result
    * plus the initial trigger sets `tTriggerSets` (terms) to the continuation `Q`.
    */
  private def evalTriggers(s: State,
                           eTriggerSets: TriggerSets[ast.Exp],
                           tTriggersSets: TriggerSets[Term],
                           pve: PartialVerificationError,
                           v: Verifier)
                          (Q: (State, TriggerSets[Term], Verifier) => VerificationResult)
                          : VerificationResult = {

    if (eTriggerSets.isEmpty)
      Q(s, tTriggersSets, v)
    else {
      if (eTriggerSets.head.collect{case fa: ast.FieldAccess => fa; case pa: ast.PredicateAccess => pa; case wand: ast.MagicWand => wand }.nonEmpty ) {
        evalHeapTrigger(s, eTriggerSets.head, pve, v)((s1, ts, v1) =>
          evalTriggers(s1, eTriggerSets.tail, tTriggersSets :+ ts, pve, v1)(Q))
      } else {
        evalTrigger(s, eTriggerSets.head, pve, v)((s1, ts, v1) =>
          evalTriggers(s1, eTriggerSets.tail, tTriggersSets :+ ts, pve, v1)(Q))
      }}
  }

  private def evalTrigger(s: State, exps: Seq[ast.Exp], pve: PartialVerificationError, v: Verifier)
                         (Q: (State, Seq[Term], Verifier) => VerificationResult)
                         : VerificationResult = {

    def transformPotentialFuncApp(t: Term) = t match {
      case app@App(fun: HeapDepFun, _) =>
        /** Heap-dependent functions that are used as tTriggerSets should be used
          * in the limited version, because it allows for more instantiations.
          * Keep this code in sync with [[viper.silicon.supporters.ExpressionTranslator.translate]]
          *
          */
        app.copy(applicable = functionSupporter.limitedVersion(fun))
      case other =>
        other
    }

    val (cachedTriggerTerms, remainingTriggerExpressions) =
      exps.map {
        case pt @ (_: ast.PossibleTrigger | _: ast.FieldAccess | _: ast.LabelledOld | _: ast.Old) =>
          val cachedTrigger = s.possibleTriggers.get(pt).map(t => transformPotentialFuncApp(t))
          (cachedTrigger, if (cachedTrigger.isDefined) None else Some(pt))
        case e => (None, Some(e))
      }.unzip match {
        case (optCachedTriggerTerms, optRemainingTriggerExpressions) =>
          (optCachedTriggerTerms.flatten, optRemainingTriggerExpressions.flatten)
      }

    /* Reasons for why a trigger wasn't recorded while evaluating the body include:
     *   - It did not occur in the body
     *   - The evaluation of the body terminated early, for example, because the
     *     LHS of an implication evaluated to false
     */

    var optRemainingTriggerTerms: Option[Seq[Term]] = None
    // Setting a mark pushes a scope that needs to be popped again later, see below.
    val preMark = v.decider.setPathConditionMark()
    var pcDelta = InsertionOrderedSet.empty[Term]
    var pcDeltaExp = InsertionOrderedSet.empty[DebugExp]

    /* TODO: Evaluate as many remaining expressions as possible, i.e. don't
     *       stop if evaluating one fails
     *
     *       Here is an example where evaluating remainingTriggerExpressions will
     *       fail: Assume a conjunction f(x) && g(x) where f(x) is the
     *       precondition of g(x). This gives rise to the trigger {f(x), g(x)}.
     *       If the two trigger expressions are evaluated individually, evaluating
     *       the second will fail because its precondition doesn't hold.
     *       For example, let f(x) be "x in xs" (and assume that this, via other
     *       path conditions, implies that x != null), and let g(x) be "y.f in xs".
     *       Evaluating the latter will currently fail when evaluating y.f because
     *       y on its own (i.e., without having assumed y in xs) might be null.
     *
     *       What might be possible is to merely translate (instead of evaluate)
     *       triggers, where the difference is that translating does not entail
     *       any checks such as checking for non-nullity.
     *       In case of applications of heap. dep. functions this won't be
     *       straight-forward, because the resulting FApp-term expects a snapshot,
     *       which is computed by (temporarily) consuming the function's
     *       precondition.
     *       We could replace each concrete snapshot occurring in an FApp-term by
     *       a quantified snapshot, but that might make the chosen triggers invalid
     *       because some trigger sets might no longer cover all quantified
     *       variables.
     */

    /* TODO: Use executionFlowController.locally instead of val r = ...; r && { ... }.
     *       This is currently not possible because executionFlowController.locally will only
     *       continue after the local block if the block was successful (i.e. if it yielded
     *       Success()). However, here we want to continue in any case.
     */

    val r =
      evals(s, remainingTriggerExpressions, _ => pve, v)((_, remainingTriggerTerms, _, v1) => {
        optRemainingTriggerTerms = Some(remainingTriggerTerms)
        pcDelta = v1.decider.pcs.after(preMark).assumptions //decider.π -- πPre
        pcDeltaExp = v1.decider.pcs.after(preMark).assumptionExps
        Success()})

    // Remove all assumptions resulting from evaluating the trigger.
    // IF trigger evaluation was successful, we will assume them again (see success case below).
    // However, they need to be removed for now since they would otherwise be assumed unconditionally
    // (since the preMark layer has no branch conditions), and we can assume them only conditionally.
    // See issue #688 for an example of what happens otherwise.
    v.decider.pcs.popUntilMark(preMark)

    (r, optRemainingTriggerTerms) match {
      case (Success(), Some(remainingTriggerTerms)) =>
        v.decider.assume(pcDelta, Option.when(withExp)(DebugExp.createInstance("pcDeltaExp", children = pcDeltaExp)), enforceAssumption = false)
        Q(s, cachedTriggerTerms ++ remainingTriggerTerms, v)
      case _ =>
        for (e <- remainingTriggerExpressions)
          v.reporter.report(WarningsDuringVerification(Seq(
            VerifierWarning(s"Might not be able to use trigger $e, since it is not evaluated while evaluating the body of the quantifier", e.pos))))
        Q(s, cachedTriggerTerms, v)
    }
  }

  private def join(joinType: ast.Type,
                   joinFunctionName: String,
                   joinFunctionArgs: Seq[Term],
                   joinFunctionArgsExp: Option[Seq[ast.Exp]],
                   v: Verifier)
                  (entries: Seq[JoinDataEntry[(Term, Option[ast.Exp])]])
                  : (State, (Term, Option[ast.Exp])) = {

    val joinSort = v.symbolConverter.toSort(joinType)
    assert(entries.nonEmpty, "Expected at least one join data entry")

    entries match {
      case Seq(entry) =>
        /* If there is only one entry, i.e. one branch to join, it is assumed that the other
         * branch was infeasible, and the branch conditions are therefore ignored.
         */
        (entry.s, entry.data)
      case _ =>
        val quantifiedVarsSorts = joinFunctionArgs.map(_.sort)
        val joinSymbol = v.decider.fresh(joinFunctionName, quantifiedVarsSorts, joinSort)
        val joinTerm = App(joinSymbol, joinFunctionArgs)
        val joinExp = joinFunctionArgsExp.map(jfa => ast.FuncApp(joinFunctionName, jfa)(ast.NoPosition, ast.NoInfo, joinType, ast.NoTrafos))

        val joinDefEqs: Seq[(Term, Option[ast.Exp], Option[ast.Exp])] = entries map (entry =>
          (Implies(And(entry.pathConditions.branchConditions), BuiltinEquals(joinTerm, entry.data._1)),
          Option.when(withExp)(ast.Implies(BigAnd(entry.pathConditions.branchConditionExps.map(bc => bc._1)), ast.EqCmp(joinExp.get, entry.data._2.get)())()),
          Option.when(withExp)(ast.Implies(BigAnd(entry.pathConditions.branchConditionExps.map(bc => bc._2.get)), ast.EqCmp(joinExp.get, entry.data._2.get)())())))


        var sJoined = entries.tail.foldLeft(entries.head.s)((sAcc, entry) => sAcc.merge(entry.s))
        sJoined = sJoined.copy(functionRecorder = sJoined.functionRecorder.recordPathSymbol(joinSymbol))

        joinDefEqs foreach { case (t, exp, expNew) => v.decider.assume(t, exp, expNew)}

        (sJoined, (joinTerm, joinExp))
    }
  }

  private def evalHeapTrigger(s: State, exps: Seq[ast.Exp], pve: PartialVerificationError, v: Verifier)
                             (Q: (State, Seq[Term], Verifier) => VerificationResult) : VerificationResult = {
    var triggers: Seq[Term] = Seq()
    var triggerAxioms: Seq[Term] = Seq()
    var smDefs: Seq[SnapshotMapDefinition] = Seq()

    exps foreach {
      case fa: ast.FieldAccess if s.heapDependentTriggers.contains(fa.field) =>
        val (axioms, trigs, _, smDef) = generateFieldTrigger(fa, s, pve, v)
        triggers = triggers ++ trigs
        triggerAxioms = triggerAxioms ++ axioms
        smDefs = smDefs ++ smDef
      case pa: ast.PredicateAccess if s.heapDependentTriggers.contains(pa.loc(s.program)) =>
        val (axioms, trigs, _, smDef) = generatePredicateTrigger(pa, s, pve, v)
        triggers = triggers ++ trigs
        triggerAxioms = triggerAxioms ++ axioms
        smDefs = smDefs ++ smDef
      case wand: ast.MagicWand if s.heapDependentTriggers.contains(MagicWandIdentifier(wand, s.program)) =>
        val (axioms, trigs, _, smDef) = generateWandTrigger(wand, s, pve, v)
        triggers = triggers ++ trigs
        triggerAxioms = triggerAxioms ++ axioms
        smDefs = smDefs ++ smDef
      case e => evalTrigger(s, Seq(e), pve, v)((_, t, _) => {
        triggers = triggers ++ t
        Success()
      })
    }

    val triggerString = exps.mkString(", ")
    v.decider.assume(triggerAxioms, Option.when(withExp)(DebugExp.createInstance(s"Heap Triggers ($triggerString)")), enforceAssumption = false)
    var fr = s.functionRecorder
    for (smDef <- smDefs){
      fr = fr.recordFvfAndDomain(smDef)
    }
    Q(s.copy(functionRecorder = fr), triggers, v)
  }

  private def generateFieldTrigger(fa: ast.FieldAccess,
                                   s: State,
                                   pve: PartialVerificationError,
                                   v: Verifier)
                                  : (Seq[Term], Seq[Term], FieldTrigger, Seq[SnapshotMapDefinition]) = {

    var axioms = Seq.empty[Term]
    var triggers = Seq.empty[Term]
    var mostRecentTrig: FieldTrigger = null
    val codomainQVars = Seq(`?r`)
    val (relevantChunks, _) =
      quantifiedChunkSupporter.splitHeap[QuantifiedFieldChunk](s.h, BasicChunkIdentifier(fa.field.name))
    val optSmDomainDefinitionCondition =
      if (s.smDomainNeeded) { v.logger.debug("Axiomatisation of an SM domain missing!"); None }
      else None
    val (smDef1, smCache1) =
      quantifiedChunkSupporter.summarisingSnapshotMap(
        s, fa.field, codomainQVars, relevantChunks, v, optSmDomainDefinitionCondition)

    var smRes = Seq(smDef1)
    /* TODO: Reduce code duplication below */
    /* TODO: Return updated snapshot caches (or let generateFieldTrigger take a continuation) */

    fa.rcv match {
      case acc: ast.FieldAccess =>
        /* TODO: Is this *recursive* case even necessary? Wouldn't the eval(...) in the other case
         *       recurse anyway?
         */
        val rcvHelper = generateFieldTrigger(acc, s, pve, v)
        val rcvTrig = rcvHelper._3
        axioms = axioms ++ smDef1.valueDefinitions ++ rcvHelper._1
        mostRecentTrig = FieldTrigger(fa.field.name, smDef1.sm, Lookup(rcvTrig.field, rcvTrig.fvf, rcvTrig.at))
        triggers = triggers ++ rcvHelper._2 :+ mostRecentTrig
        smRes = smRes ++ rcvHelper._4
      case rcv =>
        val s1 = s.copy(smCache = smCache1)
        val t = s1.possibleTriggers.get(fa)
        t match { /* TODO: r isn't used - why? */
          case Some(cachedTrigger) =>
            cachedTrigger match {
              case l: Lookup =>
                axioms = axioms ++ smDef1.valueDefinitions
                mostRecentTrig = FieldTrigger(l.field, smDef1.sm, l.at)
                triggers = triggers :+ mostRecentTrig
              case _ =>
                eval(s1.copy(triggerExp = true), rcv, pve, v)((_, tRcv, _, _) => {
                  axioms = axioms ++ smDef1.valueDefinitions
                  mostRecentTrig = FieldTrigger(fa.field.name, smDef1.sm, tRcv)
                  triggers = triggers :+ mostRecentTrig
                  Success()
                })
            }
          case None =>
            eval(s1.copy(triggerExp = true), rcv, pve, v)((_, tRcv, _, _) => {
              axioms = axioms ++ smDef1.valueDefinitions
              mostRecentTrig = FieldTrigger(fa.field.name, smDef1.sm, tRcv)
              triggers = triggers :+ mostRecentTrig
              Success()
            })
        }
    }

    (axioms, triggers, mostRecentTrig, smRes)
  }

  /* TODO: Try to unify with generateFieldTrigger above, or at least with generateWandTrigger below */
  private def generatePredicateTrigger(pa: ast.PredicateAccess,
                                       s: State,
                                       pve: PartialVerificationError,
                                       v: Verifier)
                                      : (Seq[Term], Seq[Term], PredicateTrigger, Seq[SnapshotMapDefinition]) = {
    var axioms = Seq.empty[Term]
    var triggers = Seq.empty[Term]
    var mostRecentTrig: PredicateTrigger = null
    val codomainQVars = s.predicateFormalVarMap(pa.loc(s.program))
    val (relevantChunks, _) =
      quantifiedChunkSupporter.splitHeap[QuantifiedPredicateChunk](s.h, BasicChunkIdentifier(pa.predicateName))
    val optSmDomainDefinitionCondition =
      if (s.smDomainNeeded) { v.logger.debug("Axiomatisation of an SM domain missing!"); None }
      else None
    val (smDef1, smCache1) =
      quantifiedChunkSupporter.summarisingSnapshotMap(
        s, pa.loc(s.program), codomainQVars, relevantChunks, v, optSmDomainDefinitionCondition)
    val s1 = s.copy(smCache = smCache1)

    evals(s1, pa.args, _ => pve, v)((_, tArgs, _, _) => {
      axioms = axioms ++ smDef1.valueDefinitions
      mostRecentTrig = PredicateTrigger(pa.predicateName, smDef1.sm, tArgs)
      triggers = triggers :+ mostRecentTrig
      Success()
    })

    (axioms, triggers, mostRecentTrig, Seq(smDef1))
  }

  /* TODO: See comments for generatePredicateTrigger above */
  private def generateWandTrigger(wand: ast.MagicWand,
                                  s: State,
                                  pve: PartialVerificationError,
                                  v: Verifier)
                                 : (Seq[Term], Seq[Term], PredicateTrigger, Seq[SnapshotMapDefinition]) = {
    var axioms = Seq.empty[Term]
    var triggers = Seq.empty[Term]
    var mostRecentTrig: PredicateTrigger = null
    val wandHoles = wand.subexpressionsToEvaluate(s.program)
    val codomainQVars =
      wandHoles.indices.toList.map(i => Var(Identifier(s"x$i"), v.symbolConverter.toSort(wandHoles(i).typ), false))
    val (relevantChunks, _) =
      quantifiedChunkSupporter.splitHeap[QuantifiedMagicWandChunk](s.h, MagicWandIdentifier(wand, s.program))
    val optSmDomainDefinitionCondition =
      if (s.smDomainNeeded) { v.logger.debug("Axiomatisation of an SM domain missing!"); None }
      else None
    val (smDef1, smCache1) =
      quantifiedChunkSupporter.summarisingSnapshotMap(
        s, wand, codomainQVars, relevantChunks, v, optSmDomainDefinitionCondition)
    val s1 = s.copy(smCache = smCache1)

    evals(s1, wand.subexpressionsToEvaluate(s.program), _ => pve, v)((_, tArgs, _, _) => {
      axioms = axioms ++ smDef1.valueDefinitions
      mostRecentTrig = PredicateTrigger(MagicWandIdentifier(wand, s.program).toString, smDef1.sm, tArgs)
      triggers = triggers :+ mostRecentTrig
      Success()
    })

    (axioms, triggers, mostRecentTrig, Seq(smDef1))
  }

  /* Evaluate a sequence of expressions in Order
   * The constructor determines when the evaluation stops
   * Only Or and And are supported for the constructor
   */
  private def evalSeqShortCircuit(constructor: Seq[Term] => Term,
                                  s: State,
                                  exps: Seq[ast.Exp],
                                  pve: PartialVerificationError,
                                  v: Verifier)
                                 (Q: (State, Term, Option[ast.Exp], Verifier) => VerificationResult)
                                 : VerificationResult = {
    assert(
      constructor == Or || constructor == And,
      "Only Or and And are supported as constructors for evalSeqShortCircuit")

    assert(exps.nonEmpty, "Empty sequence of expressions not allowed")

    val stop = if (constructor == Or) True else False

    eval(s, exps.head, pve, v)((s1, t0, e0New, v1) => {
      t0 match {
        case _ if exps.tail.isEmpty => Q(s1, t0, e0New, v1) // Done, if no expressions left (necessary)
        case `stop` => Q(s1, t0, e0New, v1) // Done, if last expression was true/false for or/and (optimisation)
        case _ =>
          val expPair = if (constructor == Or) (exps.head, e0New) else (ast.Not(exps.head)(), e0New.map(ast.Not(_)()))
          joiner.join[(Term, Option[ast.Exp]), (Term, Option[ast.Exp])](s1, v1)((s2, v2, QB) =>
            brancher.branch(s2.copy(parallelizeBranches = false), if (constructor == Or) t0 else Not(t0), expPair, v2, fromShortCircuitingAnd = true)(
              (s3, v3) => QB(s3.copy(parallelizeBranches = s2.parallelizeBranches), (t0, e0New), v3),
              (s3, v3) => evalSeqShortCircuit(constructor, s3.copy(parallelizeBranches = s2.parallelizeBranches), exps.tail, pve, v3)((s2, t2, e2, v2) => QB(s2, (t2, e2), v2)))
            ){case Seq(ent) =>
                (ent.s, ent.data)
              case Seq(ent1, ent2) =>
                val exp = Option.when(withExp)({
                  if (constructor == Or)
                    ast.Or(ent1.data._2.get, ent2.data._2.get)()
                  else
                    ast.And(ent1.data._2.get, ent2.data._2.get)()
                })
                (ent1.s.merge(ent2.s), (constructor(Seq(ent1.data._1, ent2.data._1)), exp))
              case entries =>
                sys.error(s"Unexpected join data entries $entries")
            }((s3, r3, v3) => {
            val (t3, e3) = r3
            Q(s3, t3, e3, v3)
          })
      }})
  }

  private[silicon] case object FromShortCircuitingAnd extends ast.Info {
    val comment = Nil
    val isCached = false
  }
}<|MERGE_RESOLUTION|>--- conflicted
+++ resolved
@@ -918,16 +918,10 @@
                                  * incomplete).
                                  */
                              smDomainNeeded = true,
-<<<<<<< HEAD
                              moreJoins = JoinMode.Off,
                              assertReadAccessOnly = if (Verifier.config.respectFunctionPrePermAmounts()) s2.assertReadAccessOnly else true)
-            consumes(s3, pres, _ => pvePre, v2)((s4, snap, v3) => {
-              val snap1 = snap.convert(sorts.Snap)
-=======
-                             moreJoins = JoinMode.Off)
             consumes(s3, pres, true, _ => pvePre, v2)((s4, snap, v3) => {
               val snap1 = snap.get.convert(sorts.Snap)
->>>>>>> 761d4dd7
               val preFApp = App(functionSupporter.preconditionVersion(v3.symbolConverter.toFunction(func)), snap1 :: tArgs)
               val preExp = Option.when(withExp)({
                 DebugExp.createInstance(Some(s"precondition of ${func.name}(${eArgsNew.get.mkString(", ")}) holds"), None, None, InsertionOrderedSet.empty)
