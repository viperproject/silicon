--- conflicted
+++ resolved
@@ -206,121 +206,6 @@
             if (s1.isEvalInOld) ast.FieldAccess(eRcvr.get, fa.field)(fa.pos, fa.info, fa.errT)
             else ast.DebugLabelledOld(ast.FieldAccess(eRcvr.get, fa.field)(), debugLabel)(fa.pos, fa.info, fa.errT)
           })
-<<<<<<< HEAD
-=======
-          val (relevantChunks, _) =
-            quantifiedChunkSupporter.splitHeap[QuantifiedFieldChunk](s1.h, BasicChunkIdentifier(fa.field.name))
-          s1.smCache.get((fa.field, relevantChunks)) match {
-            case Some((fvfDef: SnapshotMapDefinition, totalPermissions)) if !Verifier.config.disableValueMapCaching() =>
-              /* The next assertion must be made if the FVF definition is taken from the cache;
-               * in the other case it is part of quantifiedChunkSupporter.withValue.
-               */
-              /* Re-emit definition since the previous definition could be nested under
-               * an auxiliary quantifier (resulting from the evaluation of some Silver
-               * quantifier in whose body field 'fa.field' was accessed)
-               * which is protected by a trigger term that we currently don't have.
-               */
-              v1.decider.assume(And(fvfDef.valueDefinitions), Option.when(withExp)(DebugExp.createInstance("Value definitions", isInternal_ = true)))
-              if (s1.heapDependentTriggers.contains(fa.field)){
-                val trigger = FieldTrigger(fa.field.name, fvfDef.sm, tRcvr)
-                val triggerExp = Option.when(withExp)(DebugExp.createInstance(s"FieldTrigger(${eRcvr.toString()}.${fa.field.name})"))
-                v1.decider.assume(trigger, triggerExp)
-              }
-              if (s1.triggerExp) {
-                val fvfLookup = Lookup(fa.field.name, fvfDef.sm, tRcvr)
-                val fr1 = s1.functionRecorder.recordSnapshot(fa, v1.decider.pcs.branchConditions, fvfLookup)
-                val s2 = s1.copy(functionRecorder = fr1)
-                val s3 = if (Verifier.config.enableDebugging() && !s2.isEvalInOld) s2.copy(oldHeaps = s2.oldHeaps + (debugHeapName -> magicWandSupporter.getEvalHeap(s2))) else s2
-                Q(s3, fvfLookup, newFa, v1)
-              } else {
-                val toAssert = IsPositive(totalPermissions.replace(`?r`, tRcvr))
-                v1.decider.assert(toAssert) {
-                  case false =>
-                    createFailure(pve dueTo InsufficientPermission(fa), v1, s1, toAssert, Option.when(withExp)(perms.IsPositive(ast.CurrentPerm(fa)())()))
-                  case true =>
-                    val fvfLookup = Lookup(fa.field.name, fvfDef.sm, tRcvr)
-                    val fr1 = s1.functionRecorder.recordSnapshot(fa, v1.decider.pcs.branchConditions, fvfLookup).recordFvfAndDomain(fvfDef)
-                    val possTriggers = if (s1.heapDependentTriggers.contains(fa.field) && s1.recordPossibleTriggers)
-                      s1.possibleTriggers + (fa -> FieldTrigger(fa.field.name, fvfDef.sm, tRcvr))
-                    else
-                      s1.possibleTriggers
-                    val s2 = s1.copy(functionRecorder = fr1, possibleTriggers = possTriggers)
-                    val s3 = if (Verifier.config.enableDebugging() && !s2.isEvalInOld) s2.copy(oldHeaps = s2.oldHeaps + (debugHeapName -> magicWandSupporter.getEvalHeap(s2))) else s2
-                    Q(s3, fvfLookup, newFa, v1)}
-              }
-            case _ =>
-              if (relevantChunks.size == 1) {
-                // No need to create a summary since there is only one chunk to look at.
-                if (s1.heapDependentTriggers.contains(fa.field)) {
-                  val trigger = FieldTrigger(fa.field.name, relevantChunks.head.fvf, tRcvr)
-                  val triggerExp = Option.when(withExp)(DebugExp.createInstance(s"FieldTrigger(${eRcvr.toString()}.${fa.field.name})"))
-                  v1.decider.assume(trigger, triggerExp)
-                }
-                val (permCheck, permCheckExp, s1a) =
-                  if (s1.triggerExp) {
-                    (True, Option.when(withExp)(TrueLit()()), s1)
-                  } else {
-                    val (s1a, lhs) = tRcvr match {
-                      case _: Literal | _: Var => (s1, True)
-                      case _ =>
-                        // Make sure the receiver exists on the SMT level and is thus able to trigger any relevant quantifiers.
-                        val rcvrVar = v1.decider.appliedFresh("rcvr", tRcvr.sort, s1.relevantQuantifiedVariables.map(_._1))
-                        val newFuncRec = s1.functionRecorder.recordFreshSnapshot(rcvrVar.applicable.asInstanceOf[Function])
-                        (s1.copy(functionRecorder = newFuncRec), BuiltinEquals(rcvrVar, tRcvr))
-                    }
-                    val permVal = relevantChunks.head.perm
-                    val totalPermissions = permVal.replace(relevantChunks.head.quantifiedVars, Seq(tRcvr))
-                    (Implies(lhs, IsPositive(totalPermissions)), Option.when(withExp)(ast.PermGtCmp(ast.CurrentPerm(fa)(fa.pos, fa.info, fa.errT), ast.NoPerm()())(fa.pos, fa.info, fa.errT)), s1a)
-                  }
-                v1.decider.assert(permCheck) {
-                  case false =>
-                    createFailure(pve dueTo InsufficientPermission(fa), v1, s1a, permCheck, permCheckExp)
-                  case true =>
-                    val smLookup = Lookup(fa.field.name, relevantChunks.head.fvf, tRcvr)
-                    val fr2 =
-                      s1a.functionRecorder.recordSnapshot(fa, v1.decider.pcs.branchConditions, smLookup)
-                    val s2 = s1a.copy(functionRecorder = fr2)
-                    Q(s2, smLookup, newFa, v1)
-                }
-              } else {
-                val (s2, smDef1, pmDef1) =
-                  quantifiedChunkSupporter.heapSummarisingMaps(
-                    s = s1,
-                    resource = fa.field,
-                    codomainQVars = Seq(`?r`),
-                    relevantChunks = relevantChunks,
-                    optSmDomainDefinitionCondition = None,
-                    optQVarsInstantiations = None,
-                    v = v1)
-                if (s2.heapDependentTriggers.contains(fa.field)) {
-                  val trigger = FieldTrigger(fa.field.name, smDef1.sm, tRcvr)
-                  val triggerExp = Option.when(withExp)(DebugExp.createInstance(s"FieldTrigger(${eRcvr.toString()}.${fa.field.name})"))
-                  v1.decider.assume(trigger, triggerExp)
-                }
-                val (permCheck, permCheckExp) =
-                  if (s2.triggerExp) {
-                    (True, Option.when(withExp)(TrueLit()()))
-                  } else {
-                    val totalPermissions = PermLookup(fa.field.name, pmDef1.pm, tRcvr)
-                    (IsPositive(totalPermissions), Option.when(withExp)(ast.PermGtCmp(ast.CurrentPerm(fa)(fa.pos, fa.info, fa.errT), ast.NoPerm()())(fa.pos, fa.info, fa.errT)))
-                  }
-                v1.decider.assert(permCheck) {
-                  case false =>
-                    createFailure(pve dueTo InsufficientPermission(fa), v1, s2, permCheck, permCheckExp)
-                  case true =>
-                    val smLookup = Lookup(fa.field.name, smDef1.sm, tRcvr)
-                    val fr2 =
-                      s2.functionRecorder.recordSnapshot(fa, v1.decider.pcs.branchConditions, smLookup)
-                        .recordFvfAndDomain(smDef1).recordPermMap(pmDef1)
-                    val s3 = s2.copy(functionRecorder = fr2)
-                    Q(s3, smLookup, newFa, v1)
-                }
-              }
-              }})
-
-      case fa: ast.FieldAccess =>
-        evalLocationAccess(s, fa, pve, v)((s1, _, tArgs, eArgs, v1) => {
->>>>>>> 14728c02
           val ve = pve dueTo InsufficientPermission(fa)
           v.heapSupporter.evalFieldAccess(s1, fa, tRcvr, eRcvr, ve, v1)((s2, snap, v2) => {
             val s3 = if (Verifier.config.enableDebugging() && !s2.isEvalInOld)
@@ -541,95 +426,9 @@
       case ast.CurrentPerm(resacc) =>
         val h = s.partiallyConsumedHeap.getOrElse(s.h)
         evalResourceAccess(s, resacc, pve, v)((s1, identifier, args, eArgsNew, v1) => {
-<<<<<<< HEAD
           v1.heapSupporter.evalCurrentPerm(s1, h, resacc, identifier, args, eArgsNew, v1)((s2, t, v2) =>
           Q(s2, t, Option.when(withExp)(e), v2))
         })
-=======
-          val res = resacc.res(s.program)
-          val eArgsString = eArgsNew.mkString(", ")
-          /* It is assumed that, for a given field/predicate/wand identifier (res)
-           * either only quantified or only non-quantified chunks are used.
-           */
-          val usesQPChunks = res match {
-            case _: ast.MagicWand => s1.qpMagicWands.contains(identifier.asInstanceOf[MagicWandIdentifier])
-            case field: ast.Field => s1.qpFields.contains(field)
-            case pred: ast.Predicate => s1.qpPredicates.contains(pred)}
-          val (s2, currentPermAmount) =
-            if (usesQPChunks) {
-              res match {
-                case wand: ast.MagicWand =>
-                  val (relevantChunks, _) =
-                    quantifiedChunkSupporter.splitHeap[QuantifiedMagicWandChunk](h, identifier)
-                  val bodyVars = wand.subexpressionsToEvaluate(s.program)
-                  val formalVars = bodyVars.indices.toList.map(i => Var(Identifier(s"x$i"), v1.symbolConverter.toSort(bodyVars(i).typ), false))
-                  val (s2, pmDef) = if (s1.heapDependentTriggers.contains(MagicWandIdentifier(wand, s1.program))) {
-                    val (s2, smDef, pmDef) = quantifiedChunkSupporter.heapSummarisingMaps(s1, wand, formalVars, relevantChunks, v1)
-                    val debugExp = Option.when(withExp)(DebugExp.createInstance(s"PredicateTrigger(${identifier.toString}($eArgsString))", isInternal_ = true))
-                    v1.decider.assume(PredicateTrigger(identifier.toString, smDef.sm, args), debugExp)
-                    (s2, pmDef)
-                  } else {
-                    val (pmDef, pmCache) =
-                      quantifiedChunkSupporter.summarisingPermissionMap(
-                        s1, wand, formalVars, relevantChunks, null, v1)
-
-                    val newFr = s1.functionRecorder.recordPermMap(pmDef)
-                    (s1.copy(pmCache = pmCache, functionRecorder = newFr), pmDef)
-                  }
-                  (s2, PredicatePermLookup(identifier.toString, pmDef.pm, args))
-
-                case field: ast.Field =>
-                  val (relevantChunks, _) =
-                    quantifiedChunkSupporter.splitHeap[QuantifiedFieldChunk](h, identifier)
-                  val (s2, pmDef) = if (s1.heapDependentTriggers.contains(field)) {
-                    val (s2, smDef, pmDef) = quantifiedChunkSupporter.heapSummarisingMaps(s1, field, Seq(`?r`), relevantChunks, v1)
-                    val debugExp = Option.when(withExp)(DebugExp.createInstance(s"Field Trigger: ${eArgsNew.head}.${field.name}"))
-                    v1.decider.assume(FieldTrigger(field.name, smDef.sm, args.head), debugExp)
-                    (s2, pmDef)
-                  } else {
-                    val (pmDef, pmCache) =
-                      quantifiedChunkSupporter.summarisingPermissionMap(
-                        s1, field, Seq(`?r`), relevantChunks, null, v1)
-                    val newFr = s1.functionRecorder.recordPermMap(pmDef)
-                    (s1.copy(pmCache = pmCache, functionRecorder = newFr), pmDef)
-                  }
-                  val currentPermAmount = PermLookup(field.name, pmDef.pm, args.head)
-                  v1.decider.prover.comment(s"perm($resacc)  ~~>  assume upper permission bound")
-                  val (debugHeapName, debugLabel) = v1.getDebugOldLabel(s2, resacc.pos, Some(h))
-                  val exp = Option.when(withExp)(ast.PermLeCmp(ast.DebugLabelledOld(ast.CurrentPerm(resacc)(), debugLabel)(), ast.FullPerm()())())
-                  v1.decider.assume(PermAtMost(currentPermAmount, FullPerm), exp, exp.map(s2.substituteVarsInExp(_)))
-                  val s3 = if (Verifier.config.enableDebugging()) s2.copy(oldHeaps = s2.oldHeaps + (debugHeapName -> h)) else s2
-                  (s3, currentPermAmount)
-
-                case predicate: ast.Predicate =>
-                  val (relevantChunks, _) =
-                    quantifiedChunkSupporter.splitHeap[QuantifiedPredicateChunk](h, identifier)
-                  val (s2, smDef, pmDef) =
-                    quantifiedChunkSupporter.heapSummarisingMaps(
-                      s1, predicate, s1.predicateFormalVarMap(predicate), relevantChunks, v1)
-                  if (s2.heapDependentTriggers.contains(predicate)){
-                    val trigger = PredicateTrigger(predicate.name, smDef.sm, args)
-                    val argsString = eArgsNew.mkString(", ")
-                    v1.decider.assume(trigger, Option.when(withExp)(DebugExp.createInstance(s"PredicateTrigger(${predicate.name}($argsString))", isInternal_ = true)))
-                  }
-                  (s2, PredicatePermLookup(identifier.toString, pmDef.pm, args))
-              }
-            } else {
-              val chs = chunkSupporter.findChunksWithID[NonQuantifiedChunk](h.values, identifier)
-              val currentPermAmount =
-                chs.foldLeft(NoPerm: Term)((q, ch) => {
-                  val argsPairWiseEqual = And(args.zip(ch.args).map { case (a1, a2) => a1 === a2 })
-                  PermPlus(q, Ite(argsPairWiseEqual, ch.perm, NoPerm))
-                })
-              /* TODO: See todo above */
-//              v1.decider.prover.comment(s"perm($locacc)  ~~>  assume upper permission bound")
-//              v1.decider.prover.comment(perm.toString)
-//              v1.decider.assume(PermAtMost(perm, FullPerm()))
-              (s, currentPermAmount)
-            }
-
-          Q(s2, currentPermAmount, Option.when(withExp)(e), v1)})
->>>>>>> 14728c02
 
       case ast.ForPerm(vars, resourceAccess, body) =>
 
