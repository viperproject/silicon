// This Source Code Form is subject to the terms of the Mozilla Public
// License, v. 2.0. If a copy of the MPL was not distributed with this
// file, You can obtain one at http://mozilla.org/MPL/2.0/.
//
// Copyright (c) 2011-2019 ETH Zurich.

package viper.silicon.rules

import viper.silver.ast
import viper.silver.verifier.{CounterexampleTransformer, PartialVerificationError, VerifierWarning}
import viper.silver.verifier.errors.{ErrorWrapperWithExampleTransformer, PreconditionInAppFalse}
import viper.silver.verifier.reasons._
import viper.silicon.common.collections.immutable.InsertionOrderedSet
import viper.silicon.interfaces._
import viper.silicon.state.{terms, _}
import viper.silicon.state.terms._
import viper.silicon.state.terms.implicits._
import viper.silicon.state.terms.perms.{IsNonNegative, IsPositive}
import viper.silicon.state.terms.predef.`?r`
import viper.silicon.utils.toSf
import viper.silicon.utils.ast.flattenOperator
import viper.silicon.verifier.Verifier
import viper.silicon.{Map, TriggerSets}
import viper.silicon.interfaces.state.{ChunkIdentifer, MaskHeapChunk, NonQuantifiedChunk}
import viper.silicon.logger.records.data.{CondExpRecord, EvaluateRecord, ImpliesRecord}
<<<<<<< HEAD
import viper.silicon.resources.FieldID
import viper.silicon.state.terms.sorts.PredHeapSort
import viper.silver.reporter.WarningsDuringTypechecking
import viper.silver.ast.WeightedQuantifier
=======
import viper.silver.reporter.{AnnotationWarning, WarningsDuringVerification}
import viper.silver.ast.{AnnotationInfo, WeightedQuantifier}
>>>>>>> 442ed9c3

import scala.collection.immutable.ListMap

/* TODO: With the current design w.r.t. parallelism, eval should never "move" an execution
 *       to a different verifier. Hence, consider not passing the verifier to continuations
 *       of eval.
 */

trait EvaluationRules extends SymbolicExecutionRules {
  def evals(s: State, es: Seq[ast.Exp], pvef: ast.Exp => PartialVerificationError, v: Verifier)
           (Q: (State, List[Term], Verifier) => VerificationResult)
           : VerificationResult

  def eval(s: State, e: ast.Exp, pve: PartialVerificationError, v: Verifier)
          (Q: (State, Term, Verifier) => VerificationResult)
          : VerificationResult

  def evalLocationAccess(s: State,
                         locacc: ast.LocationAccess,
                         pve: PartialVerificationError,
                         v: Verifier)
                        (Q: (State, String, Seq[Term], Verifier) => VerificationResult)
                        : VerificationResult

  def evalQuantified(s: State,
                     quant: Quantifier,
                     vars: Seq[ast.LocalVarDecl],
                     es1: Seq[ast.Exp],
                     es2: Seq[ast.Exp],
                     optTriggers: Option[Seq[ast.Trigger]],
                     name: String,
                     pve: PartialVerificationError,
                     v: Verifier)
                    (Q: (State, Seq[Var], Seq[Term], Seq[Term], Seq[Trigger], (Seq[Term], Seq[Quantification]), Verifier) => VerificationResult)
                    : VerificationResult
}

object evaluator extends EvaluationRules {
  import consumer._
  import producer._

  def evals(s: State, es: Seq[ast.Exp], pvef: ast.Exp => PartialVerificationError, v: Verifier)
           (Q: (State, List[Term], Verifier) => VerificationResult)
           : VerificationResult =

    evals2(s, es, Nil, pvef, v)(Q)

  private def evals2(s: State, es: Seq[ast.Exp], ts: List[Term], pvef: ast.Exp => PartialVerificationError, v: Verifier)
                    (Q: (State, List[Term], Verifier) => VerificationResult)
                    : VerificationResult = {

    if (es.isEmpty)
      Q(s, ts.reverse, v)
    else
      eval(s, es.head, pvef(es.head), v)((s1, t, v1) =>
        evals2(s1, es.tail, t :: ts, pvef, v1)(Q))
  }

  /** Wrapper Method for eval, for logging. See Executor.scala for explanation of analogue. **/
  @inline
  def eval(s: State, e: ast.Exp, pve: PartialVerificationError, v: Verifier)
          (Q: (State, Term, Verifier) => VerificationResult)
          : VerificationResult = {

    val sepIdentifier = v.symbExLog.openScope(new EvaluateRecord(e, s, v.decider.pcs))
    eval3(s, e, pve, v)((s1, t, v1) => {
      v1.symbExLog.closeScope(sepIdentifier)
      Q(s1, t, v1)})
  }

  def eval3(s: State, e: ast.Exp, pve: PartialVerificationError, v: Verifier)
           (Q: (State, Term, Verifier) => VerificationResult)
           : VerificationResult = {


    /* For debugging only */
    e match {
      case  _: ast.TrueLit | _: ast.FalseLit | _: ast.NullLit | _: ast.IntLit | _: ast.FullPerm | _: ast.NoPerm
            | _: ast.AbstractLocalVar | _: ast.WildcardPerm | _: ast.FractionalPerm | _: ast.Result
            | _: ast.WildcardPerm | _: ast.FieldAccess =>

      case _ =>
        v.logger.debug(s"\nEVAL ${viper.silicon.utils.ast.sourceLineColumn(e)}: $e")
        v.logger.debug(v.stateFormatter.format(s, v.decider.pcs))
        if (s.partiallyConsumedHeap.nonEmpty)
          v.logger.debug("pcH = " + s.partiallyConsumedHeap.map(v.stateFormatter.format).mkString("", ",\n     ", ""))
        if (s.reserveHeaps.nonEmpty)
          v.logger.debug("hR = " + s.reserveHeaps.map(v.stateFormatter.format).mkString("", ",\n     ", ""))
        s.oldHeaps.get(Verifier.MAGIC_WAND_LHS_STATE_LABEL) match {
          case Some(hLhs) =>   v.logger.debug("hLhs = " + v.stateFormatter.format(hLhs))
          case None =>
        }
        v.decider.prover.comment(s"[eval] $e")
    }

    /* Switch to the eval heap (σUsed) of magic wand's exhale-ext, if necessary.
     * Also deactivate magic wand's recording of consumed and produced permissions: if the
     * evaluation to perform involves consuming or producing permissions, e.g. because of
     * an unfolding expression, these should not be recorded.
     */
    val s1 = s.copy(h = magicWandSupporter.getEvalHeap(s, v),
                    reserveHeaps = Nil,
                    exhaleExt = false)

    eval2(s1, e, pve, v)((s2, t, v1) => {
      val s3 =
        if (s2.recordPossibleTriggers)
          e match {
            case pt: ast.PossibleTrigger =>
              s2.copy(possibleTriggers = s2.possibleTriggers + (pt -> t))
            case fa: ast.FieldAccess if s2.qpFields.contains(fa.field) =>
              s2.copy(possibleTriggers = s2.possibleTriggers + (fa -> t))
            case _ =>
              s2}
        else
          s2
      val s4 = s3.copy(h = s.h,
                       reserveHeaps = s.reserveHeaps,
                       exhaleExt = s.exhaleExt)
      Q(s4, t, v1)})
  }

  protected def eval2(s: State, e: ast.Exp, pve: PartialVerificationError, v: Verifier)
                     (Q: (State, Term, Verifier) => VerificationResult)
                     : VerificationResult = {

    val resultTerm = e match {
      case _: ast.TrueLit => Q(s, True, v)
      case _: ast.FalseLit => Q(s, False, v)

      case _: ast.NullLit => Q(s, Null, v)
      case ast.IntLit(bigval) => Q(s, IntLiteral(bigval), v)

      case ast.EqCmp(e0, e1) => evalBinOp(s, e0, e1, Equals, pve, v)(Q)
      case ast.NeCmp(e0, e1) => evalBinOp(s, e0, e1, (p0: Term, p1: Term) => Not(Equals(p0, p1)), pve, v)(Q)

      case x: ast.AbstractLocalVar => Q(s, s.g(x), v)

      case _: ast.FullPerm => Q(s, FullPerm, v)
      case _: ast.NoPerm => Q(s, NoPerm, v)

      case ast.FractionalPerm(e0, e1) =>
        var t1: Term = null
        evalBinOp(s, e0, e1, (t0, _t1) => {t1 = _t1; FractionPerm(t0, t1)}, pve, v)((s1, tFP, v1) =>
          failIfDivByZero(s1, tFP, e1, t1, predef.Zero, pve, v1)(Q))

      case _: ast.WildcardPerm =>
        val (tVar, tConstraints) = v.decider.freshARP()
        v.decider.assume(tConstraints)
        /* TODO: Only record wildcards in State.constrainableARPs that are used in exhale
         *       position. Currently, wildcards used in inhale position (only) may not be removed
         *       from State.constrainableARPs (potentially inefficient, but should be sound).
         *
         *       Probably better in general: change evaluator signature such that, in addition to
         *       the resulting term, further data about the evaluation process (e.g. a mapping
         *       from expressions to terms, fresh wildcards, ...) is returned.
         *
         *       Alternative (for just wildcards): introduce WildcardPerm, extract them from the
         *       term returned by eval, mark as constrainable on client-side (e.g. in consumer).
         */
        val s1 =
          s.copy(functionRecorder = s.functionRecorder.recordArp(tVar, tConstraints))
           .setConstrainable(Seq(tVar), true)
        Q(s1, tVar, v)

      case fa: ast.FieldAccess if Verifier.config.maskHeapMode() && s.qpFields.contains(fa.field) =>
        eval(s, fa.rcv, pve, v)((s1, tRcvr, v1) => {
          val resChunk = maskHeapSupporter.findMaskHeapChunk(s.h, fa.field)
          val ve = pve dueTo InsufficientPermission(fa)
          val maskValue = HeapLookup(resChunk.mask, tRcvr)
          val enoughPermission = perms.IsPositive(maskValue)
          v1.decider.assert(enoughPermission){
            case true =>
              // assume to trigger non-aliasing knowledge.
              v.decider.assume(enoughPermission)
              val heapValue = HeapLookup(resChunk.heap, tRcvr)
              val tSnap = heapValue.convert(sorts.Snap)
              val fr = s1.functionRecorder.recordSnapshot(fa, v1.decider.pcs.branchConditions, tSnap)
              val s2 = s1.copy(functionRecorder = fr)
              Q(s2, heapValue, v1)
            case false => createFailure(ve, v, s)
          }
        })

      case pa: ast.PredicateAccess if Verifier.config.maskHeapMode() && s.qpPredicates.contains(pa.res(s.program).asInstanceOf[ast.Predicate]) =>
        val pvef: ast.Exp => PartialVerificationError = _ => pve
        evals(s, pa.args, pvef, v)((s1, tArgs, v1) => {
          val resChunk = s.h.values.find(c => c.asInstanceOf[MaskHeapChunk].resource == pa.res(s.program)).get.asInstanceOf[BasicMaskHeapChunk]
          val ve = pve dueTo InsufficientPermission(pa)
          val maskValue = HeapLookup(resChunk.mask, toSnapTree(tArgs))
          v1.decider.assert(perms.IsPositive(maskValue)) {
            case true =>
              val heapValue = HeapLookup(resChunk.heap, toSnapTree(tArgs))
              val tSnap = heapValue.convert(sorts.Snap)
              val fr = s1.functionRecorder.recordSnapshot(pa, v1.decider.pcs.branchConditions, tSnap)
              val s2 = s1.copy(functionRecorder = fr)
              Q(s2, heapValue, v1)
            case false => createFailure(ve, v, s)
          }
        })

      case fa: ast.FieldAccess if s.qpFields.contains(fa.field) =>
        eval(s, fa.rcv, pve, v)((s1, tRcvr, v1) => {
          val (relevantChunks, _) =
            quantifiedChunkSupporter.splitHeap[QuantifiedFieldChunk](s1.h, BasicChunkIdentifier(fa.field.name))
          s1.smCache.get((fa.field, relevantChunks)) match {
            case Some((fvfDef: SnapshotMapDefinition, totalPermissions)) if !Verifier.config.disableValueMapCaching() =>
              /* The next assertion must be made if the FVF definition is taken from the cache;
               * in the other case it is part of quantifiedChunkSupporter.withValue.
               */
              /* Re-emit definition since the previous definition could be nested under
               * an auxiliary quantifier (resulting from the evaluation of some Silver
               * quantifier in whose body field 'fa.field' was accessed)
               * which is protected by a trigger term that we currently don't have.
               */
              v1.decider.assume(fvfDef.valueDefinitions)
              if (s1.heapDependentTriggers.contains(fa.field)){
                val trigger = FieldTrigger(fa.field.name, fvfDef.sm, tRcvr)
                v1.decider.assume(trigger)
              }
              if (s1.triggerExp) {
                val fvfLookup = Lookup(fa.field.name, fvfDef.sm, tRcvr)
                val fr1 = s1.functionRecorder.recordSnapshot(fa, v1.decider.pcs.branchConditions, fvfLookup)
                val s2 = s1.copy(functionRecorder = fr1)
                Q(s2, fvfLookup, v1)
              } else {
                v1.decider.assert(IsPositive(totalPermissions.replace(`?r`, tRcvr))) {
                  case false =>
                    createFailure(pve dueTo InsufficientPermission(fa), v1, s1)
                  case true =>
                    val fvfLookup = Lookup(fa.field.name, fvfDef.sm, tRcvr)
                    val fr1 = s1.functionRecorder.recordSnapshot(fa, v1.decider.pcs.branchConditions, fvfLookup).recordFvfAndDomain(fvfDef)
                    val possTriggers = if (s1.heapDependentTriggers.contains(fa.field) && s1.recordPossibleTriggers)
                      s1.possibleTriggers + (fa -> FieldTrigger(fa.field.name, fvfDef.sm, tRcvr))
                    else
                      s1.possibleTriggers
                    val s2 = s1.copy(functionRecorder = fr1, possibleTriggers = possTriggers)
                    Q(s2, fvfLookup, v1)}
              }
            case _ =>
              val (_, smDef1, pmDef1) =
                quantifiedChunkSupporter.heapSummarisingMaps(
                  s = s1,
                  resource = fa.field,
                  codomainQVars = Seq(`?r`),
                  relevantChunks = relevantChunks,
                  optSmDomainDefinitionCondition =  None,
                  optQVarsInstantiations = None,
                  v = v1)
              if (s1.heapDependentTriggers.contains(fa.field)){
                val trigger = FieldTrigger(fa.field.name, smDef1.sm, tRcvr)
                v1.decider.assume(trigger)
              }
              val permCheck =
                if (s1.triggerExp) {
                  True
                } else {
                  val totalPermissions = PermLookup(fa.field.name, pmDef1.pm, tRcvr)
                  IsPositive(totalPermissions)
                }
              v1.decider.assert(permCheck) {
                case false =>
                  createFailure(pve dueTo InsufficientPermission(fa), v1, s1)
                case true =>
                  val smLookup = Lookup(fa.field.name, smDef1.sm, tRcvr)
                  val fr2 =
                    s1.functionRecorder.recordSnapshot(fa, v1.decider.pcs.branchConditions, smLookup)
                                       .recordFvfAndDomain(smDef1)
                  val s3 = s1.copy(functionRecorder = fr2/*,
                                   smCache = smCache1*/)
                  Q(s3, smLookup, v1)}
              }})

      case fa: ast.FieldAccess =>
        evalLocationAccess(s, fa, pve, v)((s1, _, tArgs, v1) => {
          val ve = pve dueTo InsufficientPermission(fa)
          val resource = fa.res(s.program)
          chunkSupporter.lookup(s1, s1.h, resource, tArgs, ve, v1)((s2, h2, tSnap, v2) => {
            val fr = s2.functionRecorder.recordSnapshot(fa, v2.decider.pcs.branchConditions, tSnap)
            val s3 = s2.copy(h = h2, functionRecorder = fr)
            Q(s3, tSnap, v1)
          })
        })

      case ast.Not(e0) =>
        eval(s, e0, pve, v)((s1, t0, v1) =>
          Q(s1, Not(t0), v1))

      case ast.Minus(e0) =>
        eval(s, e0, pve, v)((s1, t0, v1) =>
          Q(s1, Minus(0, t0), v1))

      case ast.Old(e0) =>
        evalInOldState(s, Verifier.PRE_STATE_LABEL, e0, pve, v)(Q)

      case old @ ast.LabelledOld(e0, lbl) =>
        s.oldHeaps.get(lbl) match {
          case None =>
            createFailure(pve dueTo LabelledStateNotReached(old), v, s)
          case _ =>
            evalInOldState(s, lbl, e0, pve, v)(Q)}

      case ast.Let(x, e0, e1) =>
        eval(s, e0, pve, v)((s1, t0, v1) => {
          val t = v1.decider.fresh(v1.symbolConverter.toSort(x.typ))
          v1.decider.assume(t === t0)
          val newFuncRec = s1.functionRecorder.recordFreshSnapshot(t)
          eval(s1.copy(g = s1.g + (x.localVar, t0), functionRecorder = newFuncRec), e1, pve, v1)(Q)
        })

      /* Strict evaluation of AND */
      case ast.And(e0, e1) if Verifier.config.disableShortCircuitingEvaluations() =>
        evalBinOp(s, e0, e1, (t1, t2) => And(t1, t2), pve, v)(Q)

      /* Short-circuiting evaluation of AND */
      case ae @ ast.And(_, _) =>
        val flattened = flattenOperator(ae, {case ast.And(e0, e1) => Seq(e0, e1)})
        evalSeqShortCircuit(And, s, flattened, pve, v)(Q)


      /* Strict evaluation of OR */
      case ast.Or(e0, e1) if Verifier.config.disableShortCircuitingEvaluations() =>
        evalBinOp(s, e0, e1, (t1, t2) => Or(t1, t2), pve, v)(Q)

      /* Short-circuiting evaluation of OR */
      case oe @ ast.Or(_, _) =>
        val flattened = flattenOperator(oe, {case ast.Or(e0, e1) => Seq(e0, e1)})
        evalSeqShortCircuit(Or, s, flattened, pve, v)(Q)

      case implies @ ast.Implies(e0, e1) =>
        val impliesRecord = new ImpliesRecord(implies, s, v.decider.pcs, "Implies")
        val uidImplies = v.symbExLog.openScope(impliesRecord)
        eval(s, e0, pve, v)((s1, t0, v1) =>
          evalImplies(s1, t0, Some(e0), e1, implies.info == FromShortCircuitingAnd, pve, v1)((s2, t1, v2) => {
            v2.symbExLog.closeScope(uidImplies)
            Q(s2, t1, v2)
          }))

      case condExp @ ast.CondExp(e0, e1, e2) =>
        val condExpRecord = new CondExpRecord(condExp, s, v.decider.pcs, "CondExp")
        val uidCondExp = v.symbExLog.openScope(condExpRecord)
        eval(s, e0, pve, v)((s1, t0, v1) =>
          joiner.join[Term, Term](s1, v1)((s2, v2, QB) =>
            brancher.branch(s2, t0, Some(e0), v2)(
              (s3, v3) => eval(s3, e1, pve, v3)(QB),
              (s3, v3) => eval(s3, e2, pve, v3)(QB))
          )(entries => {
            /* TODO: If branch(...) took orElse-continuations that are executed if a branch is dead, then then
                comparisons with t0/Not(t0) wouldn't be necessary. */
            val (s2, result) = entries match {
              case Seq(entry) => // One branch is dead
                (entry.s, entry.data)
              case Seq(entry1, entry2) => // Both branches are alive
                (entry1.s.merge(entry2.s), Ite(t0, entry1.data, entry2.data))
              case _ =>
                sys.error(s"Unexpected join data entries: $entries")}
            (s2, result)
          })((s4, t3, v3) => {
            v3.symbExLog.closeScope(uidCondExp)
            Q(s4, t3, v3)
          }))

      /* Integers */

      case ast.Add(e0, e1) =>
        evalBinOp(s, e0, e1, Plus, pve, v)(Q)

      case ast.Sub(e0, e1) =>
        evalBinOp(s, e0, e1, Minus, pve, v)(Q)

      case ast.Mul(e0, e1) =>
        evalBinOp(s, e0, e1, Times, pve, v)(Q)

      case ast.Div(e0, e1) =>
        evalBinOp(s, e0, e1, Div, pve, v)((s1, tDiv, v1) =>
          failIfDivByZero(s1, tDiv, e1, tDiv.p1, 0, pve, v1)(Q))

      case ast.Mod(e0, e1) =>
        evalBinOp(s, e0, e1, Mod, pve, v)((s1, tMod, v1) =>
          failIfDivByZero(s1, tMod, e1, tMod.p1, 0, pve, v1)(Q))

      case ast.LeCmp(e0, e1) =>
        evalBinOp(s, e0, e1, AtMost, pve, v)(Q)

      case ast.LtCmp(e0, e1) =>
        evalBinOp(s, e0, e1, Less, pve, v)(Q)

      case ast.GeCmp(e0, e1) =>
        evalBinOp(s, e0, e1, AtLeast, pve, v)(Q)

      case ast.GtCmp(e0, e1) =>
        evalBinOp(s, e0, e1, Greater, pve, v)(Q)

      /* Permissions */

      case ast.PermAdd(e0, e1) =>
        evalBinOp(s, e0, e1, PermPlus, pve, v)(Q)

      case ast.PermSub(e0, e1) =>
        evalBinOp(s, e0, e1, PermMinus, pve, v)(Q)

      case ast.PermMinus(e0) =>
        eval(s, e0, pve, v)((s1, t0, v1) =>
          Q(s1, PermMinus(NoPerm, t0), v1))

      case ast.PermMul(e0, e1) =>
        evalBinOp(s, e0, e1, PermTimes, pve, v)(Q)

      case ast.IntPermMul(e0, e1) =>
        eval(s, e0, pve, v)((s1, t0, v1) =>
          eval(s1, e1, pve, v1)((s2, t1, v2) =>
            Q(s2, IntPermTimes(t0, t1), v2)))

      case ast.PermDiv(e0, e1) =>
        eval(s, e0, pve, v)((s1, t0, v1) =>
          eval(s1, e1, pve, v1)((s2, t1, v2) =>
            failIfDivByZero(s2, PermIntDiv(t0, t1), e1, t1, 0, pve, v2)(Q)))

      case ast.PermPermDiv(e0, e1) =>
        eval(s, e0, pve, v)((s1, t0, v1) =>
          eval(s1, e1, pve, v1)((s2, t1, v2) =>
            failIfDivByZero(s2, PermPermDiv(t0, t1), e1, t1, FractionPermLiteral(Rational(0, 1)), pve, v2)(Q)))

      case ast.PermLeCmp(e0, e1) =>
        evalBinOp(s, e0, e1, AtMost, pve, v)(Q)

      case ast.PermLtCmp(e0, e1) =>
        evalBinOp(s, e0, e1, Less, pve, v)(Q)

      case ast.PermGeCmp(e0, e1) =>
        evalBinOp(s, e0, e1, AtLeast, pve, v)(Q)

      case ast.PermGtCmp(e0, e1) =>
        evalBinOp(s, e0, e1, Greater, pve, v)(Q)

      /* Others */

      /* Domains not handled directly */
      case dfa @ ast.DomainFuncApp(funcName, eArgs, _) =>
        evals(s, eArgs, _ => pve, v)((s1, tArgs, v1) => {
          val inSorts = tArgs map (_.sort)
          val outSort = v1.symbolConverter.toSort(dfa.typ)
          val fi = v1.symbolConverter.toFunction(s.program.findDomainFunction(funcName), inSorts :+ outSort, s.program)
          Q(s1, App(fi, tArgs), v1)})

      case ast.BackendFuncApp(funcName, eArgs) =>
        evals(s, eArgs, _ => pve, v)((s1, tArgs, v1) => {
          val func = s.program.findDomainFunction(funcName)
          val fi = v1.symbolConverter.toFunction(func, s.program)
          Q(s1, App(fi, tArgs), v1)})

      case ast.CurrentPerm(resacc) if Verifier.config.maskHeapMode() && (resacc.res(s.program) match {
        case wand: ast.MagicWand => s.qpMagicWands.contains(MagicWandIdentifier(wand, s.program))
        case f: ast.Field => s.qpFields.contains(f)
        case p: ast.Predicate => s.qpPredicates.contains(p)
      }) =>
        val h = s.partiallyConsumedHeap.getOrElse(s.h)
        evalResourceAccess(s, resacc, pve, v)((s1, _, args, v1) => {
          val res = resacc match {
            case w: ast.MagicWand => MagicWandIdentifier(w, s.program)
            case _ => resacc.res(s.program)
          }
          val argTerm = res match {
            case _: ast.Field => args(0)
            case _: ast.Predicate => toSnapTree(args)
            case _: MagicWandIdentifier => toSnapTree(args)
          }
          maskHeapSupporter.findMaskHeapChunkOptionally(h, res) match {
            case Some(chunk) =>
              val result = HeapLookup (chunk.mask, argTerm)
              Q(s1, result, v1)
            case None =>
              Q(s1, NoPerm, v1)
          }
        })

      case ast.CurrentPerm(resacc) =>
        val h = s.partiallyConsumedHeap.getOrElse(s.h)
        evalResourceAccess(s, resacc, pve, v)((s1, identifier, args, v1) => {
          val res = resacc.res(s.program)
          /* It is assumed that, for a given field/predicate/wand identifier (res)
           * either only quantified or only non-quantified chunks are used.
           */
          val usesQPChunks = res match {
            case _: ast.MagicWand => s1.qpMagicWands.contains(identifier.asInstanceOf[MagicWandIdentifier])
            case field: ast.Field => s1.qpFields.contains(field)
            case pred: ast.Predicate => s1.qpPredicates.contains(pred)}
          val (s2, currentPermAmount) =
            if (usesQPChunks) {
              res match {
                case wand: ast.MagicWand =>
                  val (relevantChunks, _) =
                    quantifiedChunkSupporter.splitHeap[QuantifiedMagicWandChunk](h, identifier)
                  val bodyVars = wand.subexpressionsToEvaluate(s.program)
                  val formalVars = bodyVars.indices.toList.map(i => Var(Identifier(s"x$i"), v1.symbolConverter.toSort(bodyVars(i).typ)))
                  val (s2, pmDef) = if (s1.heapDependentTriggers.contains(MagicWandIdentifier(wand, s1.program))) {
                    val (s2, smDef, pmDef) = quantifiedChunkSupporter.heapSummarisingMaps(s1, wand, formalVars, relevantChunks, v1)
                    v1.decider.assume(PredicateTrigger(identifier.toString, smDef.sm, args))
                    (s2, pmDef)
                  } else {
                    val (pmDef, pmCache) =
                      quantifiedChunkSupporter.summarisingPermissionMap(
                        s1, wand, formalVars, relevantChunks, null, v1)

                    (s1.copy(pmCache = pmCache), pmDef)
                  }
                  (s2, PredicatePermLookup(identifier.toString, pmDef.pm, args))

                case field: ast.Field =>
                  val (relevantChunks, _) =
                    quantifiedChunkSupporter.splitHeap[QuantifiedFieldChunk](h, identifier)
                  val (s2, pmDef) = if (s1.heapDependentTriggers.contains(field)) {
                    val (s2, smDef, pmDef) = quantifiedChunkSupporter.heapSummarisingMaps(s1, field, Seq(`?r`), relevantChunks, v1)
                    v1.decider.assume(FieldTrigger(field.name, smDef.sm, args.head))
                    (s2, pmDef)
                  } else {
                    val (pmDef, pmCache) =
                      quantifiedChunkSupporter.summarisingPermissionMap(
                        s1, field, Seq(`?r`), relevantChunks, null, v1)

                    (s1.copy(pmCache = pmCache), pmDef)
                  }
                  val currentPermAmount = PermLookup(field.name, pmDef.pm, args.head)
                  v1.decider.prover.comment(s"perm($resacc)  ~~>  assume upper permission bound")
                  v1.decider.assume(PermAtMost(currentPermAmount, FullPerm))
                  (s2, currentPermAmount)

                case predicate: ast.Predicate =>
                  val (relevantChunks, _) =
                    quantifiedChunkSupporter.splitHeap[QuantifiedPredicateChunk](h, identifier)
                  val (s2, smDef, pmDef) =
                    quantifiedChunkSupporter.heapSummarisingMaps(
                      s1, predicate, s1.predicateFormalVarMap(predicate), relevantChunks, v1)
                  if (s2.heapDependentTriggers.contains(predicate)){
                    val trigger = PredicateTrigger(predicate.name, smDef.sm, args)
                    v1.decider.assume(trigger)
                  }
                  (s2, PredicatePermLookup(identifier.toString, pmDef.pm, args))
              }
            } else {
              val chs = chunkSupporter.findChunksWithID[NonQuantifiedChunk](h.values, identifier)
              val currentPermAmount =
                chs.foldLeft(NoPerm: Term)((q, ch) => {
                  val argsPairWiseEqual = And(args.zip(ch.args).map { case (a1, a2) => a1 === a2 })
                  PermPlus(q, Ite(argsPairWiseEqual, ch.perm, NoPerm))
                })
              /* TODO: See todo above */
//              v1.decider.prover.comment(s"perm($locacc)  ~~>  assume upper permission bound")
//              v1.decider.prover.comment(perm.toString)
//              v1.decider.assume(PermAtMost(perm, FullPerm()))
              (s, currentPermAmount)
            }

          Q(s2, currentPermAmount, v1)})

      case fp@ast.ForPerm(vars, resourceAccess, body) if Verifier.config.maskHeapMode() && (resourceAccess.res(s.program) match {
        case wand: ast.MagicWand => s.qpMagicWands.contains(MagicWandIdentifier(wand, s.program))
        case f: ast.Field => s.qpFields.contains(f)
        case p: ast.Predicate => s.qpPredicates.contains(p)
      }) =>
        // Quick and dirty
        val equivalent = ast.Forall(vars, Seq(ast.Trigger(Seq(resourceAccess))()), ast.Implies(ast.PermGtCmp(ast.CurrentPerm(resourceAccess)(fp.pos), ast.NoPerm()())(fp.pos), body)())(fp.pos)
        eval2(s, equivalent, pve, v)(Q)

      case ast.ForPerm(vars, resourceAccess, body) =>

        /* Iterate over the list of relevant chunks in continuation passing style (very similar
         * to evals), and evaluate the forperm-body with a different qvar assignment each time.
        */

        def bindRcvrsAndEvalBody(s: State, chs: Iterable[NonQuantifiedChunk], args: Seq[ast.Exp], ts: Seq[Term], v: Verifier)
                                (Q: (State, Seq[Term], Verifier) => VerificationResult)
                                : VerificationResult = {
          if (chs.isEmpty)
            Q(s, ts.reverse, v)
          else {
            val ch = chs.head

            val rcvrs = ch.args
            val s1 = s.copy()
            var g1 = s1.g
            var addCons : Seq[Term] = Seq()
            for (vr <- vars) {
              if (args.contains(vr.localVar)) {
                val indices = args.zipWithIndex.filter(ai => ai._1 == vr.localVar).map(_._2)
                val index = indices.head
                g1 = g1 + (vr.localVar, rcvrs(index))
                if (indices.length > 1) {
                  val equalArgs = And(indices.tail map { i => rcvrs(i) === rcvrs(index) })
                  addCons = addCons :+ equalArgs
                }
              }
            }
            val s2 = s1.copy(g1)

            val nonQuantArgs = args filter (a => !vars.map(_.localVar).contains(a))
            val indices = nonQuantArgs map (a => args.indexOf(a))

            // TODO LA: nonQuantArgs are not recorded yet
            val impliesRecord = new ImpliesRecord(null, s2, v.decider.pcs, "bindRcvrsAndEvalBody")
            val uidImplies = v.symbExLog.openScope(impliesRecord)

            evals(s2, nonQuantArgs, _ => pve, v)((s3, tArgs, v1) => {
              val argsWithIndex = tArgs zip indices
              val zippedArgs = argsWithIndex map (ai => (ai._1, ch.args(ai._2)))
              val argsPairWiseEqual = And(zippedArgs map {case (a1, a2) => a1 === a2})

              evalImplies(s3, Ite(argsPairWiseEqual, And(addCons :+ IsPositive(ch.perm)), False), None,body, false, pve, v1) ((s4, tImplies, v2) =>
                bindRcvrsAndEvalBody(s4, chs.tail, args, tImplies +: ts, v2)((s5, ts1, v3) => {
                  v3.symbExLog.closeScope(uidImplies)
                  Q(s5, ts1, v3)
                }))
            })
          }
        }

        def bindQuantRcvrsAndEvalBody(s: State, chs: Iterable[QuantifiedBasicChunk], args: Seq[ast.Exp], ts: Seq[Term], v: Verifier)
                                     (Q: (State, Seq[Term], Verifier) => VerificationResult)
                                     : VerificationResult = {
          if (chs.isEmpty)
            Q(s, ts.reverse, v)
          else {
            val ch = chs.head

            val localVars = vars map (_.localVar)
            val tVars = localVars map (x => v.decider.fresh(x.name, v.symbolConverter.toSort(x.typ)))
            val gVars = Store(localVars zip tVars)

            val s1 = s.copy(s.g + gVars, quantifiedVariables = tVars ++ s.quantifiedVariables)

            // TODO LA: args are not recorded yet
            val impliesRecord = new ImpliesRecord(null, s1, v.decider.pcs, "bindQuantRcvrsAndEvalBody")
            val uidImplies = v.symbExLog.openScope(impliesRecord)

            evals(s1, args, _ => pve, v)((s2, ts1, v1) => {
              val bc = IsPositive(ch.perm.replace(ch.quantifiedVars, ts1))
              val tTriggers = Seq(Trigger(ch.valueAt(ts1)))

              val trig = ch match {
                case fc: QuantifiedFieldChunk => FieldTrigger(fc.id.name, fc.fvf, ts1.head)
                case pc: QuantifiedPredicateChunk => PredicateTrigger(pc.id.name, pc.psf, ts1)
                case wc: QuantifiedMagicWandChunk => PredicateTrigger(wc.id.toString, wc.wsf, ts1)
              }

              evalImplies(s2, And(trig, bc), None, body, false, pve, v1)((s3, tImplies, v2) => {
                val tQuant = Quantification(Forall, tVars, tImplies, tTriggers)
                bindQuantRcvrsAndEvalBody(s3, chs.tail, args, tQuant +: ts, v2)((s4, ts2, v3) => {
                  v3.symbExLog.closeScope(uidImplies)
                  Q(s4, ts2, v3)
                })})
            })
          }
        }

        val s1 = s.copy(h = s.partiallyConsumedHeap.getOrElse(s.h))

        val resIdent = ChunkIdentifier(resourceAccess.res(s.program), s.program)
        val args = resourceAccess match {
          case fa: ast.FieldAccess => Seq(fa.rcv)
          case pa: ast.PredicateAccess => pa.args
          case w: ast.MagicWand => w.subexpressionsToEvaluate(s.program)
        }
        val usesQPChunks = resourceAccess.res(s.program) match {
          case _: ast.MagicWand => s1.qpMagicWands.contains(resIdent.asInstanceOf[MagicWandIdentifier])
          case field: ast.Field => s1.qpFields.contains(field)
          case pred: ast.Predicate => s1.qpPredicates.contains(pred)
        }

        if (usesQPChunks) {
            val chs = s1.h.values.collect { case ch: QuantifiedBasicChunk if ch.id == resIdent => ch }
            bindQuantRcvrsAndEvalBody(s1, chs, args, Seq.empty, v)((s2, ts, v1) => {
              val s3 = s2.copy(h = s.h, g = s.g)
              Q(s3, And(ts), v1)
            })
        } else {
          val chs = chunkSupporter.findChunksWithID[NonQuantifiedChunk](s1.h.values, resIdent)
          bindRcvrsAndEvalBody(s1, chs, args, Seq.empty, v)((s2, ts, v1) => {
            val s3 = s2.copy(h = s.h, g = s.g)
            Q(s3, And(ts), v1)
          })
        }

      case sourceQuant: ast.QuantifiedExp /*if config.disableLocalEvaluations()*/ =>
        val (eQuant, qantOp, eTriggers) = sourceQuant match {
          case forall: ast.Forall =>
            /* It is expected that quantifiers have already been provided with triggers,
             * either explicitly or by using a trigger generator.
             */
            (forall, Forall, forall.triggers)
          case exists: ast.Exists =>
            (exists, Exists, exists.triggers)
          case _: ast.ForPerm => sys.error(s"Unexpected quantified expression $sourceQuant")
        }
        val quantWeight = sourceQuant.info.getUniqueInfo[WeightedQuantifier] match {
          case Some(w) =>
            if (w.weight >= 0) {
              Some(w.weight)
            } else {
              v.reporter.report(AnnotationWarning(s"Invalid quantifier weight annotation: ${w}"))
              None
            }
          case None => sourceQuant.info.getUniqueInfo[AnnotationInfo] match {
            case Some(ai) if ai.values.contains("weight") =>
              ai.values("weight") match {
                case Seq(w) if w.toIntOption.exists(w => w >= 0) =>
                  Some(w.toInt)
                case s =>
                  v.reporter.report(AnnotationWarning(s"Invalid quantifier weight annotation: ${s}"))
                  None
              }
            case _ => None
          }
        }

        val body = eQuant.exp
        // Remove whitespace in identifiers to avoid parsing problems for the axiom profiler.
        val posString = viper.silicon.utils.ast.sourceLine(sourceQuant).replaceAll(" ", "")
        val name = s"prog.l$posString"
        evalQuantified(s, qantOp, eQuant.variables, Nil, Seq(body), Some(eTriggers), name, pve, v){
          case (s1, tVars, _, Seq(tBody), tTriggers, (tAuxGlobal, tAux), v1) =>
            val tAuxHeapIndep = tAux.flatMap(v.quantifierSupporter.makeTriggersHeapIndependent(_, v1.decider.fresh))

            v1.decider.prover.comment("Nested auxiliary terms: globals (aux)")
            v1.decider.assume(tAuxGlobal)
            v1.decider.prover.comment("Nested auxiliary terms: non-globals (aux)")
            v1.decider.assume(tAuxHeapIndep/*tAux*/)

            if (qantOp == Exists) {
              // For universal quantification, the non-global auxiliary assumptions will contain the information that
              // forall vars :: all function preconditions are fulfilled.
              // However, if this quantifier is existential, they will only assume that there exist values s.t.
              // all function preconditions hold. This is not enough: We need to know (and have checked that)
              // function preconditions hold for *all* possible values of the quantified variables.
              // So we explicitly add this assumption here.
              v1.decider.assume(Quantification(Forall, tVars, FunctionPreconditionTransformer.transform(tBody, s1.program), tTriggers, name, quantWeight))
            }

            val tQuant = Quantification(qantOp, tVars, tBody, tTriggers, name, quantWeight)
            Q(s1, tQuant, v1)
        }

      case fapp @ ast.FuncApp(funcName, eArgs) =>
        val func = s.program.findFunction(funcName)
        evals2(s, eArgs, Nil, _ => pve, v)((s1, tArgs, v1) => {
//          bookkeeper.functionApplications += 1
          val joinFunctionArgs = tArgs //++ c2a.quantifiedVariables.filterNot(tArgs.contains)
          /* TODO: Does it matter that the above filterNot does not filter out quantified
           *       variables that are not "raw" function arguments, but instead are used
           *       in an expression that is used as a function argument?
           *       E.g., in
           *         forall i: Int :: fun(i*i)
           *       the above filterNot will not remove i from the list of already
           *       used quantified variables because i does not match i*i.
           *       Hence, the joinedFApp will take two arguments, namely, i*i and i,
           *       although the latter is not necessary.
           */
          joiner.join[Term, Term](s1, v1)((s2, v2, QB) => {
            val pres = func.pres
            /* Formal function arguments are instantiated with the corresponding actual arguments
             * by adding the corresponding bindings to the store. To avoid formals in error messages
             * and to report actuals instead, we have two choices: the first is two attach a reason
             * transformer to the partial verification error, as done below; the second is to attach
             * a node transformer to every formal, as illustrated by NodeBacktranslationTests.scala.
             * The first approach is slightly simpler and suffices here, though.
             */
            val fargs = func.formalArgs.map(_.localVar)
            val formalsToActuals: Map[ast.LocalVar, ast.Exp] = fargs.zip(eArgs).to(Map)
            val exampleTrafo = CounterexampleTransformer({
              case ce: SiliconCounterexample => ce.withStore(s2.g)
              case ce => ce
            })
            val pvePre =
              ErrorWrapperWithExampleTransformer(PreconditionInAppFalse(fapp).withReasonNodeTransformed(reasonOffendingNode =>
                reasonOffendingNode.replace(formalsToActuals)), exampleTrafo)
            val s3 = s2.copy(g = Store(fargs.zip(tArgs)),
                             isConsumingFunctionPre = Some(func),
                             recordVisited = true,
                             functionRecorder = s2.functionRecorder.changeDepthBy(+1),
                                /* Temporarily disable the recorder: when recording (to later on
                                 * translate a particular function fun) and a function application
                                 * fapp is hit, then there is no need to record any information
                                 * about assertions from fapp's precondition since the latter is not
                                 * translated as part of the translation of fun.
                                 * Recording such information is even potentially harmful if formals
                                 * are not syntactically replaced by actuals but rather bound to
                                 * them via the store. Consider the following function:
                                 *   function fun(x: Ref)
                                 *     requires foo(x) // foo is another function
                                 *     ...
                                 *   { ... fun(x.next) ...}
                                 * For fun(x)'s precondition, a mapping from foo(x) to a snapshot is
                                 * recorded. When fun(x.next) is hit, its precondition is consumed,
                                 * but without substituting actuals for formals, continuing to
                                 * record mappings would add another mapping from foo(x) (which is
                                 * actually foo(x.next)) to some potentially different snapshot.
                                 * When translating fun(x) to an axiom, the snapshot of foo(x) from
                                 * fun(x)'s precondition will be the branch-condition-dependent join
                                 * of the recorded snapshots - which is wrong (probably only
                                 * incomplete).
                                 */
                             smDomainNeeded = true)
            consumes(s3, pres, _ => pvePre, v2)((s4, snap, v3) => {
              val (snapArgs, snapToRecord) = if (Verifier.config.heapFunctionEncoding()) {
                val resources = maskHeapSupporter.getResourceSeq(func.pres, s4.program)
                val localResources = maskHeapSupporter.getResourceSeq(func.pres, s4.program, Some(s4))
                val localResourceParts = fromSnapTree(Second(snap), localResources.size)
                val args = resources.map(r => {
                  val existingHeap = maskHeapSupporter.findMaskHeapChunkOptionally(s3.h, r)
                  if (localResources.contains(r)) {
                    val rSort = r match {
                      case f: ast.Field => sorts.HeapSort(v.symbolConverter.toSort(f.typ))
                      case _: ast.Predicate => sorts.PredHeapSort
                      case _ => sorts.PredHeapSort
                    }
                    SnapToHeap(localResourceParts(localResources.indexOf(r)), r, rSort)
                  } else {
                    val (identifier, rSort) = r match {
                      case f: ast.Field => (BasicChunkIdentifier(f.name), sorts.HeapSort(v.symbolConverter.toSort(f.typ)))
                      case p: ast.Predicate => (BasicChunkIdentifier(p.name), sorts.PredHeapSort)
                      case mwi => (mwi, sorts.PredHeapSort)
                    }
                    val chunks: Seq[BasicChunk] = s3.h.values.filter{
                      case bc: BasicChunk => bc.id == identifier
                      case _ => false
                    }.toSeq.asInstanceOf[Seq[BasicChunk]]
                    val emptyMask = if (r.isInstanceOf[ast.Field]) ZeroMask else PredZeroMask
                    var currentMask: Term = if (existingHeap.isDefined) existingHeap.get.mask else emptyMask
                    var currentHeap: Term = if (existingHeap.isDefined) existingHeap.get.heap else DummyHeap(rSort)
                    for (c <- chunks) {
                      val rcvr = if (r.isInstanceOf[ast.Field]) c.args.head else toSnapTree(c.args)
                      val cHeap = HeapSingleton(rcvr, c.snap, rSort)
                      val cMask = MaskAdd(emptyMask, rcvr, c.perm)
                      currentHeap = MergeHeaps(currentHeap, currentMask, cHeap, cMask)
                      currentMask = MaskAdd(currentMask, rcvr, c.perm)
                    }
                    currentHeap
                  }
                })
                (args, FakeMaskMapTerm(ListMap(resources.zip(args): _*), Seq()))
              } else {
                val snapToRecord = snap.convert(sorts.Snap)
                (Seq(snapToRecord), snapToRecord)
              }
              val preFApp = App(functionSupporter.preconditionVersion(v3.symbolConverter.toFunction(func, s4.program)), snapArgs ++ tArgs)
              v3.decider.assume(preFApp)
              val tFApp = App(v3.symbolConverter.toFunction(func, s4.program), snapArgs ++ tArgs)
              val fr5 =
                s4.functionRecorder.changeDepthBy(-1)
                                   .recordSnapshot(fapp, v3.decider.pcs.branchConditions, snapToRecord)
              val s5 = s4.copy(g = s2.g,
                               h = s2.h,
                               isConsumingFunctionPre = s2.isConsumingFunctionPre,
                               recordVisited = s2.recordVisited,
                               functionRecorder = fr5,
                               smDomainNeeded = s2.smDomainNeeded,
                               hackIssue387DisablePermissionConsumption = s.hackIssue387DisablePermissionConsumption)
              QB(s5, tFApp, v3)})
            /* TODO: The join-function is heap-independent, and it is not obvious how a
             *       joined snapshot could be defined and represented
             */
            })(join(v1.symbolConverter.toSort(func.typ), s"joined_${func.name}", joinFunctionArgs, v1))(Q)})

      case ast.Unfolding(
              acc @ ast.PredicateAccessPredicate(pa @ ast.PredicateAccess(eArgs, predicateName), ePerm),
              eIn) =>

        val predicate = s.program.findPredicate(predicateName)
        if (s.cycles(predicate) < Verifier.config.recursivePredicateUnfoldings()) {
          evals(s, eArgs, _ => pve, v)((s1, tArgs, v1) =>
            eval(s1, ePerm, pve, v1)((s2, tPerm, v2) =>
              v2.decider.assert(IsNonNegative(tPerm)) { // TODO: Replace with permissionSupporter.assertNotNegative
                case true =>
                  joiner.join[Term, Term](s2, v2)((s3, v3, QB) => {
                    val s4 = s3.incCycleCounter(predicate)
                               .copy(recordVisited = true)
                      /* [2014-12-10 Malte] The commented code should replace the code following
                       * it, but using it slows down RingBufferRd.sil significantly. The generated
                       * Z3 output looks nearly identical, so my guess is that it is some kind
                       * of triggering problem, probably related to sequences.
                       */
//                      predicateSupporter.unfold(σ, predicate, tArgs, tPerm, pve, c2, pa)((σ1, c3) => {
//                        val c4 = c3.decCycleCounter(predicate)
//                        eval(σ1, eIn, pve, c4)((tIn, c5) =>
//                          QB(tIn, c5))})
                    consume(s4, acc, pve, v3)((s5, snap, v4) => {
                      val fr6 =
                        s5.functionRecorder.recordSnapshot(pa, v4.decider.pcs.branchConditions, snap)
                                           .changeDepthBy(+1)
                      val s6 = s5.copy(functionRecorder = fr6,
                                       constrainableARPs = s1.constrainableARPs)
                        /* Recording the unfolded predicate's snapshot is necessary in order to create the
                         * additional predicate-based trigger function applications because these are applied
                         * to the function arguments and the predicate snapshot
                         * (see 'predicateTriggers' in FunctionData.scala).
                         */
                      if (!Verifier.config.disableFunctionUnfoldTrigger())
                        v4.decider.assume(App(s.predicateData(predicate).triggerFunction, snap.convert(terms.sorts.Snap) +: tArgs))
                      val body = predicate.body.get /* Only non-abstract predicates can be unfolded */
                      val s7 = s6.scalePermissionFactor(tPerm)
                      val insg = s7.g + Store(predicate.formalArgs map (_.localVar) zip tArgs)
                      val tmpQpFields = InsertionOrderedSet(ast.utility.QuantifiedPermissions.quantifiedFields(predicate, s.program))
                      val tmpQpPredicates = InsertionOrderedSet(ast.utility.QuantifiedPermissions.quantifiedPredicates(predicate, s.program))
                      val tmpQpWands = InsertionOrderedSet(ast.utility.QuantifiedPermissions.quantifiedMagicWands(predicate, s.program).map(w => MagicWandIdentifier(w, s.program)))

                      // TODO: only do this in maskHeapMode
                      val s7a = s7.copy(g = insg,
                                        qpFields = tmpQpFields,
                                        qpPredicates = tmpQpPredicates,
                                        qpMagicWands = tmpQpWands)

                      val predSnapFunc = if (Verifier.config.maskHeapMode() && s.qpPredicates.contains(predicate)) {
                        val predSnap = Second(snap) match {
                          case h2s: HeapToSnap => HeapLookup(h2s.heap, toSnapTree(tArgs))
                          case _ => HeapLookup(SnapToHeap(Second(snap), predicate, PredHeapSort), toSnapTree(tArgs))
                        }
                        (_: Sort, _: Verifier) => predSnap
                      } else
                        toSf(First(snap))
                      produce(s7a, predSnapFunc, body, pve, v4)((s8, v5) => {
                        val mhDiffFields = s7.qpFields -- tmpQpFields
                        val mhDiffPreds = s7.qpPredicates -- tmpQpPredicates
                        val mhDiffWands = s7.qpMagicWands -- tmpQpWands
                        var heap = s8.h
                        for (r <- mhDiffFields ++ mhDiffPreds ++ mhDiffWands) {
                          heap = maskHeapSupporter.convertDefaultToMH(heap, r, v)
                        }
                        val s9 = s8.copy(g = s7.g,
                                         h = heap,
                                         functionRecorder = s8.functionRecorder.changeDepthBy(-1),
                                         recordVisited = s3.recordVisited,
                                         permissionScalingFactor = s6.permissionScalingFactor,
                                         qpFields = s7.qpFields,
                                         qpPredicates = s7.qpPredicates,
                                         qpMagicWands = s7.qpMagicWands)
                                   .decCycleCounter(predicate)
                        val s10 = v5.stateConsolidator.consolidateIfRetrying(s9, v5)
                        eval(s10, eIn, pve, v5)(QB)})})
                  })(join(v2.symbolConverter.toSort(eIn.typ), "joined_unfolding", s2.relevantQuantifiedVariables, v2))(Q)
                case false =>
                  createFailure(pve dueTo NegativePermission(ePerm), v2, s2)}))
        } else {
          val unknownValue = v.decider.appliedFresh("recunf", v.symbolConverter.toSort(eIn.typ), s.relevantQuantifiedVariables)
          Q(s, unknownValue, v)
        }

      case ast.Applying(wand, eIn) =>
        joiner.join[Term, Term](s, v)((s1, v1, QB) =>
          magicWandSupporter.applyWand(s1, wand, pve, v1)((s2, v2) => {
            eval(s2, eIn, pve, v2)(QB)
        }))(join(v.symbolConverter.toSort(eIn.typ), "joined_applying", s.relevantQuantifiedVariables, v))(Q)

      /* Sequences */

      case ast.SeqContains(e0, e1) => evalBinOp(s, e1, e0, SeqIn, pve, v)(Q)
        /* Note the reversed order of the arguments! */

      case ast.SeqIndex(e0, e1) =>
        evals2(s, Seq(e0, e1), Nil, _ => pve, v)({case (s1, Seq(t0, t1), v1) =>
          if (s1.triggerExp) {
            Q(s1, SeqAt(t0, t1), v1)
          } else {
            v1.decider.assert(AtLeast(t1, IntLiteral(0))) {
              case true =>
                v1.decider.assert(Less(t1, SeqLength(t0))) {
                  case true =>
                    Q(s1, SeqAt(t0, t1), v1)
                  case false =>
                    val failure = createFailure(pve dueTo SeqIndexExceedsLength(e0, e1), v1, s1)
                    if (s1.retryLevel == 0 && v1.reportFurtherErrors()) {
                      v1.decider.assume(Less(t1, SeqLength(t0)))
                      failure combine Q(s1, SeqAt(t0, t1), v1)
                    } else failure}
              case false =>
                val failure1 = createFailure(pve dueTo SeqIndexNegative(e0, e1), v1, s1)
                if (s1.retryLevel == 0) {
                  v1.decider.assume(AtLeast(t1, IntLiteral(0)))
                  v1.decider.assert(Less(t1, SeqLength(t0))) {
                    case true =>
                      failure1 combine Q(s1, SeqAt(t0, t1), v1)
                    case false =>
                      val failure2 = failure1 combine createFailure(pve dueTo SeqIndexExceedsLength(e0, e1), v1, s1)
                      if (v1.reportFurtherErrors()) {
                        v1.decider.assume(Less(t1, SeqLength(t0)))
                        failure2 combine Q(s1, SeqAt(t0, t1), v1)
                      } else failure2}
                } else failure1}}})

      case ast.SeqAppend(e0, e1) => evalBinOp(s, e0, e1, SeqAppend, pve, v)(Q)
      case ast.SeqDrop(e0, e1) => evalBinOp(s, e0, e1, SeqDrop, pve, v)(Q)
      case ast.SeqTake(e0, e1) => evalBinOp(s, e0, e1, SeqTake, pve, v)(Q)
      case ast.SeqLength(e0) => eval(s, e0, pve, v)((s1, t0, v1) => Q(s1, SeqLength(t0), v1))
      case ast.EmptySeq(typ) => Q(s, SeqNil(v.symbolConverter.toSort(typ)), v)
      case ast.RangeSeq(e0, e1) => evalBinOp(s, e0, e1, SeqRanged, pve, v)(Q)

      case ast.SeqUpdate(e0, e1, e2) =>
        evals2(s, Seq(e0, e1, e2), Nil, _ => pve, v)({ case (s1, Seq(t0, t1, t2), v1) =>
          if (s1.triggerExp) {
            Q(s1, SeqUpdate(t0, t1, t2), v1)
          } else {
            v1.decider.assert(AtLeast(t1, IntLiteral(0))) {
              case true =>
                v1.decider.assert(Less(t1, SeqLength(t0))) {
                  case true =>
                    Q(s1, SeqUpdate(t0, t1, t2), v1)
                  case false =>
                    val failure = createFailure(pve dueTo SeqIndexExceedsLength(e0, e1), v1, s1)
                    if (s1.retryLevel == 0 && v1.reportFurtherErrors()) {
                      v1.decider.assume(Less(t1, SeqLength(t0)))
                      failure combine Q(s1, SeqUpdate(t0, t1, t2), v1)}
                    else failure}
              case false =>
                val failure1 = createFailure(pve dueTo SeqIndexNegative(e0, e1), v1, s1)
                if (s1.retryLevel == 0) {
                  v1.decider.assume(AtLeast(t1, IntLiteral(0)))
                  v1.decider.assert(Less(t1, SeqLength(t0))) {
                    case true =>
                      failure1 combine Q(s1, SeqUpdate(t0, t1, t2), v1)
                    case false =>
                      val failure2 = failure1 combine createFailure(pve dueTo SeqIndexExceedsLength(e0, e1), v1, s1)
                      if (v1.reportFurtherErrors()) {
                        v1.decider.assume(Less(t1, SeqLength(t0)))
                        failure2 combine Q(s1, SeqUpdate(t0, t1, t2), v1)
                      } else failure2}
            } else failure1}}})

      case ast.ExplicitSeq(es) =>
        evals2(s, es, Nil, _ => pve, v)((s1, tEs, v1) => {
          val tSeq =
            tEs.tail.foldLeft[SeqTerm](SeqSingleton(tEs.head))((tSeq, te) =>
              SeqAppend(tSeq, SeqSingleton(te)))
          v1.decider.assume(SeqLength(tSeq) === IntLiteral(es.size))
          Q(s1, tSeq, v1)})

      /* Sets and multisets */

      case ast.EmptySet(typ) => Q(s, EmptySet(v.symbolConverter.toSort(typ)), v)
      case ast.EmptyMultiset(typ) => Q(s, EmptyMultiset(v.symbolConverter.toSort(typ)), v)

      case ast.ExplicitSet(es) =>
        evals2(s, es, Nil, _ => pve, v)((s1, tEs, v1) => {
          val tSet =
            tEs.tail.foldLeft[SetTerm](SingletonSet(tEs.head))((tSet, te) =>
              SetAdd(tSet, te))
          Q(s1, tSet, v1)})

      case ast.ExplicitMultiset(es) =>
        evals2(s, es, Nil, _ => pve, v)((s1, tEs, v1) => {
          val tMultiset =
            tEs.tail.foldLeft[MultisetTerm](SingletonMultiset(tEs.head))((tMultiset, te) =>
              MultisetAdd(tMultiset, te))
          Q(s1, tMultiset, v1)})

      case ast.AnySetUnion(e0, e1) => e.typ match {
        case _: ast.SetType => evalBinOp(s, e0, e1, SetUnion, pve, v)(Q)
        case _: ast.MultisetType => evalBinOp(s, e0, e1, MultisetUnion, pve, v)(Q)
        case _ => sys.error("Expected a (multi)set-typed expression but found %s (%s) of sort %s"
                            .format(e, e.getClass.getName, e.typ))
      }

      case ast.AnySetIntersection(e0, e1) => e.typ match {
        case _: ast.SetType => evalBinOp(s, e0, e1, SetIntersection, pve, v)(Q)
        case _: ast.MultisetType => evalBinOp(s, e0, e1, MultisetIntersection, pve, v)(Q)
        case _ => sys.error("Expected a (multi)set-typed expression but found %s (%s) of sort %s"
                            .format(e, e.getClass.getName, e.typ))
      }

      case ast.AnySetSubset(e0, e1) => e0.typ match {
        case _: ast.SetType => evalBinOp(s, e0, e1, SetSubset, pve, v)(Q)
        case _: ast.MultisetType => evalBinOp(s, e0, e1, MultisetSubset, pve, v)(Q)
        case _ => sys.error("Expected a (multi)set-typed expression but found %s (%s) of sort %s"
                            .format(e, e.getClass.getName, e.typ))
      }

      case ast.AnySetMinus(e0, e1) => e.typ match {
        case _: ast.SetType => evalBinOp(s, e0, e1, SetDifference, pve, v)(Q)
        case _: ast.MultisetType => evalBinOp(s, e0, e1, MultisetDifference, pve, v)(Q)
        case _ => sys.error("Expected a (multi)set-typed expression but found %s (%s) of sort %s"
                            .format(e, e.getClass.getName, e.typ))
      }

      case ast.AnySetContains(e0, e1) => e1.typ match {
        case _: ast.SetType => evalBinOp(s, e0, e1, SetIn, pve, v)(Q)
        case _: ast.MultisetType => evalBinOp(s, e0, e1, (t0, t1) => MultisetCount(t1, t0), pve, v)(Q)
        case _ => sys.error("Expected a (multi)set-typed expression but found %s (%s) of sort %s"
                            .format(e, e.getClass.getName, e.typ))
      }

      case ast.AnySetCardinality(e0) => e0.typ match {
        case _: ast.SetType => eval(s, e0, pve, v)((s1, t0, v1) => Q(s1, SetCardinality(t0), v1))
        case _: ast.MultisetType => eval(s, e0, pve, v)((s1, t0, v1) => Q(s1, MultisetCardinality(t0), v1))
        case _ => sys.error("Expected a (multi)set-typed expression but found %s (%s) of type %s"
                            .format(e0, e0.getClass.getName, e0.typ))
      }

      /* Maps */

      case ast.EmptyMap(keyType, valueType) =>
        Q(s, EmptyMap(v.symbolConverter.toSort(keyType), v.symbolConverter.toSort(valueType)), v)
      case em: ast.ExplicitMap =>
        eval(s, em.desugared, pve, v)((s1, t0, v1) => Q(s1, t0, v1))
      case ast.MapCardinality(base) =>
        eval(s, base, pve, v)((s1, t0, v1) => Q(s1, MapCardinality(t0), v1))
      case ast.MapDomain(base) =>
        eval(s, base, pve, v)((s1, t0, v1) => Q(s1, MapDomain(t0), v1))
      case ast.MapRange(base) =>
        eval(s, base, pve, v)((s1, t0, v1) => Q(s1, MapRange(t0), v1))

      case ast.MapLookup(base, key) =>
        evals2(s, Seq(base, key), Nil, _ => pve, v)({
          case (s1, Seq(baseT, keyT), v1) if s1.triggerExp => Q(s1, MapLookup(baseT, keyT), v1)
          case (s1, Seq(baseT, keyT), v1) => v1.decider.assert(SetIn(keyT, MapDomain(baseT))) {
            case true => Q(s1, MapLookup(baseT, keyT), v1)
            case false =>
              v1.decider.assume(SetIn(keyT, MapDomain(baseT)))
              createFailure(pve dueTo MapKeyNotContained(base, key), v1, s1) combine
                Q(s1, MapLookup(baseT, keyT), v1) //TODO:J write tests for this case!
          }
        })

      case ast.MapUpdate(base, key, value) =>
        evals2(s, Seq(base, key, value), Nil, _ => pve, v)({
          case (s1, Seq(baseT, keyT, valueT), v1) => Q(s1, MapUpdate(baseT, keyT, valueT), v1)
        })

      case ast.MapContains(key, base) =>
        evals2(s, Seq(key, base), Nil, _ => pve, v)({
          case (s1, Seq(keyT, baseT), v1) => Q(s1, SetIn(keyT, MapDomain(baseT)), v1)
        })

      /* Unexpected nodes */

      case _: ast.InhaleExhaleExp =>
        createFailure(viper.silicon.utils.consistency.createUnexpectedInhaleExhaleExpressionError(e), v, s)

      case _: ast.EpsilonPerm
         | _: ast.Maplet
         | _: ast.FieldAccessPredicate
         | _: ast.MagicWand
         | _: ast.PredicateAccess
         | _: ast.PredicateAccessPredicate
         | _: ast.ExtensionExp =>
        sys.error(s"Unexpected expression $e cannot be symbolically evaluated")
    }

    resultTerm
  }

  def evalQuantified(s: State,
                     quant: Quantifier,
                     vars: Seq[ast.LocalVarDecl],
                     es1: Seq[ast.Exp], /* Are evaluated and added as path conditions before ...*/
                     es2: Seq[ast.Exp], /* ... these terms are evaluated */
                     optTriggers: Option[Seq[ast.Trigger]],
                     name: String,
                     pve: PartialVerificationError,
                     v: Verifier)
                    (Q: (State, Seq[Var], Seq[Term], Seq[Term], Seq[Trigger], (Seq[Term], Seq[Quantification]), Verifier) => VerificationResult)
                    : VerificationResult = {

    val localVars = vars map (_.localVar)

    val tVars = localVars map (x => v.decider.fresh(x.name, v.symbolConverter.toSort(x.typ)))
    val gVars = Store(localVars zip tVars)
    val s1 = s.copy(g = s.g + gVars,
                    quantifiedVariables = tVars ++ s.quantifiedVariables,
                    recordPossibleTriggers = true,
                    possibleTriggers = Map.empty) // TODO: Why reset possibleTriggers if they are merged with s.possibleTriggers later anyway?
    type R = (State, Seq[Term], Seq[Term], Seq[Trigger], (Seq[Term], Seq[Quantification]), Map[ast.Exp, Term])
    executionFlowController.locallyWithResult[R](s1, v)((s2, v1, QB) => {
       val preMark = v1.decider.setPathConditionMark()
      evals(s2, es1, _ => pve, v1)((s3, ts1, v2) => {
        val bc = And(ts1)
        v2.decider.setCurrentBranchCondition(bc, Some(viper.silicon.utils.ast.BigAnd(es1)))
        evals(s3, es2, _ => pve, v2)((s4, ts2, v3) => {
          evalTriggers(s4, optTriggers.getOrElse(Nil), pve, v3)((s5, tTriggers, _) => { // TODO: v4 isn't forward - problem?
            val (auxGlobals, auxNonGlobalQuants) =
              v3.decider.pcs.after(preMark).quantified(quant, tVars, tTriggers, s"$name-aux", isGlobal = false, bc)
            val additionalPossibleTriggers: Map[ast.Exp, Term] =
              if (s.recordPossibleTriggers) s5.possibleTriggers else Map()
            QB((s5, ts1, ts2, tTriggers, (auxGlobals, auxNonGlobalQuants), additionalPossibleTriggers))})})})
    }){case (s2, ts1, ts2, tTriggers, (tAuxGlobal, tAux), additionalPossibleTriggers) =>
      val s3 = s.copy(possibleTriggers = s.possibleTriggers ++ additionalPossibleTriggers)
                .preserveAfterLocalEvaluation(s2)
      Q(s3, tVars, ts1, ts2, tTriggers, (tAuxGlobal, tAux), v)
    }
  }

  private def evalImplies(s: State,
                          tLhs: Term,
                          eLhs: Option[ast.Exp],
                          eRhs: ast.Exp,
                          fromShortCircuitingAnd: Boolean,
                          pve: PartialVerificationError,
                          v: Verifier)
                         (Q: (State, Term, Verifier) => VerificationResult)
                         : VerificationResult = {

    joiner.join[Term, Term](s, v)((s1, v1, QB) =>
      brancher.branch(s1, tLhs, eLhs, v1, fromShortCircuitingAnd)(
        (s2, v2) => eval(s2, eRhs, pve, v2)(QB),
        (s2, v2) => QB(s2, True, v2))
    )(entries => {
      assert(entries.length <= 2)
      val s1 = entries.tail.foldLeft(entries.head.s)((sAcc, entry) => sAcc.merge(entry.s))
      val t = Implies(tLhs, entries.headOption.map(_.data).getOrElse(True))
      (s1, t)
    })(Q)
  }

  private def evalInOldState(s: State,
                             label: String,
                             e: ast.Exp,
                             pve: PartialVerificationError,
                             v: Verifier)
                            (Q: (State, Term, Verifier) => VerificationResult)
                            : VerificationResult = {

    val h = s.oldHeaps(label)
    val s1 = s.copy(h = h, partiallyConsumedHeap = None)
    val s2 = v.stateConsolidator.consolidateIfRetrying(s1, v)
    val possibleTriggersBefore: Map[ast.Exp, Term] = if (s.recordPossibleTriggers) s.possibleTriggers else Map.empty

    eval(s2, e, pve, v)((s3, t, v1) => {
      val newPossibleTriggers = if (s.recordPossibleTriggers) {
        // For all new possible trigger expressions e and translated term t,
        // make sure we remember t as the term for old[label](e) instead.
        // If e is not heap-dependent, we also remember t as the term for e.
        val addedOrChangedPairs = s3.possibleTriggers.filter(t =>
          !possibleTriggersBefore.contains(t._1) || possibleTriggersBefore(t._1) != t._2)

        def wrapInOld(e: ast.Exp) = {
          if (label == "old") {
            ast.Old(e)(e.pos, e.info, e.errT)
          } else {
            ast.LabelledOld(e, label)(e.pos, e.info, e.errT)
          }
        }

        val oldPairs = addedOrChangedPairs.map(t => wrapInOld(t._1) -> t._2) ++
          addedOrChangedPairs.filter(t => !t._1.isHeapDependent(s.program))
        s.possibleTriggers ++ oldPairs
      } else {
        s.possibleTriggers
      }
      val s4 = s3.copy(h = s.h,
                       oldHeaps = s3.oldHeaps + (label -> s3.h),
                       partiallyConsumedHeap = s.partiallyConsumedHeap,
                       possibleTriggers = newPossibleTriggers)
      Q(s4, t, v1)})
  }

  def evalLocationAccess(s: State,
                         locacc: ast.LocationAccess,
                         pve: PartialVerificationError,
                         v: Verifier)
                        (Q: (State, String, Seq[Term], Verifier) => VerificationResult)
                        : VerificationResult = {

    locacc match {
      case ast.FieldAccess(eRcvr, field) =>
        eval(s, eRcvr, pve, v)((s1, tRcvr, v1) =>
          Q(s1, field.name, tRcvr :: Nil, v1))
      case ast.PredicateAccess(eArgs, predicateName) =>
        evals(s, eArgs, _ => pve, v)((s1, tArgs, v1) =>
          Q(s1, predicateName, tArgs, v1))
    }
  }

  def evalResourceAccess(s: State, resacc: ast.ResourceAccess, pve: PartialVerificationError, v: Verifier)
                        (Q: (State, ChunkIdentifer, Seq[Term], Verifier) => VerificationResult)
                        : VerificationResult = {
    resacc match {
      case wand : ast.MagicWand =>
        magicWandSupporter.evaluateWandArguments(s, wand, pve, v)((s1, tArgs, v1) =>
        Q(s1, MagicWandIdentifier(wand, s.program), tArgs, v1))
      case ast.FieldAccess(eRcvr, field) =>
        eval(s, eRcvr, pve, v)((s1, tRcvr, v1) =>
          Q(s1, BasicChunkIdentifier(field.name), tRcvr :: Nil, v1))
      case ast.PredicateAccess(eArgs, predicateName) =>
        evals(s, eArgs, _ => pve, v)((s1, tArgs, v1) =>
          Q(s1, BasicChunkIdentifier(predicateName), tArgs, v1))
    }
  }

  private def evalBinOp[T <: Term](s: State,
                                   e0: ast.Exp,
                                   e1: ast.Exp,
                                   termOp: ((Term, Term)) => T,
                                   pve: PartialVerificationError,
                                   v: Verifier)
                                  (Q: (State, T, Verifier) => VerificationResult)
                                  : VerificationResult = {

    evalBinOp(s, e0, e1, (t0, t1) => termOp((t0, t1)), pve, v)(Q)
  }

  private def evalBinOp[T <: Term]
                       (s: State,
                        e0: ast.Exp,
                        e1: ast.Exp,
                        termOp: (Term, Term) => T,
                        pve: PartialVerificationError,
                        v: Verifier)
                       (Q: (State, T, Verifier) => VerificationResult)
                       : VerificationResult = {

    eval(s, e0, pve, v)((s1, t0, v1) =>
      eval(s1, e1, pve, v1)((s2, t1, v2) =>
        Q(s2, termOp(t0, t1), v2)))
  }

  private def failIfDivByZero(s: State,
                              t: Term,
                              eDivisor: ast.Exp,
                              tDivisor: Term,
                              tZero: Term,
                              pve: PartialVerificationError,
                              v: Verifier)
                             (Q: (State, Term, Verifier) => VerificationResult)
                             : VerificationResult = {

    v.decider.assert(tDivisor !== tZero){
      case true => Q(s, t, v)
      case false =>
        val failure = createFailure(pve dueTo DivisionByZero(eDivisor), v, s)
        if (s.retryLevel == 0  && v.reportFurtherErrors()) {
          v.decider.assume(tDivisor !== tZero)
          failure combine Q(s, t, v)
        } else failure
    }
  }

  def evalTriggers(s: State,
                   silverTriggers: Seq[ast.Trigger],
                   pve: PartialVerificationError,
                   v: Verifier)
                  (Q: (State, Seq[Trigger], Verifier) => VerificationResult)
                   : VerificationResult = {

    evalTriggers(s, silverTriggers map (_.exps), Nil, pve, v)((s1, tTriggersSets, v1) => {
      /* [2015-12-15 Malte]
       *   Evaluating triggers that did not occur in the body (and whose corresponding term has
       *   therefore not already been recorded in the context) might introduce new path conditions,
       *   in particular, new constants/functions and their definitions.
       *   This is, for example, the case in issue_0147.sil: the trigger generator can potentially
       *   replace the arithmetic expression `j+1` by a fresh, quantified variable (in the trigger,
       *   not necessarily in the quantifier body). Since it is part of the receiver of a quantified
       *   field dereference, the trigger mentioning the fresh variable might only be evaluated when
       *   evaluating the triggers, potentially leading to a newly introduced field value function.
       *
       *   TODO: Currently, new path conditions introduced while evaluating triggers will not be
       *         added to the auxiliary quantifier, i.e. they will not survive when the scope in
       *         which the quantifier (resp., its body and its triggers) is evaluated.
       *         Using such effectively "undefined" symbols in triggers will most likely result in
       *         incompletenesses because the corresponding quantifiers will not be triggered.
       */

      Q(s1, tTriggersSets map Trigger, v1)})
  }

  /** Evaluates the given list of trigger sets `eTriggerSets` (expressions) and passes the result
    * plus the initial trigger sets `tTriggerSets` (terms) to the continuation `Q`.
    */
  private def evalTriggers(s: State,
                           eTriggerSets: TriggerSets[ast.Exp],
                           tTriggersSets: TriggerSets[Term],
                           pve: PartialVerificationError,
                           v: Verifier)
                          (Q: (State, TriggerSets[Term], Verifier) => VerificationResult)
                          : VerificationResult = {

    if (eTriggerSets.isEmpty)
      Q(s, tTriggersSets, v)
    else {
      if (eTriggerSets.head.collect{case fa: ast.FieldAccess => fa; case pa: ast.PredicateAccess => pa; case wand: ast.MagicWand => wand }.nonEmpty ) {
        evalHeapTrigger(s, eTriggerSets.head, pve, v)((s1, ts, v1) =>
          evalTriggers(s1, eTriggerSets.tail, tTriggersSets ++ ts, pve, v1)(Q))
      } else {
        evalTrigger(s, eTriggerSets.head, pve, v)((s1, ts, v1) =>
          evalTriggers(s1, eTriggerSets.tail, tTriggersSets :+ ts, pve, v1)(Q))
      }}
  }

  private def evalTrigger(s: State, exps: Seq[ast.Exp], pve: PartialVerificationError, v: Verifier)
                         (Q: (State, Seq[Term], Verifier) => VerificationResult)
                         : VerificationResult = {

    def transformPotentialFuncApp(t: Term) = t match {
      case app@App(fun: HeapDepFun, _) =>
        /** Heap-dependent functions that are used as tTriggerSets should be used
          * in the limited version, because it allows for more instantiations.
          * Keep this code in sync with [[viper.silicon.supporters.ExpressionTranslator.translate]]
          *
          */
        app.copy(applicable = functionSupporter.limitedVersion(fun))
      case other =>
        other
    }

    val (cachedTriggerTerms, remainingTriggerExpressions) =
      exps.map {
        case pt @ (_: ast.PossibleTrigger | _: ast.FieldAccess | _: ast.LabelledOld | _: ast.Old) =>
          val cachedTrigger = s.possibleTriggers.get(pt).map(t => transformPotentialFuncApp(t))
          (cachedTrigger, if (cachedTrigger.isDefined) None else Some(pt))
        case e => (None, Some(e))
      }.unzip match {
        case (optCachedTriggerTerms, optRemainingTriggerExpressions) =>
          (optCachedTriggerTerms.flatten, optRemainingTriggerExpressions.flatten)
      }

    /* Reasons for why a trigger wasn't recorded while evaluating the body include:
     *   - It did not occur in the body
     *   - The evaluation of the body terminated early, for example, because the
     *     LHS of an implication evaluated to false
     */

    var optRemainingTriggerTerms: Option[Seq[Term]] = None
    // Setting a mark pushes a scope that needs to be popped again later, see below.
    val preMark = v.decider.setPathConditionMark()
    var pcDelta = InsertionOrderedSet.empty[Term]

    /* TODO: Evaluate as many remaining expressions as possible, i.e. don't
     *       stop if evaluating one fails
     *
     *       Here is an example where evaluating remainingTriggerExpressions will
     *       fail: Assume a conjunction f(x) && g(x) where f(x) is the
     *       precondition of g(x). This gives rise to the trigger {f(x), g(x)}.
     *       If the two trigger expressions are evaluated individually, evaluating
     *       the second will fail because its precondition doesn't hold.
     *       For example, let f(x) be "x in xs" (and assume that this, via other
     *       path conditions, implies that x != null), and let g(x) be "y.f in xs".
     *       Evaluating the latter will currently fail when evaluating y.f because
     *       y on its own (i.e., without having assumed y in xs) might be null.
     *
     *       What might be possible is to merely translate (instead of evaluate)
     *       triggers, where the difference is that translating does not entail
     *       any checks such as checking for non-nullity.
     *       In case of applications of heap. dep. functions this won't be
     *       straight-forward, because the resulting FApp-term expects a snapshot,
     *       which is computed by (temporarily) consuming the function's
     *       precondition.
     *       We could replace each concrete snapshot occurring in an FApp-term by
     *       a quantified snapshot, but that might make the chosen triggers invalid
     *       because some trigger sets might no longer cover all quantified
     *       variables.
     */

    /* TODO: Use executionFlowController.locally instead of val r = ...; r && { ... }.
     *       This is currently not possible because executionFlowController.locally will only
     *       continue after the local block if the block was successful (i.e. if it yielded
     *       Success()). However, here we want to continue in any case.
     */

    val r =
      evals(s, remainingTriggerExpressions, _ => pve, v)((_, remainingTriggerTerms, v1) => {
        optRemainingTriggerTerms = Some(remainingTriggerTerms)
        pcDelta = v1.decider.pcs.after(preMark).assumptions //decider.π -- πPre
        Success()})

    // Remove all assumptions resulting from evaluating the trigger.
    // IF trigger evaluation was successful, we will assume them again (see success case below).
    // However, they need to be removed for now since they would otherwise be assumed unconditionally
    // (since the preMark layer has no branch conditions), and we can assume them only conditionally.
    // See issue #688 for an example of what happens otherwise.
    v.decider.pcs.popUntilMark(preMark)

    (r, optRemainingTriggerTerms) match {
      case (Success(), Some(remainingTriggerTerms)) =>
        v.decider.assume(pcDelta)
        Q(s, toTriggerForm(cachedTriggerTerms ++ remainingTriggerTerms, s), v)
      case _ =>
        for (e <- remainingTriggerExpressions)
<<<<<<< HEAD
          v.reporter.report(WarningsDuringTypechecking(Seq(
            TypecheckerWarning(s"Might not be able to use trigger $e, since it is not evaluated while evaluating the body of the quantifier", e.pos))))
        Q(s, toTriggerForm(cachedTriggerTerms, s), v)
    }
  }

  private def toTriggerForm(terms: Seq[Term], s: State) = {
    if (Verifier.config.heapFunctionEncoding()) {
      terms.map(t => t.transform{
        case App(hdf: HeapDepFun, args) => {
          val (heapArgs, otherArgs) = args.partition(t => t.sort == sorts.PredHeapSort || t.sort.isInstanceOf[sorts.HeapSort])
          val frameFunc = functionSupporter.frameVersion(hdf, heapArgs.length)
          val funcName = hdf.id match {
            case SuffixedIdentifier(prefix, _, _) => prefix.name
            case _ => hdf.id.name
          }
          val func = s.program.findFunction(funcName)
          val frame = s.functionData.get(func).get.getFrameVersion(otherArgs, heapArgs)
          App(frameFunc, frame +: otherArgs)
        }
      }(_ => true))
    } else {
      terms
=======
          v.reporter.report(WarningsDuringVerification(Seq(
            VerifierWarning(s"Might not be able to use trigger $e, since it is not evaluated while evaluating the body of the quantifier", e.pos))))
        Q(s, cachedTriggerTerms, v)
>>>>>>> 442ed9c3
    }
  }

  private def join(joinSort: Sort,
                   joinFunctionName: String,
                   joinFunctionArgs: Seq[Term],
                   v: Verifier)
                  (entries: Seq[JoinDataEntry[Term]])
                  : (State, Term) = {

    assert(entries.nonEmpty, "Expected at least one join data entry")

    entries match {
      case Seq(entry) =>
        /* If there is only one entry, i.e. one branch to join, it is assumed that the other
         * branch was infeasible, and the branch conditions are therefore ignored.
         */
        (entry.s, entry.data)
      case _ =>
        val quantifiedVarsSorts = joinFunctionArgs.map(_.sort)
        val joinSymbol = v.decider.fresh(joinFunctionName, quantifiedVarsSorts, joinSort)
        val joinTerm = App(joinSymbol, joinFunctionArgs)

        val joinDefEqs = entries map (entry =>
          Implies(And(entry.pathConditions.branchConditions), joinTerm === entry.data))

        var sJoined = entries.tail.foldLeft(entries.head.s)((sAcc, entry) =>sAcc.merge(entry.s))
        sJoined = sJoined.copy(functionRecorder = sJoined.functionRecorder.recordPathSymbol(joinSymbol))

        v.decider.assume(joinDefEqs)

        (sJoined, joinTerm)
    }
  }

  private def evalHeapTrigger(s0: State, exps: Seq[ast.Exp], pve: PartialVerificationError, v: Verifier)
                             (Q: (State, Seq[Seq[Term]], Verifier) => VerificationResult) : VerificationResult = {
    var triggers: Seq[Seq[Term]] = Seq(Seq())
    var triggerAxioms: Seq[Term] = Seq()
    var smDefs: Seq[SnapshotMapDefinition] = Seq()
    var s = s0

    exps foreach {
      case fa: ast.FieldAccess if s.heapDependentTriggers.contains(fa.field) && !Verifier.config.maskHeapMode() =>
        val (axioms, trigs, _, smDef) = generateFieldTrigger(fa, s, pve, v)
        triggers = triggers.map(ts => ts ++ trigs)
        triggerAxioms = triggerAxioms ++ axioms
        smDefs = smDefs ++ smDef
      case fa: ast.FieldAccess =>
        val chunk = maskHeapSupporter.findMaskHeapChunk(s.h, fa.res(s.program))
        eval(s.copy(triggerExp = true), fa.rcv, pve, v)((_, tRcv, _) => {
          val heapAccess = new HeapLookup(chunk.heap, tRcv)
          val maskAccess = new HeapLookup(chunk.mask, tRcv)
          triggers = triggers.map(ts => ts ++ Seq(heapAccess)) ++  triggers.map(ts => ts ++ Seq(maskAccess))
          Success()
        })
      case pa: ast.PredicateAccess if s.heapDependentTriggers.contains(pa.loc(s.program)) && !Verifier.config.maskHeapMode() =>
        val (axioms, trigs, _) = generatePredicateTrigger(pa, s, pve, v)
        triggers = triggers.map(ts => ts ++ trigs)
        triggerAxioms = triggerAxioms ++ axioms
      case pa: ast.PredicateAccess =>
        val chunk = maskHeapSupporter.findMaskHeapChunk(s.h, pa.res(s.program))
        evals(s.copy(triggerExp = true), pa.args, _ => pve, v)((_, tArgs, _) => {
          val tRcv = toSnapTree(tArgs)
          val heapAccess = new HeapLookup(chunk.heap, tRcv)
          val maskAccess = new HeapLookup(chunk.mask, tRcv)
          triggers = triggers.map(ts => ts ++ Seq(heapAccess)) ++ triggers.map(ts => ts ++ Seq(maskAccess))
          Success()
        })
      case wand: ast.MagicWand if s.heapDependentTriggers.contains(MagicWandIdentifier(wand, s.program)) && !Verifier.config.maskHeapMode() =>
        val (axioms, trigs, _) = generateWandTrigger(wand, s, pve, v)
        triggers = triggers.map(ts => ts ++ trigs)
        triggerAxioms = triggerAxioms ++ axioms
      case wand: ast.MagicWand =>
        val mwi = MagicWandIdentifier(wand, s.program)
        val (hNew, chunk) = maskHeapSupporter.findOrCreateMaskHeapChunk(s.h, mwi, v)
        s = s.copy(h = hNew)
        magicWandSupporter.evaluateWandArguments(s.copy(triggerExp = true), wand, pve, v)((_, tArgs, _) => {
          val tRcv = toSnapTree(tArgs)
          val heapAccess = new HeapLookup(chunk.heap, tRcv)
          val maskAccess = new HeapLookup(chunk.mask, tRcv)
          triggers = triggers.map(ts => ts ++ Seq(heapAccess)) ++ triggers.map(ts => ts ++ Seq(maskAccess))
          Success()
        })
      case e => evalTrigger(s, Seq(e), pve, v)((_, t, _) => {
        triggers = triggers.map(ts => ts ++ t)
        Success()
      })
    }
    v.decider.assume(triggerAxioms)
    var fr = s.functionRecorder
    for (smDef <- smDefs){
      fr = fr.recordFvfAndDomain(smDef)
    }
    Q(s.copy(functionRecorder = fr), triggers, v)
  }

  private def generateFieldTrigger(fa: ast.FieldAccess,
                                   s: State,
                                   pve: PartialVerificationError,
                                   v: Verifier)
                                  : (Seq[Term], Seq[Term], FieldTrigger, Seq[SnapshotMapDefinition]) = {

    var axioms = Seq.empty[Term]
    var triggers = Seq.empty[Term]
    var mostRecentTrig: FieldTrigger = null
    val codomainQVars = Seq(`?r`)
    val (relevantChunks, _) =
      quantifiedChunkSupporter.splitHeap[QuantifiedFieldChunk](s.h, BasicChunkIdentifier(fa.field.name))
    val optSmDomainDefinitionCondition =
      if (s.smDomainNeeded) { v.logger.debug("Axiomatisation of an SM domain missing!"); None }
      else None
    val (smDef1, smCache1) =
      quantifiedChunkSupporter.summarisingSnapshotMap(
        s, fa.field, codomainQVars, relevantChunks, v, optSmDomainDefinitionCondition)

    var smRes = Seq(smDef1)
    /* TODO: Reduce code duplication below */
    /* TODO: Return updated snapshot caches (or let generateFieldTrigger take a continuation) */

    fa.rcv match {
      case acc: ast.FieldAccess =>
        /* TODO: Is this *recursive* case even necessary? Wouldn't the eval(...) in the other case
         *       recurse anyway?
         */
        val rcvHelper = generateFieldTrigger(acc, s, pve, v)
        val rcvTrig = rcvHelper._3
        axioms = axioms ++ smDef1.valueDefinitions ++ rcvHelper._1
        mostRecentTrig = FieldTrigger(fa.field.name, smDef1.sm, Lookup(rcvTrig.field, rcvTrig.fvf, rcvTrig.at))
        triggers = triggers ++ rcvHelper._2 :+ mostRecentTrig
        smRes = smRes ++ rcvHelper._4
      case rcv =>
        val s1 = s.copy(smCache = smCache1)
        val t = s1.possibleTriggers.get(fa)
        t match { /* TODO: r isn't used - why? */
          case Some(cachedTrigger) =>
            cachedTrigger match {
              case l: Lookup =>
                axioms = axioms ++ smDef1.valueDefinitions
                mostRecentTrig = FieldTrigger(l.field, smDef1.sm, l.at)
                triggers = triggers :+ mostRecentTrig
              case _ =>
                eval(s1.copy(triggerExp = true), rcv, pve, v)((_, tRcv, _) => {
                  axioms = axioms ++ smDef1.valueDefinitions
                  mostRecentTrig = FieldTrigger(fa.field.name, smDef1.sm, tRcv)
                  triggers = triggers :+ mostRecentTrig
                  Success()
                })
            }
          case None =>
            eval(s1.copy(triggerExp = true), rcv, pve, v)((_, tRcv, _) => {
              axioms = axioms ++ smDef1.valueDefinitions
              mostRecentTrig = FieldTrigger(fa.field.name, smDef1.sm, tRcv)
              triggers = triggers :+ mostRecentTrig
              Success()
            })
        }
    }

    (axioms, triggers, mostRecentTrig, smRes)
  }

  /* TODO: Try to unify with generateFieldTrigger above, or at least with generateWandTrigger below */
  private def generatePredicateTrigger(pa: ast.PredicateAccess, s: State, pve: PartialVerificationError, v: Verifier): (Seq[Term], Seq[Term], PredicateTrigger) = {
    var axioms = Seq.empty[Term]
    var triggers = Seq.empty[Term]
    var mostRecentTrig: PredicateTrigger = null
    val codomainQVars = s.predicateFormalVarMap(pa.loc(s.program))
    val (relevantChunks, _) =
      quantifiedChunkSupporter.splitHeap[QuantifiedPredicateChunk](s.h, BasicChunkIdentifier(pa.predicateName))
    val optSmDomainDefinitionCondition =
      if (s.smDomainNeeded) { v.logger.debug("Axiomatisation of an SM domain missing!"); None }
      else None
    val (smDef1, smCache1) =
      quantifiedChunkSupporter.summarisingSnapshotMap(
        s, pa.loc(s.program), codomainQVars, relevantChunks, v, optSmDomainDefinitionCondition)
    val s1 = s.copy(smCache = smCache1)

    evals(s1, pa.args, _ => pve, v)((_, tArgs, _) => {
      axioms = axioms ++ smDef1.valueDefinitions
      mostRecentTrig = PredicateTrigger(pa.predicateName, smDef1.sm, tArgs)
      triggers = triggers :+ mostRecentTrig
      Success()
    })

    (axioms, triggers, mostRecentTrig)
  }

  /* TODO: See comments for generatePredicateTrigger above */
  private def generateWandTrigger(wand: ast.MagicWand, s: State, pve: PartialVerificationError, v: Verifier): (Seq[Term], Seq[Term], PredicateTrigger) = {
    var axioms = Seq.empty[Term]
    var triggers = Seq.empty[Term]
    var mostRecentTrig: PredicateTrigger = null
    val wandHoles = wand.subexpressionsToEvaluate(s.program)
    val codomainQVars =
      wandHoles.indices.toList.map(i => Var(Identifier(s"x$i"), v.symbolConverter.toSort(wandHoles(i).typ)))
    val (relevantChunks, _) =
      quantifiedChunkSupporter.splitHeap[QuantifiedMagicWandChunk](s.h, MagicWandIdentifier(wand, s.program))
    val optSmDomainDefinitionCondition =
      if (s.smDomainNeeded) { v.logger.debug("Axiomatisation of an SM domain missing!"); None }
      else None
    val (smDef1, smCache1) =
      quantifiedChunkSupporter.summarisingSnapshotMap(
        s, wand, codomainQVars, relevantChunks, v, optSmDomainDefinitionCondition)
    val s1 = s.copy(smCache = smCache1)

    evals(s1, wand.subexpressionsToEvaluate(s.program), _ => pve, v)((_, tArgs, _) => {
      axioms = axioms ++ smDef1.valueDefinitions
      mostRecentTrig = PredicateTrigger(MagicWandIdentifier(wand, s.program).toString, smDef1.sm, tArgs)
      triggers = triggers :+ mostRecentTrig
      Success()
    })

    (axioms, triggers, mostRecentTrig)
  }

  /* Evaluate a sequence of expressions in Order
   * The constructor determines when the evaluation stops
   * Only Or and And are supported for the constructor
   */
  private def evalSeqShortCircuit(constructor: Seq[Term] => Term,
                                  s: State,
                                  exps: Seq[ast.Exp],
                                  pve: PartialVerificationError,
                                  v: Verifier)
                                 (Q: (State, Term, Verifier) => VerificationResult)
                                 : VerificationResult = {
    assert(
      constructor == Or || constructor == And,
      "Only Or and And are supported as constructors for evalSeqShortCircuit")

    assert(exps.nonEmpty, "Empty sequence of expressions not allowed")

    type brFun = (State, Verifier) => VerificationResult

    // TODO: Find out and document why swapIfAnd is needed
    val (stop, swapIfAnd) =
      if(constructor == Or) (True, (a: brFun, b: brFun) => (a, b))
      else (False, (a: brFun, b: brFun) => (b, a))

    eval(s, exps.head, pve, v)((s1, t0, v1) => {
      t0 match {
        case _ if exps.tail.isEmpty => Q(s1, t0, v1) // Done, if no expressions left (necessary)
        case `stop` => Q(s1, t0, v1) // Done, if last expression was true/false for or/and (optimisation)
        case _ =>
          joiner.join[Term, Term](s1, v1)((s2, v2, QB) =>
            brancher.branch(s2, t0, Some(viper.silicon.utils.ast.BigAnd(exps)), v2, true) _ tupled swapIfAnd(
              (s3, v3) => QB(s3, constructor(Seq(t0)), v3),
              (s3, v3) => evalSeqShortCircuit(constructor, s3, exps.tail, pve, v3)(QB))
            ){case Seq(ent) =>
                (ent.s, ent.data)
              case Seq(ent1, ent2) =>
                (ent1.s.merge(ent2.s), constructor(Seq(ent1.data, ent2.data)))
              case entries =>
                sys.error(s"Unexpected join data entries $entries")
            }(Q)
      }})
  }

  private[silicon] case object FromShortCircuitingAnd extends ast.Info {
    val comment = Nil
    val isCached = false
  }
}<|MERGE_RESOLUTION|>--- conflicted
+++ resolved
@@ -23,15 +23,11 @@
 import viper.silicon.{Map, TriggerSets}
 import viper.silicon.interfaces.state.{ChunkIdentifer, MaskHeapChunk, NonQuantifiedChunk}
 import viper.silicon.logger.records.data.{CondExpRecord, EvaluateRecord, ImpliesRecord}
-<<<<<<< HEAD
-import viper.silicon.resources.FieldID
 import viper.silicon.state.terms.sorts.PredHeapSort
 import viper.silver.reporter.WarningsDuringTypechecking
 import viper.silver.ast.WeightedQuantifier
-=======
 import viper.silver.reporter.{AnnotationWarning, WarningsDuringVerification}
-import viper.silver.ast.{AnnotationInfo, WeightedQuantifier}
->>>>>>> 442ed9c3
+import viper.silver.ast.AnnotationInfo
 
 import scala.collection.immutable.ListMap
 
@@ -1504,9 +1500,8 @@
         Q(s, toTriggerForm(cachedTriggerTerms ++ remainingTriggerTerms, s), v)
       case _ =>
         for (e <- remainingTriggerExpressions)
-<<<<<<< HEAD
-          v.reporter.report(WarningsDuringTypechecking(Seq(
-            TypecheckerWarning(s"Might not be able to use trigger $e, since it is not evaluated while evaluating the body of the quantifier", e.pos))))
+          v.reporter.report(WarningsDuringVerification(Seq(
+            VerifierWarning(s"Might not be able to use trigger $e, since it is not evaluated while evaluating the body of the quantifier", e.pos))))
         Q(s, toTriggerForm(cachedTriggerTerms, s), v)
     }
   }
@@ -1528,11 +1523,6 @@
       }(_ => true))
     } else {
       terms
-=======
-          v.reporter.report(WarningsDuringVerification(Seq(
-            VerifierWarning(s"Might not be able to use trigger $e, since it is not evaluated while evaluating the body of the quantifier", e.pos))))
-        Q(s, cachedTriggerTerms, v)
->>>>>>> 442ed9c3
     }
   }
 
