--- conflicted
+++ resolved
@@ -15,20 +15,13 @@
 import viper.silver.verifier.reasons._
 import viper.silicon.common.collections.immutable.InsertionOrderedSet
 import viper.silicon.interfaces._
-<<<<<<< HEAD
 import viper.silicon.interfaces.state.{ChunkIdentifer, MaskHeapChunk}
-=======
-import viper.silicon.interfaces.state.ChunkIdentifer
->>>>>>> c8e18fee
 import viper.silicon.logger.records.data.{CondExpRecord, EvaluateRecord, ImpliesRecord}
 import viper.silicon.state._
 import viper.silicon.state.terms._
 import viper.silicon.state.terms.implicits._
 import viper.silicon.state.terms.perms.IsPositive
-<<<<<<< HEAD
 import viper.silicon.state.terms.sorts.PredHeapSort
-=======
->>>>>>> c8e18fee
 import viper.silicon.utils.ast._
 import viper.silicon.utils.toSf
 import viper.silicon.verifier.Verifier
@@ -219,11 +212,7 @@
           val ve = pve dueTo InsufficientPermission(fa)
           v.heapSupporter.evalFieldAccess(s1, fa, tRcvr, eRcvr, ve, v1)((s2, snap, v2) => {
             val s3 = if (Verifier.config.enableDebugging() && !s2.isEvalInOld)
-<<<<<<< HEAD
               s2.copy(oldHeaps = s2.oldHeaps + (debugHeapName -> magicWandSupporter.getEvalHeap(s2, v2)))
-=======
-              s2.copy(oldHeaps = s2.oldHeaps + (debugHeapName -> magicWandSupporter.getEvalHeap(s2)))
->>>>>>> c8e18fee
             else s2
             Q(s3, snap, newFa, v2)
           })
@@ -759,27 +748,6 @@
                       val insg = s7.g + Store(predicate.formalArgs map (_.localVar) zip argsPairs)
                       val s7a = s7.copy(g = insg).setConstrainable(s7.constrainableARPs, false)
 
-<<<<<<< HEAD
-                      val predSnapFunc = if (Verifier.config.maskHeapMode()) {
-                        val predSnap = snap.get match {
-                          case FakeMaskMapTerm(masks) => HeapLookup(masks(predicate), toSnapTree(tArgs))
-                          case h2s: HeapToSnap => HeapLookup(h2s.heap, toSnapTree(tArgs))
-                          case _ => HeapLookup(v4.decider.createAlias(SnapToHeap(snap.get, predicate, PredHeapSort), s7a), toSnapTree(tArgs))
-                        }
-                        (_: Sort, _: Verifier) => predSnap
-                      } else toSf(snap.get)
-
-                      produce(s7a, predSnapFunc, body, pve, v4)((s8, v5) => {
-                        val s9 = s8.copy(g = s7.g,
-                                         functionRecorder = s8.functionRecorder.changeDepthBy(-1),
-                                         recordVisited = s3.recordVisited,
-                                         permissionScalingFactor = s6.permissionScalingFactor,
-                                         permissionScalingFactorExp = s6.permissionScalingFactorExp,
-                                         constrainableARPs = s1.constrainableARPs)
-                                   .decCycleCounter(predicate)
-                        val s10 = v5.stateConsolidator(s9).consolidateOptionally(s9, v5)
-                        eval(s10, eIn, pve, v5)((s9, t9, e9, v9) => QB(s9, (t9, e9), v9))})})
-=======
                       if (s7a.predicateData(predicate).predContents.isDefined) {
                         val toReplace: silicon.Map[Term, Term] = silicon.Map.from(s7a.predicateData(predicate).params.get.zip(Seq(snap.get) ++ tArgs))
                         predicateSupporter.producePredicateContents(s7a, s7a.predicateData(predicate).predContents.get, toReplace, v4, true)((s8, v5) => {
@@ -794,7 +762,15 @@
                           eval(s10, eIn, pve, v5)((s9, t9, e9, v9) => QB(s9, (t9, e9), v9))
                         })
                       } else {
-                        produce(s7a, toSf(snap.get), body, pve, v4)((s8, v5) => {
+                        val predSnapFunc = if (Verifier.config.maskHeapMode()) {
+                          val predSnap = snap.get match {
+                            case FakeMaskMapTerm(masks) => HeapLookup(masks(predicate), toSnapTree(tArgs))
+                            case h2s: HeapToSnap => HeapLookup(h2s.heap, toSnapTree(tArgs))
+                            case _ => HeapLookup(v4.decider.createAlias(SnapToHeap(snap.get, predicate, PredHeapSort), s7a), toSnapTree(tArgs))
+                          }
+                          (_: Sort, _: Verifier) => predSnap
+                        } else toSf(snap.get)
+                        produce(s7a, predSnapFunc, body, pve, v4)((s8, v5) => {
                           val s9 = s8.copy(g = s7.g,
                                            functionRecorder = s8.functionRecorder.changeDepthBy(-1),
                                            recordVisited = s3.recordVisited,
@@ -806,7 +782,6 @@
                           eval(s10, eIn, pve, v5)((s9, t9, e9, v9) => QB(s9, (t9, e9), v9))})
                       }
                     })
->>>>>>> c8e18fee
                   })(join(eIn.typ, "joined_unfolding", s2.relevantQuantifiedVariables.map(_._1),
                     Option.when(withExp)(s2.relevantQuantifiedVariables.map(_._2.get)), v2))((s12, r12, v7)
                     => {
@@ -1467,20 +1442,14 @@
   }
 
   def evalHeapTrigger(s: State, exps: Seq[ast.Exp], pve: PartialVerificationError, v: Verifier)
-<<<<<<< HEAD
                      (Q: (State, Seq[Seq[Term]], Verifier) => VerificationResult) : VerificationResult = {
     var triggers: Seq[Seq[Term]] = Seq(Seq())
-=======
-                     (Q: (State, Seq[Term], Verifier) => VerificationResult) : VerificationResult = {
-    var triggers: Seq[Term] = Seq()
->>>>>>> c8e18fee
     var triggerAxioms: Seq[Term] = Seq()
     var smDefs: Seq[SnapshotMapDefinition] = Seq()
     var sCur = s
 
     exps foreach {
-<<<<<<< HEAD
-      case ra: ast.ResourceAccess if sCur.isUsedAsTrigger(ra.res(sCur.program)) && !Verifier.config.maskHeapMode() =>
+      case ra: ast.ResourceAccess if s.isUsedAsTrigger(ra.res(s.program)) && !Verifier.config.maskHeapMode() =>
         val (axioms, trigs, _, smDef) = generateResourceTrigger(ra, s, pve, v)
         triggers = triggers.map(ts => ts ++ trigs)
         triggerAxioms = triggerAxioms ++ axioms
@@ -1490,30 +1459,20 @@
         val chunk = resource match {
           case mw: ast.MagicWand =>
             val mwi = MagicWandIdentifier(mw, sCur.program)
-            val (hNew, chunk) = maskHeapSupporter.findOrCreateMaskHeapChunk(sCur.h, mwi, sCur, v)
-            sCur = sCur.copy(h = hNew)
-            chunk
+            maskHeapSupporter.findMaskHeapChunk(sCur.h, mwi)
           case _ => maskHeapSupporter.findMaskHeapChunk(sCur.h, resource)
         }
-
-        evals(sCur.copy(triggerExp = true), ra.args(sCur.program), _ => pve, v)((_, tArgs, _, _) => {
-          val tRcv = if (resource.isInstanceOf[ast.Field]) tArgs.head else toSnapTree(tArgs)
-          val heapAccess = new HeapLookup(chunk.heap, tRcv)
-          val maskAccess = new HeapLookup(chunk.mask, tRcv)
-          triggers = triggers.map(ts => ts ++ Seq(heapAccess)) ++ triggers.map(ts => ts ++ Seq(maskAccess))
-          Success()
-        })
-      case e => evalTrigger(sCur.copy(triggerExp = true), Seq(e), pve, v)((_, t, _) => {
+        if (chunk != null) {
+          evals(sCur.copy(triggerExp = true), ra.args(sCur.program), _ => pve, v)((_, tArgs, _, _) => {
+            val tRcv = if (resource.isInstanceOf[ast.Field]) tArgs.head else toSnapTree(tArgs)
+            val heapAccess = new HeapLookup(chunk.heap, tRcv)
+            val maskAccess = new HeapLookup(chunk.mask, tRcv)
+            triggers = triggers.map(ts => ts ++ Seq(heapAccess)) ++ triggers.map(ts => ts ++ Seq(maskAccess))
+            Success()
+          })
+        }
+      case e => evalTrigger(s.copy(triggerExp = true), Seq(e), pve, v)((_, t, _) => {
         triggers = triggers.map(ts => ts ++ t)
-=======
-      case ra: ast.ResourceAccess if s.isUsedAsTrigger(ra.res(s.program)) =>
-        val (axioms, trigs, _, smDef) = generateResourceTrigger(ra, s, pve, v)
-        triggers = triggers ++ trigs
-        triggerAxioms = triggerAxioms ++ axioms
-        smDefs = smDefs ++ smDef
-      case e => evalTrigger(s.copy(triggerExp = true), Seq(e), pve, v)((_, t, _) => {
-        triggers = triggers ++ t
->>>>>>> c8e18fee
         Success()
       })
     }
@@ -1524,11 +1483,7 @@
     for (smDef <- smDefs){
       fr = fr.recordFvfAndDomain(smDef)
     }
-<<<<<<< HEAD
     Q(sCur.copy(functionRecorder = fr), triggers, v)
-=======
-    Q(s.copy(functionRecorder = fr), triggers, v)
->>>>>>> c8e18fee
   }
 
   private def generateResourceTrigger(ra: ast.ResourceAccess,
