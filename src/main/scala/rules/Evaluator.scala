--- conflicted
+++ resolved
@@ -663,11 +663,7 @@
               // all function preconditions hold. This is not enough: We need to know (and have checked that)
               // function preconditions hold for *all* possible values of the quantified variables.
               // So we explicitly add this assumption here.
-<<<<<<< HEAD
-              v1.decider.assume(Quantification(Forall, tVars, FunctionPreconditionTransformer.transform(tBody, s1.program, !s1.isMethodVerification), tTriggers, name))
-=======
-              v1.decider.assume(Quantification(Forall, tVars, FunctionPreconditionTransformer.transform(tBody, s1.program), tTriggers, name, quantWeight))
->>>>>>> bdc229d3
+              v1.decider.assume(Quantification(Forall, tVars, FunctionPreconditionTransformer.transform(tBody, s1.program, !s1.isMethodVerification), tTriggers, name, quantWeight))
             }
 
             val tQuant = Quantification(qantOp, tVars, tBody, tTriggers, name, quantWeight)
