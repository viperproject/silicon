// This Source Code Form is subject to the terms of the Mozilla Public
// License, v. 2.0. If a copy of the MPL was not distributed with this
// file, You can obtain one at http://mozilla.org/MPL/2.0/.
//
// Copyright (c) 2011-2019 ETH Zurich.

package viper.silicon.rules

import viper.silicon.debugger.DebugExp
import viper.silicon._
import viper.silicon.common.collections.immutable.InsertionOrderedSet
import viper.silicon.decider.RecordedPathConditions
import viper.silicon.interfaces._
import viper.silicon.interfaces.state._
import viper.silicon.resources.MagicWandID
import viper.silicon.state._
import viper.silicon.state.terms._
import viper.silicon.state.terms.sorts.{PredHeapSort, WandHeapSort}
import viper.silicon.utils.{freshSnap, toSf}
import viper.silicon.verifier.Verifier
import viper.silver.ast
import viper.silver.ast.{Exp, Stmt}
import viper.silver.cfg.Edge
import viper.silver.cfg.silver.SilverCfg.SilverBlock
import viper.silver.parser.PUnknown
import viper.silver.verifier.PartialVerificationError

object magicWandSupporter extends SymbolicExecutionRules {
  import consumer._
  import evaluator._
  import producer._

//  def checkWandsAreSelfFraming(s: State, g: Store, oldHeap: Heap, root: ast.Member, v: Verifier): VerificationResult =
//  {
//    val wands = Visitor.deepCollect(List(root), Nodes.subnodes){case wand: ast.MagicWand => wand}
//    var result: VerificationResult = Success()
//
//    breakable {
//      wands foreach {_wand =>
//        val err = MagicWandNotWellformed(_wand)
//
//        /* NOTE: Named wand, i.e. "wand w := A --* B", are currently not (separately) checked for
//         * self-framingness; instead, each such wand is replaced by "true --* true" (for the scope
//         * of the self-framingness checks implemented in this block of code).
//         * The reasoning here is that
//         *   (1) either A --* B is a wand that is actually used in the program, in which case
//         *       the other occurrences will be checked for self-framingness
//         *   (2) or A --* B is a wand that does not actually occur in the program, in which case
//         *       the verification will fail anyway
//         */
//        val trivialWand = (p: ast.Position) => ast.MagicWand(ast.TrueLit()(p), ast.TrueLit()(p))(p)
//        val wand = _wand.transform {
//          case v: ast.AbstractLocalVar if v.typ == ast.Wand => trivialWand(v.pos)
//        }()
//
//        val left = wand.left
//        val right = wand.withoutGhostOperations.right
//        val vs = Visitor.deepCollect(List(left, right), Nodes.subnodes){case v: ast.AbstractLocalVar => v}
//        val γ1 = Γ(vs.map(v => (v, fresh(v))).toIterable) + γ
//        val σ1 = Σ(γ1, Ø, g)
//
//        var σInner: S = null.asInstanceOf[S]
//
//        result =
//          locallyXXX {
//            produce(σ1, fresh, left, err, c)((σ2, c2) => {
//              σInner = σ2
//              Success()})
//          } && locallyXXX {
//            produce(σ1, fresh, right, err, c.copy(lhsHeap = Some(σInner.h)))((_, c4) =>
//              Success())}
//
//        result match {
//          case failure: Failure =>
//            /* Failure occurred. We transform the original failure into a MagicWandNotWellformed one. */
//            result = failure.copy(message = MagicWandNotWellformed(wand, failure.message.reason))
//            break()
//
//          case _: NonFatalResult => /* Nothing needs to be done*/
//        }
//      }
//    }
//
//    result
//  }

  /**
   * Evaluate the wand's arguments and create a [[viper.silicon.state.MagicWandChunk]] out of it.
   */
  def createChunk(s: State,
                  wand: ast.MagicWand,
                  snap: MagicWandSnapshot,
                  pve: PartialVerificationError,
                  v: Verifier)
                 (Q: (State, MagicWandChunk, Verifier) => VerificationResult)
                 : VerificationResult = {
    evaluateWandArguments(s, wand, pve, v)((s1, ts, esNew, v1) =>
      Q(s1, MagicWandChunk(MagicWandIdentifier(wand, s.program), s1.g.values, ts, esNew, snap, FullPerm,
        Option.when(withExp)(ast.FullPerm()(wand.pos, wand.info, wand.errT))), v1)
    )
  }

  /**
   * Create a new [[viper.silicon.state.terms.MagicWandSnapshot]]
   * and add the corresponding [[viper.silicon.state.terms.sorts.MagicWandSnapFunction]] definition to the state.
   *
   * It defines that when we apply the MagicWandSnapFunction to a snapshot `snap`
   * we will get back `rhsSnapshot` that includes the values from that snapshot `snap`.
   *
   * @param abstractLhs The term that represent the snapshot of the consumed left-hand side of the magic wand.
   *                    It is used as a bound variable in a forall quantifier.
   * @param rhsSnapshot The term that integrates the left-hand side in the snapshot that is produced after applying the magic wand.
   * @param v           Verifier instance
   * @return Fresh instance of [[viper.silicon.state.terms.MagicWandSnapshot]]
   */
  def createMagicWandSnapshot(abstractLhs: Var, rhsSnapshot: Term, v: Verifier): MagicWandSnapshot = {
    val mwsf = v.decider.fresh("mwsf", sorts.MagicWandSnapFunction, Option.when(withExp)(PUnknown()))
    val magicWandSnapshot = MagicWandSnapshot(mwsf)
    v.decider.assumeDefinition(Forall(
      abstractLhs,
      MWSFLookup(mwsf, abstractLhs) === rhsSnapshot,
      Trigger(MWSFLookup(mwsf, abstractLhs))
    ), Option.when(withExp)(DebugExp.createInstance("Magic wand snapshot definition", true)))
    magicWandSnapshot
  }

  /**
   * Evaluate all expressions inside the given magic wand instance in the current state.
   *
   * @param s State in which to expressions are evaluated.
   * @param wand Magic Wand instance.
   * @param Q Method whose second argument is used to return the evaluated terms of all expressions.
   */
  def evaluateWandArguments(s: State,
                            wand: ast.MagicWand,
                            pve: PartialVerificationError,
                            v: Verifier)
                           (Q: (State, Seq[Term], Option[Seq[ast.Exp]], Verifier) => VerificationResult)
                           : VerificationResult = {
    val s1 = s.copy(exhaleExt = false)
    val es = wand.subexpressionsToEvaluate(s.program)

    evals(s1, es, _ => pve, v)((s2, ts, esNew, v1) => {
      Q(s2.copy(exhaleExt = s.exhaleExt), ts, esNew, v1)
    })
  }

  def consumeFromMultipleHeaps[CH <: Chunk]
                              (s: State,
                               hs: Stack[Heap],
                               pLoss: Term,
                               pLossExp: Option[ast.Exp],
                               failure: Failure,
                               qvars: Seq[Var],
                               v: Verifier)
                              (consumeFunction: (State, Heap, Term, Option[ast.Exp], Verifier) => (ConsumptionResult, State, Heap, Option[CH]))
                              (Q: (State, Stack[Heap], Stack[Option[CH]], Verifier) => VerificationResult)
                              : VerificationResult = {

    val initialConsumptionResult = ConsumptionResult(pLoss, pLossExp, qvars, v, Verifier.config.checkTimeout())
      /* TODO: Introduce a dedicated timeout for the permission check performed by ConsumptionResult,
       *       instead of using checkTimeout. Reason: checkTimeout is intended for checks that are
       *       optimisations, e.g. detecting if a chunk provided no permissions or if a branch is
       *       infeasible. The situation is somewhat different here: the check should be time-bounded
       *       because not all permissions need to come from this stack, but the bound should be
       *       (significantly) higher to reduce the chances of missing a chunk that can provide
       *       permissions.
       */
    val initial = (initialConsumptionResult, s, Stack.empty[Heap], Stack.empty[Option[CH]])
    val (result, s1, heaps, consumedChunks) =
      hs.foldLeft[(ConsumptionResult, State, Stack[Heap], Stack[Option[CH]])](initial)((partialResult, heap) =>
        partialResult match {
          case (r: Complete, sIn, hps, cchs)  => (r, sIn, heap +: hps, None +: cchs)
          case (Incomplete(permsNeeded, permsNeededExp), sIn, hps, cchs) =>
            val (success, sOut, h, cch) = consumeFunction(sIn, heap, permsNeeded, permsNeededExp, v)
            val tEq = (cchs.flatten.lastOption, cch) match {
              /* Equating wand snapshots would indirectly equate the actual left hand sides when they are applied
               * and thus be unsound. Since fractional wands do not exist it is not necessary to equate their
               * snapshots. Also have a look at the comments in the packageWand and applyWand methods.
               */
              case (Some(_: MagicWandChunk), Some(_: MagicWandChunk)) => True
              case (Some(ch1: NonQuantifiedChunk), Some(ch2: NonQuantifiedChunk)) => ch1.snap === ch2.snap
              case (Some(ch1: QuantifiedBasicChunk), Some(ch2: QuantifiedBasicChunk)) => ch1.snapshotMap === ch2.snapshotMap
              case _ => True
            }
            v.decider.assume(tEq, Option.when(withExp)(DebugExp.createInstance("Snapshots", isInternal_ = true)))

            /* In the future it might be worth to recheck whether the permissions needed, in the case of
             * success being an instance of Incomplete, are zero.
             * For example if an assertion similar to x.f == 0 ==> acc(x.f) has previously been exhaled, Silicon
             * currently branches and if we learn that x.f != 0 from tEq above one of the branches becomes
             * infeasible. If a future version of Silicon would introduce conditionals to the permission term
             * of the corresponding chunk instead of branching we might get something similar to
             * Incomplete(W - (x.f == 0 ? Z : W)) for success, when using transfer to consume acc(x.f).
             * After learning x.f != 0 we would then be done, which is not detected by a smoke check.
             *
             * Note that when tEq is assumed it should be ensured, that permissions have actually been taken
             * from heap, i.e. that tEq does not result in already having the required permissions before
             * consuming from heap.
             */
            if (v.decider.checkSmoke()) {
              (Complete(), sOut, h +: hps, cch +: cchs)
            } else {
              (success, sOut, h +: hps, cch +: cchs)
            }
        })
    result match {
      case Complete() =>
        assert(heaps.length == hs.length)
        assert(consumedChunks.length == hs.length)
        Q(s1, heaps.reverse, consumedChunks.reverse, v)
      case Incomplete(_, _) => failure
    }
  }

  /**
   * Package a magic wand into a chunk. It performs the computation of the wand's footprint
   * and captures all values associated to these locations inside the wand's snapshot.
   *
   * {{{
   * package A --* B { <proofScript> }
   * }}}
   *
   * For reference see Chapter 3 and 5 of [[http://malte.schwerhoff.de/docs/phd_thesis.pdf Malte Schwerhoff's PhD thesis]]
   * and [[https://ethz.ch/content/dam/ethz/special-interest/infk/chair-program-method/pm/documents/Education/Theses/Nils_Becker_BA_report.pdf Nils Becker's Bachelor report]]
   *
   * @param state Current state.
   * @param wand AST representation of the magic wand.
   * @param proofScript AST of the proof script. The proof script contains instructions how we can construct the RHS given the LHS.
   * @param pve Partial Verification Error that is used to report errors.
   * @param v Verifier instance.
   * @param Q Continuation-style function that is called with the resulting state and the chunk that was created.
   * @return Result of the overall verification process.
   */
  def packageWand(state: State,
                  wand: ast.MagicWand,
                  proofScript: ast.Seqn,
                  pve: PartialVerificationError,
                  v: Verifier)
                 (Q: (State, Chunk, Verifier) => VerificationResult)
                 : VerificationResult = {

    val s = if (state.exhaleExt) state else
<<<<<<< HEAD
      state.copy(reserveHeaps = v.heapSupporter.getEmptyHeap(state.program, v) :: state.h :: Nil)
=======
      state.copy(reserveHeaps = v.heapSupporter.getEmptyHeap(state.program) :: state.h :: Nil)
>>>>>>> c8e18fee

    // v.logger.debug(s"wand = $wand")
    // v.logger.debug("c.reserveHeaps:")
    // s.reserveHeaps.map(v.stateFormatter.format).foreach(str => v.logger.debug(str, 2))

    val stackSize = 3 + s.reserveHeaps.tail.size
    // IMPORTANT: Size matches structure of reserveHeaps at [State RHS] below
    var recordedBranches: Seq[(State, Stack[Term], Stack[(Exp, Option[Exp])], (Seq[Term], Option[Seq[DebugExp]]), Chunk)] = Nil

    /* TODO: When parallelising branches, some of the runtime assertions in the code below crash
     *       during some executions - since such crashes are hard to debug, branch parallelisation
     *       has been disabled for now.
     */
<<<<<<< HEAD
    val sEmp = s.copy(h = v.heapSupporter.getEmptyHeap(state.program, v),
=======
    val sEmp = s.copy(h = v.heapSupporter.getEmptyHeap(state.program),
>>>>>>> c8e18fee
                      reserveHeaps = Nil,
                      exhaleExt = false,
                      conservedPcs = Vector[RecordedPathConditions]() +: s.conservedPcs,
                      recordPcs = true,
                      parallelizeBranches = false)

    def appendToResults(s5: State, ch: Chunk, pcs: RecordedPathConditions, conservedPcs: (Seq[Term], Option[Seq[DebugExp]]), v4: Verifier): Unit = {
      assert(s5.conservedPcs.nonEmpty, s"Unexpected structure of s5.conservedPcs: ${s5.conservedPcs}")

      var conservedPcsStack: Stack[Vector[RecordedPathConditions]] = s5.conservedPcs

      // Producing a wand's LHS and executing the packaging proof code can introduce definitional path conditions, e.g.
      // new permission and snapshot maps, which are in general necessary to proceed after the
      // package statement, e.g. to know which permissions have been consumed.
      // Here, we want to keep *only* the definitions, but no other path conditions.

      conservedPcsStack =
        s5.conservedPcs.tail match {
          case empty @ Seq() => empty
          case head +: tail => (head ++ (s5.conservedPcs.head :+ pcs.definitionsOnly)) +: tail
        }

      val s6 = s5.copy(conservedPcs = conservedPcsStack, recordPcs = s.recordPcs)

      recordedBranches :+= (s6, v4.decider.pcs.branchConditions, v4.decider.pcs.branchConditionExps, conservedPcs, ch)
    }

    def filterDebugExpsWithoutSnapshot(debugExps: Seq[DebugExp], snapshot: Term): Seq[DebugExp] = {
      debugExps.flatMap(de => {
        val curChildrenSeq = de.children.toSeq
        val newChildren = filterDebugExpsWithoutSnapshot(curChildrenSeq, snapshot)
        val (newTerm, newOExp, newFExp) = de.term match {
          case s@Some(t) if !t.contains(snapshot) => (s, de.originalExp, de.finalExp)
          case _ => (None, None, None)
        }
        if (newChildren.nonEmpty || newTerm.isDefined) {
          val newDebugExp = if (newChildren != curChildrenSeq || newTerm != de.term)
            new DebugExp(de.id, de.description, newOExp, newFExp, newTerm, de.isInternal, InsertionOrderedSet(newChildren))
          else
            de
          Some(newDebugExp)
        } else {
          None
        }
      })
    }

    def createWandChunkAndRecordResults(s: State,
                                        freshSnapRoot: Var,
                                        snapRhs: Term,
                                        v: Verifier)
                                       : VerificationResult = {
      val preMark = v.decider.setPathConditionMark()

      v.decider.prover.comment(s"Create MagicWandSnapFunction for wand $wand")
      val wandSnapshot = this.createMagicWandSnapshot(freshSnapRoot, snapRhs, v)

      val bodyVars = wand.subexpressionsToEvaluate(s.program)

      evals(s, bodyVars, _ => pve, v)((s2, tArgs, eArgsNew, v2) => {
        // Currently, the snapshot of a wand differs depending on whether it is a quantified magic wand or not.
        // Therefore, we have to keep the case distinction here and cannot leave everything but the chunk creation
        // to the HeapSupporter.
        val (s3, ch, tPcs, ePcs, v3 ) = if (s2.qpMagicWands.contains(MagicWandIdentifier(wand, s2.program))) {
          val formalVars = bodyVars.indices.toList.map(i => Var(Identifier(s"x$i"), v.symbolConverter.toSort(bodyVars(i).typ), false))
          val formalVarExps = Option.when(withExp)(bodyVars.indices.toList.map(i => ast.LocalVarDecl(s"x$i", bodyVars(i).typ)()))
          val snapshotTerm = Combine(freshSnapRoot, snapRhs)
<<<<<<< HEAD
          val ch = if (Verifier.config.maskHeapMode()) {
            val argTerm = toSnapTree(tArgs)
            val newMask = MaskAdd(PredZeroMask, argTerm, FullPerm)
            val newHeap = HeapSingleton(argTerm, snapshotTerm, PredHeapSort)
            val newChunk = BasicMaskHeapChunk(MagicWandID, MagicWandIdentifier(wand, s.program), newMask, newHeap)
            newChunk
          } else {
            val (sm, smValueDef) = quantifiedChunkSupporter.singletonSnapshotMap(s2, wand, tArgs, snapshotTerm, v2)
            v2.decider.prover.comment("Definitional axioms for singleton-SM's value")
            val debugExp = Option.when(withExp)(DebugExp.createInstance("Definitional axioms for singleton-SM's value", true))
            v2.decider.assumeDefinition(smValueDef, debugExp)
            val ch = quantifiedChunkSupporter.createSingletonQuantifiedChunk(formalVars, formalVarExps, wand, tArgs,
              eArgsNew, FullPerm, Option.when(withExp)(ast.FullPerm()()), sm, s.program)
            ch
          }
          val conservedPcs = s2.conservedPcs.head :+ v2.decider.pcs.after(preMark).definitionsOnly
          (s2, ch, conservedPcs.flatMap(_.conditionalized), Option.when(withExp)(conservedPcs.flatMap(_.conditionalizedExp)), v2)
        } else {
          val ch = if (Verifier.config.maskHeapMode()) {
            val argTerm = toSnapTree(tArgs)
            val newMask = MaskAdd(PredZeroMask, argTerm, FullPerm)
            val newHeap = HeapSingleton(argTerm, wandSnapshot, WandHeapSort)
            val newChunk = BasicMaskHeapChunk(MagicWandID, MagicWandIdentifier(wand, s.program), newMask, newHeap)
            newChunk
          } else {
            MagicWandChunk(MagicWandIdentifier(wand, s.program), s2.g.values, tArgs, eArgsNew, wandSnapshot, FullPerm,
              Option.when(withExp)(ast.FullPerm()(wand.pos, wand.info, wand.errT)))
          }
=======
          val (sm, smValueDef) = quantifiedChunkSupporter.singletonSnapshotMap(s2, wand, tArgs, snapshotTerm, v2)
          v2.decider.prover.comment("Definitional axioms for singleton-SM's value")
          val debugExp = Option.when(withExp)(DebugExp.createInstance("Definitional axioms for singleton-SM's value", true))
          v2.decider.assumeDefinition(smValueDef, debugExp)
          val ch = quantifiedChunkSupporter.createSingletonQuantifiedChunk(formalVars, formalVarExps, wand, tArgs,
            eArgsNew, FullPerm, Option.when(withExp)(ast.FullPerm()()), sm, s.program)
          val conservedPcs = s2.conservedPcs.head :+ v2.decider.pcs.after(preMark).definitionsOnly
          (s2, ch, conservedPcs.flatMap(_.conditionalized), Option.when(withExp)(conservedPcs.flatMap(_.conditionalizedExp)), v2)
        } else {
          val ch = MagicWandChunk(MagicWandIdentifier(wand, s.program), s2.g.values, tArgs, eArgsNew, wandSnapshot, FullPerm,
            Option.when(withExp)(ast.FullPerm()(wand.pos, wand.info, wand.errT)))
>>>>>>> c8e18fee
          val conservedPcs = s2.conservedPcs.head :+ v2.decider.pcs.after(preMark).definitionsOnly
          // Partition path conditions into a set which include the freshSnapRoot and those which do not
          val (pcsWithFreshSnapRoot, pcsWithoutFreshSnapRoot) = conservedPcs.flatMap(pcs => pcs.conditionalized).partition(_.contains(freshSnapRoot))
          val pcsWithoutExp = Option.when(withExp)(filterDebugExpsWithoutSnapshot(conservedPcs.flatMap(pcs => pcs.conditionalizedExp), freshSnapRoot))
          // For all path conditions which include the freshSnapRoot, add those as part of the definition of the MWSF in the same forall quantifier
          val pcsQuantified = Forall(
            freshSnapRoot,
            And(pcsWithFreshSnapRoot.map {
              // Remove forall quantifiers with the same quantified variable
              case Quantification(Forall, v :: Nil, body: Term, _, _, _, _) if v == freshSnapRoot => body
              case p => p
            }),
            Trigger(MWSFLookup(wandSnapshot.mwsf, freshSnapRoot)),
          )
          (s2, ch, pcsQuantified +: pcsWithoutFreshSnapRoot, Option.when(withExp)(DebugExp.createInstance("MWSF definition path conditions", pcsQuantified, true) +: pcsWithoutExp.get), v2)
        }
        appendToResults(s3, ch, v3.decider.pcs.after(preMark), (tPcs, ePcs), v3)
        Success()
      })
    }

    val tempResult = executionFlowController.locally(sEmp, v)((s1, v1) => {
      /* A snapshot (binary tree) will be constructed using First/Second datatypes,
       * that preserves the original root. The leafs of this tree will later appear
       * in the snapshot of the RHS at the appropriate places. Thus equating
       * `freshSnapRoot` with the snapshot received from consuming the LHS when
       * applying the wand preserves values from the LHS into the RHS.
       */
      val freshSnapRoot = freshSnap(sorts.Snap, v1)

      // Produce the wand's LHS.
      produce(s1.copy(conservingSnapshotGeneration = true), toSf(freshSnapRoot), wand.left, pve, v1)((sLhs, v2) => {
        val proofScriptCfg = proofScript.toCfg()
<<<<<<< HEAD
        val emptyHeap = v2.heapSupporter.getEmptyHeap(sLhs.program, v2)
=======
        val emptyHeap = v2.heapSupporter.getEmptyHeap(sLhs.program)
>>>>>>> c8e18fee

        /* Expected shape of reserveHeaps is either
         *   [hEmp, hOuter]
         * if we are executing a package statement (i.e. if we are coming from the executor), or
         *   [hEmp, hOps, ..., hOuterLHS, hOuter]
         * if we are executing a package ghost operation (i.e. if we are coming from the consumer).
         */
        val s2 = sLhs.copy(g = s.g, // TODO: s1.g? And analogously, s1 instead of s further down?
                           h = emptyHeap,
                           reserveHeaps = emptyHeap +: emptyHeap +: sLhs.h +: s.reserveHeaps.tail, /* [State RHS] */
                           reserveCfgs = proofScriptCfg +: sLhs.reserveCfgs,
                           exhaleExt = true,
                           oldHeaps = s.oldHeaps + (Verifier.MAGIC_WAND_LHS_STATE_LABEL -> sLhs.h),
                           conservingSnapshotGeneration = s.conservingSnapshotGeneration)
        /* s2.reserveHeaps is [hUsed, hOps, hLHS, ...], where hUsed and hOps are initially
         * empty, and where the dots represent the heaps belonging to surrounding package/packaging
         * operations. hOps will be populated while processing the RHS of the wand to package.
         * More precisely, each ghost operation (folding, applying, etc.) that is executed
         * populates hUsed during its execution. This is done by transferring permissions
         * from heaps lower in the stack, and by adding new chunks, e.g. a folded predicate.
         * Afterwards, it merges hUsed and hOps, which replaces hOps. hUsed is replaced by a
         * new empty heap. See also the final state updates in, e.g. method `applyingWand`
         * or `unfoldingPredicate` below.
         */
        assert(stackSize == s2.reserveHeaps.length)

        // Execute proof script, i.e. the part written after the magic wand wrapped by curly braces.
        // The proof script should transform the current state such that we can consume the wand's RHS.
        executor.exec(s2, proofScriptCfg, v2)((proofScriptState, proofScriptVerifier) => {
          // Consume the wand's RHS and produce a snapshot which records all the values of variables on the RHS.
          // This part indirectly calls the methods `this.transfer` and `this.consumeFromMultipleHeaps`.
          consume(
            proofScriptState.copy(oldHeaps = s2.oldHeaps, reserveCfgs = proofScriptState.reserveCfgs.tail),
            wand.right, true, pve, proofScriptVerifier
          )((s3, snapRhs, v3) => {

            createWandChunkAndRecordResults(s3.copy(exhaleExt = false, oldHeaps = s.oldHeaps), freshSnapRoot, snapRhs.get, v3)
          })
        })
      })
    })

    if (recordedBranches.isEmpty) {
      // No results mean that packaging the wand resulted in inconsistent states on all paths,
      // and thus, that no wand chunk was created. In order to continue, we create one now.
      // Moreover, we need to set reserveHeaps to structurally match [State RHS] below.
<<<<<<< HEAD
      val emptyHeap = v.heapSupporter.getEmptyHeap(sEmp.program, v)
=======
      val emptyHeap = v.heapSupporter.getEmptyHeap(sEmp.program)
>>>>>>> c8e18fee
      val s1 = sEmp.copy(reserveHeaps = emptyHeap +: emptyHeap +: emptyHeap +: s.reserveHeaps.tail)
      createWandChunkAndRecordResults(s1, freshSnap(sorts.Snap, v), freshSnap(sorts.Snap, v), v)
    }

    recordedBranches.foldLeft(tempResult)((prevRes, recordedState) => {
      prevRes && {
        val (state, branchConditions, branchConditionsExp, conservedPcs, magicWandChunk) = recordedState
        val s1 = state.copy(
          reserveHeaps = state.reserveHeaps.drop(3),
          parallelizeBranches = s.parallelizeBranches /* See comment above */
        )

        // We execute the continuation Q in a new scope with all branch conditions and all conserved path conditions.
        executionFlowController.locally(s1, v)((s2, v1) => {
          val exp = viper.silicon.utils.ast.BigAnd(branchConditionsExp.map(_._1))
          val expNew = Option.when(withExp)(viper.silicon.utils.ast.BigAnd(branchConditionsExp.map(_._2.get)))
          // Set the branch conditions
          v1.decider.setCurrentBranchCondition(And(branchConditions), (exp, expNew))

          // Recreate all path conditions in the Z3 proof script that we recorded for that branch
          v1.decider.assume(conservedPcs._1, conservedPcs._2)

          // Execute the continuation Q
          Q(s2, magicWandChunk, v1)
        })
      }
    })
  }

  /**
   * Apply a magic wand to the current state. This consumes the magic wand itself and the LHS of the wand, and then produces the RHS.
   *
   * @param s Current state.
   * @param wand The AST instance of the magic wand to apply.
   * @param pve Partial Verification Error that is used to report errors.
   * @param v Verifier instance.
   * @param Q Continuation-style function that is called with the resulting state and the verification result.
   * @return Result of the overall verification process.
   */
  def applyWand(s: State,
                wand: ast.MagicWand,
                pve: PartialVerificationError,
                v: Verifier)
               (Q: (State, Verifier) => VerificationResult)
               : VerificationResult = {
    // Consume the magic wand instance "A --* B".
    consume(s, wand, true, pve, v)((s1, snapWand, v1) => {
      // Consume the wand's LHS "A".
      consume(s1, wand.left, true, pve, v1)((s2, snapLhs, v2) => {
        /* It is assumed that snap and MagicWandSnapshot.abstractLhs are structurally the same.
         * Equating the two snapshots is sound iff a wand is applied only once.
         * The old solution in this case did use this assumption:
         * v2.decider.assume(snap === snapWand.abstractLhs)
         */
        assert(snapLhs.get.sort == sorts.Snap, s"expected snapshot but found: $snapLhs")

        // Create copy of the state with a new labelled heap (i.e. `oldHeaps`) called "lhs".
        val s3 = s2.copy(oldHeaps = s1.oldHeaps + (Verifier.MAGIC_WAND_LHS_STATE_LABEL -> this.getEvalHeap(s1, v2)))

        // If the snapWand is a (wrapped) MagicWandSnapshot then lookup the snapshot of the right-hand side by applying snapLhs.
        val magicWandSnapshotLookup = snapWand.get match {
          case HeapToSnap(hp, MaskAdd(_, args, _), _) if Verifier.config.maskHeapMode() =>
            val lookup = HeapLookup(hp, args)
            lookup.sort match {
              case sorts.MagicWandSnapFunction =>
                val snapshot = MagicWandSnapshot(lookup)
                snapshot.applyToMWSF(snapLhs.get)
              case sorts.Snap =>
                v2.decider.assume(snapLhs.get === First(lookup), Option.when(withExp)(DebugExp.createInstance("Magic wand snapshot", true)))
                Second(lookup)
            }
          case snapshot: MagicWandSnapshot => snapshot.applyToMWSF(snapLhs.get)
          case SortWrapper(snapshot: MagicWandSnapshot, _) => snapshot.applyToMWSF(snapLhs.get)
          // Fallback solution for quantified magic wands
          case predicateLookup: PredicateLookup =>
            v2.decider.assume(snapLhs.get === First(snapWand.get), Option.when(withExp)(DebugExp.createInstance("Magic wand snapshot", true)))
            Second(predicateLookup)
          case _ => snapWand.get
        }

        // Produce the wand's RHS.
        produce(s3.copy(conservingSnapshotGeneration = true), toSf(magicWandSnapshotLookup), wand.right, pve, v2)((s4, v3) => {
          // Recreate old state without the magic wand, and the state with the oldHeap called lhs.
          val s5 = s4.copy(g = s1.g, conservingSnapshotGeneration = s3.conservingSnapshotGeneration)

          // Consolidate the state and remove labelled old heap "lhs".
          val s6 = v3.stateConsolidator(s5).consolidate(s5, v3).copy(oldHeaps = s1.oldHeaps)

          Q(s6, v3)
        })
      })
    })
  }

  def transfer[CH <: Chunk]
              (s: State,
               perms: Term,
               permsExp: Option[ast.Exp],
               failure: Failure,
               qvars: Seq[Var],
               v: Verifier)
              (consumeFunction: (State, Heap, Term, Option[ast.Exp], Verifier) => (ConsumptionResult, State, Heap, Option[CH]))
              (Q: (State, Option[CH], Verifier) => VerificationResult)
              : VerificationResult = {
    assert(s.recordPcs)
    /* During state consolidation or the consumption of quantified permissions new chunks with new snapshots
     * might be created, the information about these new snapshots is stored in the path conditions and needs
     * to be preserved after the package operation finishes.
     * It is assumed that only information regarding snapshots is added to the path conditions during the
     * execution of the consumeFunction. If any other assumptions from the wand's lhs or footprint are
     * recorded, this might not be sound! This might especially happen when consumeFromMultipleHeaps is
     * called in an inconsistent state or when transfer results in an inconsistent state. One solution to
     * consider might be to store the conserved path conditions in the wand's chunk and restore them during
     * the apply operation.
     */
    val preMark = v.decider.setPathConditionMark()
    executionFlowController.tryOrFail2[Stack[Heap], Stack[Option[CH]]](s, v)((s1, v1, QS) =>
      this.consumeFromMultipleHeaps(s1, s1.reserveHeaps.tail, perms, permsExp, failure, qvars, v1)(consumeFunction)(QS)
    )((s2, hs2, chs2, v2) => {
      val conservedPcs = s2.conservedPcs.head :+ v2.decider.pcs.after(preMark)
      val s3 = s2.copy(conservedPcs = conservedPcs +: s2.conservedPcs.tail, reserveHeaps = s.reserveHeaps.head +: hs2)

      val usedChunks = chs2.flatten
      val (fr4, hUsed) = if (Verifier.config.maskHeapMode())
        (s3.functionRecorder, usedChunks.foldLeft(s2.reserveHeaps.head)((cur, chnk) => maskHeapSupporter.mergeWandHeaps(cur, Heap(Seq(chnk)), v2, Some(s2))))
      else
        v2.stateConsolidator(s2).merge(s3.functionRecorder, s2, s2.reserveHeaps.head, Heap(usedChunks), v2)

      val s4 = s3.copy(functionRecorder = fr4, reserveHeaps = hUsed +: s3.reserveHeaps.tail)

      /* Returning the last of the usedChunks should be fine w.r.t to the snapshot
       * of the chunk, since consumeFromMultipleHeaps should have equated the
       * snapshots of all usedChunks, except for magic wand chunks, where usedChunks
       * is potentially a series of empty chunks (perm = Z) followed by the that was
       * actually consumed.
       */
      Q(s4, usedChunks.lastOption, v2)})
  }

  def getEvalHeap(s: State, v: Verifier): Heap = {
    if (s.exhaleExt) {
      /* s.reserveHeaps = [hUsed, hOps, sLhs, ...]
       * After a proof script statement such as fold has been executed, hUsed is empty and
       * hOps contains the chunks that were either transferred or newly produced by
       * the statement. Evaluating an expression, e.g. predicate arguments of
       * a subsequent fold, thus potentially requires chunks from hOps.
       * Such an expression should also be able to rely on permissions gained from the lhs
       * of the wand, i.e. chunks in sLhs.
       * On the other hand, once the innermost assertion of the RHS of a wand is
       * reached, permissions are transferred to hUsed, and expressions of the innermost
       * assertion therefore potentially require chunks from hUsed.
       * Since innermost assertions must be self-framing, combining hUsed, hOps and hLhs
       * is sound.
       */
      if (Verifier.config.maskHeapMode()) {
        maskHeapSupporter.mergeWandHeaps(maskHeapSupporter.mergeWandHeaps(s.reserveHeaps.head, s.reserveHeaps(1), v, Some(s)), s.reserveHeaps(2), v, Some(s))
      } else {
        s.reserveHeaps.head + s.reserveHeaps(1) + s.reserveHeaps(2)
      }
    } else
      s.h
  }

  def getExecutionHeap(s: State): Heap =
    if (s.exhaleExt) s.reserveHeaps.head
    else s.h

  def moveToReserveHeap(newState: State, v: Verifier): State =
    if (newState.exhaleExt) {
      /* newState.reserveHeaps = [hUsed, hOps, ...]
       * During execution permissions are consumed or transferred from hOps and new
       * ones are generated onto the state's heap. E.g. for a fold the body of a predicate
       * is consumed from hOps and permissions for the predicate are added to the state's
       * heap. After a statement is executed those permissions are transferred to hOps.
       */
<<<<<<< HEAD
      val emptyHeap = v.heapSupporter.getEmptyHeap(newState.program, v)
=======
      val emptyHeap = v.heapSupporter.getEmptyHeap(newState.program)
>>>>>>> c8e18fee
      val (fr, hOpsJoinUsed) = v.stateConsolidator(newState).merge(newState.functionRecorder, newState, newState.reserveHeaps(1), newState.h, v)
      newState.copy(functionRecorder = fr, h = emptyHeap,
          reserveHeaps = emptyHeap +: hOpsJoinUsed +: newState.reserveHeaps.drop(2))
    } else newState

  def getOutEdges(s: State, b: SilverBlock): Seq[Edge[Stmt, Exp]] =
    if (s.exhaleExt)
      s.reserveCfgs.head.outEdges(b)
    else
      s.methodCfg.outEdges(b)
}<|MERGE_RESOLUTION|>--- conflicted
+++ resolved
@@ -241,11 +241,7 @@
                  : VerificationResult = {
 
     val s = if (state.exhaleExt) state else
-<<<<<<< HEAD
       state.copy(reserveHeaps = v.heapSupporter.getEmptyHeap(state.program, v) :: state.h :: Nil)
-=======
-      state.copy(reserveHeaps = v.heapSupporter.getEmptyHeap(state.program) :: state.h :: Nil)
->>>>>>> c8e18fee
 
     // v.logger.debug(s"wand = $wand")
     // v.logger.debug("c.reserveHeaps:")
@@ -259,11 +255,7 @@
      *       during some executions - since such crashes are hard to debug, branch parallelisation
      *       has been disabled for now.
      */
-<<<<<<< HEAD
     val sEmp = s.copy(h = v.heapSupporter.getEmptyHeap(state.program, v),
-=======
-    val sEmp = s.copy(h = v.heapSupporter.getEmptyHeap(state.program),
->>>>>>> c8e18fee
                       reserveHeaps = Nil,
                       exhaleExt = false,
                       conservedPcs = Vector[RecordedPathConditions]() +: s.conservedPcs,
@@ -331,7 +323,10 @@
           val formalVars = bodyVars.indices.toList.map(i => Var(Identifier(s"x$i"), v.symbolConverter.toSort(bodyVars(i).typ), false))
           val formalVarExps = Option.when(withExp)(bodyVars.indices.toList.map(i => ast.LocalVarDecl(s"x$i", bodyVars(i).typ)()))
           val snapshotTerm = Combine(freshSnapRoot, snapRhs)
-<<<<<<< HEAD
+          val (sm, smValueDef) = quantifiedChunkSupporter.singletonSnapshotMap(s2, wand, tArgs, snapshotTerm, v2)
+          v2.decider.prover.comment("Definitional axioms for singleton-SM's value")
+          val debugExp = Option.when(withExp)(DebugExp.createInstance("Definitional axioms for singleton-SM's value", true))
+          v2.decider.assumeDefinition(smValueDef, debugExp)
           val ch = if (Verifier.config.maskHeapMode()) {
             val argTerm = toSnapTree(tArgs)
             val newMask = MaskAdd(PredZeroMask, argTerm, FullPerm)
@@ -339,13 +334,8 @@
             val newChunk = BasicMaskHeapChunk(MagicWandID, MagicWandIdentifier(wand, s.program), newMask, newHeap)
             newChunk
           } else {
-            val (sm, smValueDef) = quantifiedChunkSupporter.singletonSnapshotMap(s2, wand, tArgs, snapshotTerm, v2)
-            v2.decider.prover.comment("Definitional axioms for singleton-SM's value")
-            val debugExp = Option.when(withExp)(DebugExp.createInstance("Definitional axioms for singleton-SM's value", true))
-            v2.decider.assumeDefinition(smValueDef, debugExp)
-            val ch = quantifiedChunkSupporter.createSingletonQuantifiedChunk(formalVars, formalVarExps, wand, tArgs,
+            quantifiedChunkSupporter.createSingletonQuantifiedChunk(formalVars, formalVarExps, wand, tArgs,
               eArgsNew, FullPerm, Option.when(withExp)(ast.FullPerm()()), sm, s.program)
-            ch
           }
           val conservedPcs = s2.conservedPcs.head :+ v2.decider.pcs.after(preMark).definitionsOnly
           (s2, ch, conservedPcs.flatMap(_.conditionalized), Option.when(withExp)(conservedPcs.flatMap(_.conditionalizedExp)), v2)
@@ -360,19 +350,6 @@
             MagicWandChunk(MagicWandIdentifier(wand, s.program), s2.g.values, tArgs, eArgsNew, wandSnapshot, FullPerm,
               Option.when(withExp)(ast.FullPerm()(wand.pos, wand.info, wand.errT)))
           }
-=======
-          val (sm, smValueDef) = quantifiedChunkSupporter.singletonSnapshotMap(s2, wand, tArgs, snapshotTerm, v2)
-          v2.decider.prover.comment("Definitional axioms for singleton-SM's value")
-          val debugExp = Option.when(withExp)(DebugExp.createInstance("Definitional axioms for singleton-SM's value", true))
-          v2.decider.assumeDefinition(smValueDef, debugExp)
-          val ch = quantifiedChunkSupporter.createSingletonQuantifiedChunk(formalVars, formalVarExps, wand, tArgs,
-            eArgsNew, FullPerm, Option.when(withExp)(ast.FullPerm()()), sm, s.program)
-          val conservedPcs = s2.conservedPcs.head :+ v2.decider.pcs.after(preMark).definitionsOnly
-          (s2, ch, conservedPcs.flatMap(_.conditionalized), Option.when(withExp)(conservedPcs.flatMap(_.conditionalizedExp)), v2)
-        } else {
-          val ch = MagicWandChunk(MagicWandIdentifier(wand, s.program), s2.g.values, tArgs, eArgsNew, wandSnapshot, FullPerm,
-            Option.when(withExp)(ast.FullPerm()(wand.pos, wand.info, wand.errT)))
->>>>>>> c8e18fee
           val conservedPcs = s2.conservedPcs.head :+ v2.decider.pcs.after(preMark).definitionsOnly
           // Partition path conditions into a set which include the freshSnapRoot and those which do not
           val (pcsWithFreshSnapRoot, pcsWithoutFreshSnapRoot) = conservedPcs.flatMap(pcs => pcs.conditionalized).partition(_.contains(freshSnapRoot))
@@ -406,11 +383,7 @@
       // Produce the wand's LHS.
       produce(s1.copy(conservingSnapshotGeneration = true), toSf(freshSnapRoot), wand.left, pve, v1)((sLhs, v2) => {
         val proofScriptCfg = proofScript.toCfg()
-<<<<<<< HEAD
         val emptyHeap = v2.heapSupporter.getEmptyHeap(sLhs.program, v2)
-=======
-        val emptyHeap = v2.heapSupporter.getEmptyHeap(sLhs.program)
->>>>>>> c8e18fee
 
         /* Expected shape of reserveHeaps is either
          *   [hEmp, hOuter]
@@ -457,11 +430,7 @@
       // No results mean that packaging the wand resulted in inconsistent states on all paths,
       // and thus, that no wand chunk was created. In order to continue, we create one now.
       // Moreover, we need to set reserveHeaps to structurally match [State RHS] below.
-<<<<<<< HEAD
       val emptyHeap = v.heapSupporter.getEmptyHeap(sEmp.program, v)
-=======
-      val emptyHeap = v.heapSupporter.getEmptyHeap(sEmp.program)
->>>>>>> c8e18fee
       val s1 = sEmp.copy(reserveHeaps = emptyHeap +: emptyHeap +: emptyHeap +: s.reserveHeaps.tail)
       createWandChunkAndRecordResults(s1, freshSnap(sorts.Snap, v), freshSnap(sorts.Snap, v), v)
     }
@@ -637,11 +606,7 @@
        * is consumed from hOps and permissions for the predicate are added to the state's
        * heap. After a statement is executed those permissions are transferred to hOps.
        */
-<<<<<<< HEAD
       val emptyHeap = v.heapSupporter.getEmptyHeap(newState.program, v)
-=======
-      val emptyHeap = v.heapSupporter.getEmptyHeap(newState.program)
->>>>>>> c8e18fee
       val (fr, hOpsJoinUsed) = v.stateConsolidator(newState).merge(newState.functionRecorder, newState, newState.reserveHeaps(1), newState.h, v)
       newState.copy(functionRecorder = fr, h = emptyHeap,
           reserveHeaps = emptyHeap +: hOpsJoinUsed +: newState.reserveHeaps.drop(2))
