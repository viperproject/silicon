// This Source Code Form is subject to the terms of the Mozilla Public
// License, v. 2.0. If a copy of the MPL was not distributed with this
// file, You can obtain one at http://mozilla.org/MPL/2.0/.
//
// Copyright (c) 2011-2019 ETH Zurich.

package viper.silicon.rules

import viper.silver.ast
import viper.silver.ast.{Exp, Stmt}
import viper.silver.cfg.Edge
import viper.silver.cfg.silver.SilverCfg.SilverBlock
import viper.silver.verifier.PartialVerificationError
import viper.silicon._
import viper.silicon.decider.RecordedPathConditions
import viper.silicon.interfaces._
import viper.silicon.interfaces.state._
import viper.silicon.state._
import viper.silicon.state.terms.{MagicWandSnapshot, _}
import viper.silicon.utils.{freshSnap, toSf}
import viper.silicon.verifier.Verifier

object magicWandSupporter extends SymbolicExecutionRules {
  import consumer._
  import evaluator._
  import producer._

//  def checkWandsAreSelfFraming(s: State, g: Store, oldHeap: Heap, root: ast.Member, v: Verifier): VerificationResult =
//  {
//    val wands = Visitor.deepCollect(List(root), Nodes.subnodes){case wand: ast.MagicWand => wand}
//    var result: VerificationResult = Success()
//
//    breakable {
//      wands foreach {_wand =>
//        val err = MagicWandNotWellformed(_wand)
//
//        /* NOTE: Named wand, i.e. "wand w := A --* B", are currently not (separately) checked for
//         * self-framingness; instead, each such wand is replaced by "true --* true" (for the scope
//         * of the self-framingness checks implemented in this block of code).
//         * The reasoning here is that
//         *   (1) either A --* B is a wand that is actually used in the program, in which case
//         *       the other occurrences will be checked for self-framingness
//         *   (2) or A --* B is a wand that does not actually occur in the program, in which case
//         *       the verification will fail anyway
//         */
//        val trivialWand = (p: ast.Position) => ast.MagicWand(ast.TrueLit()(p), ast.TrueLit()(p))(p)
//        val wand = _wand.transform {
//          case v: ast.AbstractLocalVar if v.typ == ast.Wand => trivialWand(v.pos)
//        }()
//
//        val left = wand.left
//        val right = wand.withoutGhostOperations.right
//        val vs = Visitor.deepCollect(List(left, right), Nodes.subnodes){case v: ast.AbstractLocalVar => v}
//        val γ1 = Γ(vs.map(v => (v, fresh(v))).toIterable) + γ
//        val σ1 = Σ(γ1, Ø, g)
//
//        var σInner: S = null.asInstanceOf[S]
//
//        result =
//          locallyXXX {
//            produce(σ1, fresh, left, err, c)((σ2, c2) => {
//              σInner = σ2
//              Success()})
//          } && locallyXXX {
//            produce(σ1, fresh, right, err, c.copy(lhsHeap = Some(σInner.h)))((_, c4) =>
//              Success())}
//
//        result match {
//          case failure: Failure =>
//            /* Failure occurred. We transform the original failure into a MagicWandNotWellformed one. */
//            result = failure.copy(message = MagicWandNotWellformed(wand, failure.message.reason))
//            break()
//
//          case _: NonFatalResult => /* Nothing needs to be done*/
//        }
//      }
//    }
//
//    result
//  }

  /**
   * Evaluate the wand's arguments and create a [[viper.silicon.state.MagicWandChunk]] out of it.
   */
  def createChunk(s: State,
                  wand: ast.MagicWand,
                  snap: MagicWandSnapshot,
                  pve: PartialVerificationError,
                  v: Verifier)
                 (Q: (State, MagicWandChunk, Verifier) => VerificationResult)
                 : VerificationResult = {
    evaluateWandArguments(s, wand, pve, v)((s1, ts, v1) =>
      Q(s1, MagicWandChunk(MagicWandIdentifier(wand, s.program), s1.g.values, ts, snap, FullPerm), v1)
    )
  }

  /**
   * Create a new [[viper.silicon.state.terms.MagicWandSnapshot]]
   * and add the corresponding [[viper.silicon.state.terms.sorts.MagicWandSnapFunction]] definition to the state.
   *
   * It defines that when we apply the MagicWandSnapFunction to a snapshot `snap`
   * we will get back `rhsSnapshot` that includes the values from that snapshot `snap`.
   *
   * @param abstractLhs The term that represent the snapshot of the consumed left-hand side of the magic wand.
   *                    It is used as a bound variable in a forall quantifier.
   * @param rhsSnapshot The term that integrates the left-hand side in the snapshot that is produced after applying the magic wand.
   * @param v           Verifier instance
   * @return Fresh instance of [[viper.silicon.state.terms.MagicWandSnapshot]]
   */
  def createMagicWandSnapshot(abstractLhs: Var, rhsSnapshot: Term, v: Verifier): MagicWandSnapshot = {
    val mwsf = v.decider.fresh("mwsf", sorts.MagicWandSnapFunction)
    val magicWandSnapshot = MagicWandSnapshot(mwsf)
    v.decider.assumeDefinition(Forall(
      abstractLhs,
      MWSFLookup(mwsf, abstractLhs) === rhsSnapshot,
      Trigger(MWSFLookup(mwsf, abstractLhs))
    ))
    magicWandSnapshot
  }

  /**
   * Evaluate all expressions inside the given magic wand instance in the current state.
   *
   * @param s State in which to expressions are evaluated.
   * @param wand Magic Wand instance.
   * @param Q Method whose second argument is used to return the evaluated terms of all expressions.
   */
  def evaluateWandArguments(s: State,
                            wand: ast.MagicWand,
                            pve: PartialVerificationError,
                            v: Verifier)
                           (Q: (State, Seq[Term], Verifier) => VerificationResult)
                           : VerificationResult = {
    val s1 = s.copy(exhaleExt = false)
    val es = wand.subexpressionsToEvaluate(s.program)

    evals(s1, es, _ => pve, v)((s2, ts, v1) => {
      Q(s2.copy(exhaleExt = s.exhaleExt), ts, v1)
    })
  }

  def consumeFromMultipleHeaps[CH <: Chunk]
                              (s: State,
                               hs: Stack[Heap],
                               pLoss: Term,
                               failure: Failure,
                               qvars: Seq[Var],
                               v: Verifier)
                              (consumeFunction: (State, Heap, Term, Verifier) => (ConsumptionResult, State, Heap, Heap, Option[CH]))
                              (Q: (State, Stack[Heap], Heap, Stack[Option[CH]], Verifier) => VerificationResult)
                              : VerificationResult = {

    val initialConsumptionResult = ConsumptionResult(pLoss, qvars, v, Verifier.config.checkTimeout())
      /* TODO: Introduce a dedicated timeout for the permission check performed by ConsumptionResult,
       *       instead of using checkTimeout. Reason: checkTimeout is intended for checks that are
       *       optimisations, e.g. detecting if a chunk provided no permissions or if a branch is
       *       infeasible. The situation is somewhat different here: the check should be time-bounded
       *       because not all permissions need to come from this stack, but the bound should be
       *       (significantly) higher to reduce the chances of missing a chunk that can provide
       *       permissions.
       */
<<<<<<< HEAD
    val initial = (initialConsumptionResult, s, Stack.empty[Heap], Heap(), Stack.empty[Option[CH]])
    val (result, s1, heaps, actualConsumedChunks, consumedChunks) =
      hs.foldLeft[(ConsumptionResult, State, Stack[Heap], Heap, Stack[Option[CH]])](initial)((partialResult, heap) =>
        partialResult match  {
          case (r: Complete, sIn, hps, ch, cchs)  =>
            (r, sIn, heap +: hps, ch, None +: cchs)
          case (Incomplete(permsNeeded), sIn, hps, ch, cchs) =>
            val sInP = if (hps.nonEmpty) sIn else sIn.copy(loopReadVarStack = sIn.loopReadVarStack.tail.prepended((sIn.loopReadVarStack.head._1, false)))
            val (success, sOutP, h, cHeap, cch) = consumeFunction(sInP, heap, permsNeeded, v)
            val sOut = sOutP.copy(loopReadVarStack = sIn.loopReadVarStack)
=======
    val initial = (initialConsumptionResult, s, Stack.empty[Heap], Stack.empty[Option[CH]])
    val (result, s1, heaps, consumedChunks) =
      hs.foldLeft[(ConsumptionResult, State, Stack[Heap], Stack[Option[CH]])](initial)((partialResult, heap) =>
        partialResult match {
          case (r: Complete, sIn, hps, cchs)  => (r, sIn, heap +: hps, None +: cchs)
          case (Incomplete(permsNeeded), sIn, hps, cchs) =>
            val (success, sOut, h, cch) = consumeFunction(sIn, heap, permsNeeded, v)
>>>>>>> 1b11869e
            val tEq = (cchs.flatten.lastOption, cch) match {
              /* Equating wand snapshots would indirectly equate the actual left hand sides when they are applied
               * and thus be unsound. Since fractional wands do not exist it is not necessary to equate their
               * snapshots. Also have a look at the comments in the packageWand and applyWand methods.
               */
              //case (Some(_: MagicWandChunk), Some(_: MagicWandChunk)) => True
              //case (Some(ch1: NonQuantifiedChunk), Some(ch2: NonQuantifiedChunk)) => ch1.snap === ch2.snap
              //case (Some(ch1: QuantifiedBasicChunk), Some(ch2: QuantifiedBasicChunk)) => ch1.snapshotMap === ch2.snapshotMap
              case _ => True
            }
            v.decider.assume(tEq)

            /* In the future it might be worth to recheck whether the permissions needed, in the case of
             * success being an instance of Incomplete, are zero.
             * For example if an assertion similar to x.f == 0 ==> acc(x.f) has previously been exhaled, Silicon
             * currently branches and if we learn that x.f != 0 from tEq above one of the branches becomes
             * infeasible. If a future version of Silicon would introduce conditionals to the permission term
             * of the corresponding chunk instead of branching we might get something similar to
             * Incomplete(W - (x.f == 0 ? Z : W)) for success, when using transfer to consume acc(x.f).
             * After learning x.f != 0 we would then be done, which is not detected by a smoke check.
             *
             * Note that when tEq is assumed it should be ensured, that permissions have actually been taken
             * from heap, i.e. that tEq does not result in already having the required permissions before
             * consuming from heap.
             */
            if (v.decider.checkSmoke()) {
              (Complete(), sOut, h +: hps, ch + cHeap, cch +: cchs)
            } else {
              (success, sOut, h +: hps, ch + cHeap, cch +: cchs)
            }
        })
    result match {
      case Complete() =>
        assert(heaps.length == hs.length)
        assert(consumedChunks.length == hs.length)
        Q(s1, heaps.reverse, actualConsumedChunks, consumedChunks.reverse, v)
      case Incomplete(_) =>
        failure
    }
  }

  /**
   * Package a magic wand into a chunk. It performs the computation of the wand's footprint
   * and captures all values associated to these locations inside the wand's snapshot.
   *
   * {{{
   * package A --* B { <proofScript> }
   * }}}
   *
   * For reference see Chapter 3 and 5 of [[http://malte.schwerhoff.de/docs/phd_thesis.pdf Malte Schwerhoff's PhD thesis]]
   * and [[https://ethz.ch/content/dam/ethz/special-interest/infk/chair-program-method/pm/documents/Education/Theses/Nils_Becker_BA_report.pdf Nils Becker's Bachelor report]]
   *
   * @param state Current state.
   * @param wand AST representation of the magic wand.
   * @param proofScript AST of the proof script. The proof script contains instructions how we can construct the RHS given the LHS.
   * @param pve Partial Verification Error that is used to report errors.
   * @param v Verifier instance.
   * @param Q Continuation-style function that is called with the resulting state and the chunk that was created.
   * @return Result of the overall verification process.
   */
  def packageWand(state: State,
                  wand: ast.MagicWand,
                  proofScript: ast.Seqn,
                  pve: PartialVerificationError,
                  v: Verifier)
                 (Q: (State, Chunk, Verifier) => VerificationResult)
                 : VerificationResult = {

    val s = if (state.exhaleExt) state else
      state.copy(reserveHeaps = Heap() :: state.h :: Nil)

    // v.logger.debug(s"wand = $wand")
    // v.logger.debug("c.reserveHeaps:")
    // s.reserveHeaps.map(v.stateFormatter.format).foreach(str => v.logger.debug(str, 2))

    val stackSize = 3 + s.reserveHeaps.tail.size
    // IMPORTANT: Size matches structure of reserveHeaps at [State RHS] below
    var recordedBranches: Seq[(State, Stack[Term], Stack[Option[Exp]], Vector[Term], Chunk)] = Nil

    /* TODO: When parallelising branches, some of the runtime assertions in the code below crash
     *       during some executions - since such crashes are hard to debug, branch parallelisation
     *       has been disabled for now.
     */
    val sEmp = s.copy(h = Heap(),
                      reserveHeaps = Nil,
                      exhaleExt = false,
                      conservedPcs = Vector[RecordedPathConditions]() +: s.conservedPcs,
                      recordPcs = true,
                      parallelizeBranches = false)

    def appendToResults(s5: State, ch: Chunk, pcs: RecordedPathConditions, conservedPcs: Vector[Term], v4: Verifier): Unit = {
      assert(s5.conservedPcs.nonEmpty, s"Unexpected structure of s5.conservedPcs: ${s5.conservedPcs}")

      var conservedPcsStack: Stack[Vector[RecordedPathConditions]] = s5.conservedPcs

      // Producing a wand's LHS and executing the packaging proof code can introduce definitional path conditions, e.g.
      // new permission and snapshot maps, which are in general necessary to proceed after the
      // package statement, e.g. to know which permissions have been consumed.
      // Here, we want to keep *only* the definitions, but no other path conditions.

      conservedPcsStack =
        s5.conservedPcs.tail match {
          case empty @ Seq() => empty
          case head +: tail => (head ++ (s5.conservedPcs.head :+ pcs.definitionsOnly)) +: tail
        }

      val s6 = s5.copy(conservedPcs = conservedPcsStack, recordPcs = s.recordPcs)

      recordedBranches :+= (s6, v4.decider.pcs.branchConditions, v4.decider.pcs.branchConditionExps, conservedPcs, ch)
    }

    def createWandChunkAndRecordResults(s4: State,
                                        freshSnapRoot: Var,
                                        snapRhs: Term,
                                        v3: Verifier)
                                       : VerificationResult = {
      val preMark = v3.decider.setPathConditionMark()

      v3.decider.prover.comment(s"Create MagicWandSnapFunction for wand $wand")
      val wandSnapshot = this.createMagicWandSnapshot(freshSnapRoot, snapRhs, v3)

      // If the wand is used as a quantified resource anywhere in the program
      if (s4.qpMagicWands.contains(MagicWandIdentifier(wand, s.program))) {
        val bodyVars = wand.subexpressionsToEvaluate(s.program)
        val formalVars = bodyVars.indices.toList.map(i => Var(Identifier(s"x$i"), v.symbolConverter.toSort(bodyVars(i).typ), false))

        evals(s4, bodyVars, _ => pve, v3)((s5, args, v4) => {
          val snapshotTerm = Combine(freshSnapRoot, snapRhs)
          val (sm, smValueDef) = quantifiedChunkSupporter.singletonSnapshotMap(s5, wand, args, snapshotTerm, v4)
          v4.decider.prover.comment("Definitional axioms for singleton-SM's value")
          v4.decider.assumeDefinition(smValueDef)
          val ch = quantifiedChunkSupporter.createSingletonQuantifiedChunk(formalVars, wand, args, FullPerm, sm, s.program)
          val conservedPcs = (s5.conservedPcs.head :+ v4.decider.pcs.after(preMark).definitionsOnly).flatMap(_.conditionalized)
          appendToResults(s5, ch, v4.decider.pcs.after(preMark), conservedPcs, v4)
          Success()
        })
      } else {
        this.createChunk(s4, wand, wandSnapshot, pve, v3)((s5, ch, v4) => {
          val conservedPcs = s5.conservedPcs.head :+ v4.decider.pcs.after(preMark).definitionsOnly
          // Partition path conditions into a set which include the freshSnapRoot and those which do not
          val (pcsWithFreshSnapRoot, pcsWithoutFreshSnapRoot) = conservedPcs.flatMap(_.conditionalized).partition(pcs => pcs.contains(freshSnapRoot))
          // For all path conditions which include the freshSnapRoot, add those as part of the definition of the MWSF in the same forall quantifier
          val pcsQuantified = Forall(
            freshSnapRoot,
            And(pcsWithFreshSnapRoot.map {
              // Remove forall quantifiers with the same quantified variable
              case Quantification(Forall, v :: Nil, body: Term, _, _, _, _) if v == freshSnapRoot => body
              case p => p
            }),
            Trigger(MWSFLookup(wandSnapshot.mwsf, freshSnapRoot)),
          )

          appendToResults(s5, ch, v4.decider.pcs.after(preMark), pcsQuantified +: pcsWithoutFreshSnapRoot, v4)
          Success()
        })
      }
    }

    val tempResult = executionFlowController.locally(sEmp, v)((s1, v1) => {
      /* A snapshot (binary tree) will be constructed using First/Second datatypes,
       * that preserves the original root. The leafs of this tree will later appear
       * in the snapshot of the RHS at the appropriate places. Thus equating
       * `freshSnapRoot` with the snapshot received from consuming the LHS when
       * applying the wand preserves values from the LHS into the RHS.
       */
      val freshSnapRoot = freshSnap(sorts.Snap, v1)

      // Produce the wand's LHS.
      produce(s1.copy(conservingSnapshotGeneration = true), toSf(freshSnapRoot), wand.left, pve, v1)((sLhs, v2) => {
        val proofScriptCfg = proofScript.toCfg()

        /* Expected shape of reserveHeaps is either
         *   [hEmp, hOuter]
         * if we are executing a package statement (i.e. if we are coming from the executor), or
         *   [hEmp, hOps, ..., hOuterLHS, hOuter]
         * if we are executing a package ghost operation (i.e. if we are coming from the consumer).
         */
        val s2 = sLhs.copy(g = s.g, // TODO: s1.g? And analogously, s1 instead of s further down?
                           h = Heap(),
                           reserveHeaps = Heap() +: Heap() +: sLhs.h +: s.reserveHeaps.tail, /* [State RHS] */
                           reserveCfgs = proofScriptCfg +: sLhs.reserveCfgs,
                           exhaleExt = true,
                           oldHeaps = s.oldHeaps + (Verifier.MAGIC_WAND_LHS_STATE_LABEL -> sLhs.h),
                           conservingSnapshotGeneration = s.conservingSnapshotGeneration)
        /* s2.reserveHeaps is [hUsed, hOps, hLHS, ...], where hUsed and hOps are initially
         * empty, and where the dots represent the heaps belonging to surrounding package/packaging
         * operations. hOps will be populated while processing the RHS of the wand to package.
         * More precisely, each ghost operation (folding, applying, etc.) that is executed
         * populates hUsed during its execution. This is done by transferring permissions
         * from heaps lower in the stack, and by adding new chunks, e.g. a folded predicate.
         * Afterwards, it merges hUsed and hOps, which replaces hOps. hUsed is replaced by a
         * new empty heap. See also the final state updates in, e.g. method `applyingWand`
         * or `unfoldingPredicate` below.
         */
        assert(stackSize == s2.reserveHeaps.length)

        // Execute proof script, i.e. the part written after the magic wand wrapped by curly braces.
        // The proof script should transform the current state such that we can consume the wand's RHS.
        executor.exec(s2, proofScriptCfg, v2)((proofScriptState, proofScriptVerifier) => {
          // Consume the wand's RHS and produce a snapshot which records all the values of variables on the RHS.
          // This part indirectly calls the methods `this.transfer` and `this.consumeFromMultipleHeaps`.
          consume(
            proofScriptState.copy(oldHeaps = s2.oldHeaps, reserveCfgs = proofScriptState.reserveCfgs.tail),
            wand.right, pve, proofScriptVerifier
          )((s3, snapRhs, v3) => {

            createWandChunkAndRecordResults(s3.copy(exhaleExt = false, oldHeaps = s.oldHeaps), freshSnapRoot, snapRhs, v3)
          })
        })
      })
    })

    if (recordedBranches.isEmpty) {
      // No results mean that packaging the wand resulted in inconsistent states on all paths,
      // and thus, that no wand chunk was created. In order to continue, we create one now.
      // Moreover, we need to set reserveHeaps to structurally match [State RHS] below.
      val s1 = sEmp.copy(reserveHeaps = Heap() +: Heap() +: Heap() +: s.reserveHeaps.tail)
      createWandChunkAndRecordResults(s1, freshSnap(sorts.Snap, v), freshSnap(sorts.Snap, v), v)
    }

    recordedBranches.foldLeft(tempResult)((prevRes, recordedState) => {
      prevRes && {
        val (state, branchConditions, branchConditionsExp, conservedPcs, magicWandChunk) = recordedState
        val s1 = state.copy(
          reserveHeaps = state.reserveHeaps.drop(3),
          parallelizeBranches = s.parallelizeBranches /* See comment above */
        )

        // We execute the continuation Q in a new scope with all branch conditions and all conserved path conditions.
        executionFlowController.locally(s1, v)((s2, v1) => {
          // Set the branch conditions
          v1.decider.setCurrentBranchCondition(And(branchConditions), Some(viper.silicon.utils.ast.BigAnd(branchConditionsExp.flatten)))

          // Recreate all path conditions in the Z3 proof script that we recorded for that branch
          conservedPcs.foreach(pcs => v1.decider.assume(pcs))

          // Execute the continuation Q
          Q(s2, magicWandChunk, v1)
        })
      }
    })
  }

  /**
   * Apply a magic wand to the current state. This consumes the magic wand itself and the LHS of the wand, and then produces the RHS.
   *
   * @param s Current state.
   * @param wand The AST instance of the magic wand to apply.
   * @param pve Partial Verification Error that is used to report errors.
   * @param v Verifier instance.
   * @param Q Continuation-style function that is called with the resulting state and the verification result.
   * @return Result of the overall verification process.
   */
  def applyWand(s: State,
                wand: ast.MagicWand,
                pve: PartialVerificationError,
                v: Verifier)
               (Q: (State, Verifier) => VerificationResult)
               : VerificationResult = {
    // Consume the magic wand instance "A --* B".
    consume(s, wand, pve, v)((s1, snapWand, v1) => {
      // Consume the wand's LHS "A".
      consume(s1, wand.left, pve, v1)((s2, snapLhs, v2) => {
        /* It is assumed that snap and MagicWandSnapshot.abstractLhs are structurally the same.
         * Equating the two snapshots is sound iff a wand is applied only once.
         * The old solution in this case did use this assumption:
         * v2.decider.assume(snap === snapWand.abstractLhs)
         */
        assert(snapLhs.sort == sorts.Snap, s"expected snapshot but found: $snapLhs")

        // Create copy of the state with a new labelled heap (i.e. `oldHeaps`) called "lhs".
        val s3 = s2.copy(oldHeaps = s1.oldHeaps + (Verifier.MAGIC_WAND_LHS_STATE_LABEL -> this.getEvalHeap(s1)))

        // If the snapWand is a (wrapped) MagicWandSnapshot then lookup the snapshot of the right-hand side by applying snapLhs.
        val magicWandSnapshotLookup = snapWand match {
          case snapshot: MagicWandSnapshot => snapshot.applyToMWSF(snapLhs)
          case SortWrapper(snapshot: MagicWandSnapshot, _) => snapshot.applyToMWSF(snapLhs)
          // Fallback solution for quantified magic wands
          case predicateLookup: PredicateLookup =>
            v2.decider.assume(snapLhs === First(snapWand))
            Second(predicateLookup)
          case _ => snapWand
        }

        // Produce the wand's RHS.
        produce(s3.copy(conservingSnapshotGeneration = true), toSf(magicWandSnapshotLookup), wand.right, pve, v2)((s4, v3) => {
          // Recreate old state without the magic wand, and the state with the oldHeap called lhs.
          val s5 = s4.copy(g = s1.g, conservingSnapshotGeneration = s3.conservingSnapshotGeneration)

          // Consolidate the state and remove labelled old heap "lhs".
          val s6 = v3.stateConsolidator(s5).consolidate(s5, v3).copy(oldHeaps = s1.oldHeaps)

          Q(s6, v3)
        })
      })
    })
  }

  def transfer[CH <: Chunk]
              (s: State,
               perms: Term,
               failure: Failure,
               qvars: Seq[Var],
               v: Verifier)
              (consumeFunction: (State, Heap, Term, Verifier) => (ConsumptionResult, State, Heap, Heap, Option[CH]))
              (Q: (State, Option[CH], Verifier) => VerificationResult)
              : VerificationResult = {
    assert(s.recordPcs)
    /* During state consolidation or the consumption of quantified permissions new chunks with new snapshots
     * might be created, the information about these new snapshots is stored in the path conditions and needs
     * to be preserved after the package operation finishes.
     * It is assumed that only information regarding snapshots is added to the path conditions during the
     * execution of the consumeFunction. If any other assumptions from the wand's lhs or footprint are
     * recorded, this might not be sound! This might especially happen when consumeFromMultipleHeaps is
     * called in an inconsistent state or when transfer results in an inconsistent state. One solution to
     * consider might be to store the conserved path conditions in the wand's chunk and restore them during
     * the apply operation.
     */
    val preMark = v.decider.setPathConditionMark()
<<<<<<< HEAD
    executionFlowController.tryOrFail3[Stack[Heap], Heap, Stack[Option[CH]]](s, v)((s1, v1, QS) =>
      magicWandSupporter.consumeFromMultipleHeaps(s1, s1.reserveHeaps.tail, perms, failure, qvars, v1)(consumeFunction)(QS)
    )((s2, hs2, cHeap, chs2, v2) => {
=======
    executionFlowController.tryOrFail2[Stack[Heap], Stack[Option[CH]]](s, v)((s1, v1, QS) =>
      this.consumeFromMultipleHeaps(s1, s1.reserveHeaps.tail, perms, failure, qvars, v1)(consumeFunction)(QS)
    )((s2, hs2, chs2, v2) => {
>>>>>>> 1b11869e
      val conservedPcs = s2.conservedPcs.head :+ v2.decider.pcs.after(preMark)
      val s3 = s2.copy(conservedPcs = conservedPcs +: s2.conservedPcs.tail, reserveHeaps = s.reserveHeaps.head +: hs2)

      val usedChunks = chs2.flatten
      val (fr4, hUsed) = v2.stateConsolidator(s2).merge(s3.functionRecorder, s2.reserveHeaps.head, Heap(usedChunks), v2)

      val s4 = s3.copy(functionRecorder = fr4, reserveHeaps = hUsed +: s3.reserveHeaps.tail)

      /* Returning the last of the usedChunks should be fine w.r.t to the snapshot
       * of the chunk, since consumeFromMultipleHeaps should have equated the
       * snapshots of all usedChunks, except for magic wand chunks, where usedChunks
       * is potentially a series of empty chunks (perm = Z) followed by the that was
       * actually consumed.
       */
      Q(s4, usedChunks.lastOption, v2)})
  }

  def getEvalHeap(s: State): Heap = {
    if (s.exhaleExt) {
      /* s.reserveHeaps = [hUsed, hOps, sLhs, ...]
       * After a proof script statement such as fold has been executed, hUsed is empty and
       * hOps contains the chunks that were either transferred or newly produced by
       * the statement. Evaluating an expression, e.g. predicate arguments of
       * a subsequent fold, thus potentially requires chunks from hOps.
       * Such an expression should also be able to rely on permissions gained from the lhs
       * of the wand, i.e. chunks in sLhs.
       * On the other hand, once the innermost assertion of the RHS of a wand is
       * reached, permissions are transferred to hUsed, and expressions of the innermost
       * assertion therefore potentially require chunks from hUsed.
       * Since innermost assertions must be self-framing, combining hUsed, hOps and hLhs
       * is sound.
       */
      s.reserveHeaps.head + s.reserveHeaps(1) + s.reserveHeaps(2)
    } else
      s.h
  }

  def getExecutionHeap(s: State): Heap =
    if (s.exhaleExt) s.reserveHeaps.head
    else s.h

  def moveToReserveHeap(newState: State, v: Verifier): State =
    if (newState.exhaleExt) {
      /* newState.reserveHeaps = [hUsed, hOps, ...]
       * During execution permissions are consumed or transferred from hOps and new
       * ones are generated onto the state's heap. E.g. for a fold the body of a predicate
       * is consumed from hOps and permissions for the predicate are added to the state's
       * heap. After a statement is executed those permissions are transferred to hOps.
       */
      val (fr, hOpsJoinUsed) = v.stateConsolidator(newState).merge(newState.functionRecorder, newState.reserveHeaps(1), newState.h, v)
      newState.copy(functionRecorder = fr, h = Heap(),
          reserveHeaps = Heap() +: hOpsJoinUsed +: newState.reserveHeaps.drop(2))
    } else newState

  def getOutEdges(s: State, b: SilverBlock): Seq[Edge[Stmt, Exp]] =
    if (s.exhaleExt)
      s.reserveCfgs.head.outEdges(b)
    else
      s.methodCfg.outEdges(b)
}<|MERGE_RESOLUTION|>--- conflicted
+++ resolved
@@ -159,7 +159,6 @@
        *       (significantly) higher to reduce the chances of missing a chunk that can provide
        *       permissions.
        */
-<<<<<<< HEAD
     val initial = (initialConsumptionResult, s, Stack.empty[Heap], Heap(), Stack.empty[Option[CH]])
     val (result, s1, heaps, actualConsumedChunks, consumedChunks) =
       hs.foldLeft[(ConsumptionResult, State, Stack[Heap], Heap, Stack[Option[CH]])](initial)((partialResult, heap) =>
@@ -170,15 +169,6 @@
             val sInP = if (hps.nonEmpty) sIn else sIn.copy(loopReadVarStack = sIn.loopReadVarStack.tail.prepended((sIn.loopReadVarStack.head._1, false)))
             val (success, sOutP, h, cHeap, cch) = consumeFunction(sInP, heap, permsNeeded, v)
             val sOut = sOutP.copy(loopReadVarStack = sIn.loopReadVarStack)
-=======
-    val initial = (initialConsumptionResult, s, Stack.empty[Heap], Stack.empty[Option[CH]])
-    val (result, s1, heaps, consumedChunks) =
-      hs.foldLeft[(ConsumptionResult, State, Stack[Heap], Stack[Option[CH]])](initial)((partialResult, heap) =>
-        partialResult match {
-          case (r: Complete, sIn, hps, cchs)  => (r, sIn, heap +: hps, None +: cchs)
-          case (Incomplete(permsNeeded), sIn, hps, cchs) =>
-            val (success, sOut, h, cch) = consumeFunction(sIn, heap, permsNeeded, v)
->>>>>>> 1b11869e
             val tEq = (cchs.flatten.lastOption, cch) match {
               /* Equating wand snapshots would indirectly equate the actual left hand sides when they are applied
                * and thus be unsound. Since fractional wands do not exist it is not necessary to equate their
@@ -498,15 +488,9 @@
      * the apply operation.
      */
     val preMark = v.decider.setPathConditionMark()
-<<<<<<< HEAD
     executionFlowController.tryOrFail3[Stack[Heap], Heap, Stack[Option[CH]]](s, v)((s1, v1, QS) =>
       magicWandSupporter.consumeFromMultipleHeaps(s1, s1.reserveHeaps.tail, perms, failure, qvars, v1)(consumeFunction)(QS)
     )((s2, hs2, cHeap, chs2, v2) => {
-=======
-    executionFlowController.tryOrFail2[Stack[Heap], Stack[Option[CH]]](s, v)((s1, v1, QS) =>
-      this.consumeFromMultipleHeaps(s1, s1.reserveHeaps.tail, perms, failure, qvars, v1)(consumeFunction)(QS)
-    )((s2, hs2, chs2, v2) => {
->>>>>>> 1b11869e
       val conservedPcs = s2.conservedPcs.head :+ v2.decider.pcs.after(preMark)
       val s3 = s2.copy(conservedPcs = conservedPcs +: s2.conservedPcs.tail, reserveHeaps = s.reserveHeaps.head +: hs2)
 
