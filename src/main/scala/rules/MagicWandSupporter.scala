--- conflicted
+++ resolved
@@ -419,15 +419,9 @@
      * the apply operation.
      */
     val preMark = v.decider.setPathConditionMark()
-<<<<<<< HEAD
     executionFlowController.tryOrFail3[Stack[Heap], Heap, Stack[Option[CH]]](s, v)((s1, v1, QS) =>
-      magicWandSupporter.consumeFromMultipleHeaps(s1, s1.reserveHeaps.tail, perms, failure, v1)(consumeFunction)(QS)
+      magicWandSupporter.consumeFromMultipleHeaps(s1, s1.reserveHeaps.tail, perms, failure, qvars, v1)(consumeFunction)(QS)
     )((s2, hs2, cHeap, chs2, v2) => {
-=======
-    executionFlowController.tryOrFail2[Stack[Heap], Stack[Option[CH]]](s, v)((s1, v1, QS) =>
-      magicWandSupporter.consumeFromMultipleHeaps(s1, s1.reserveHeaps.tail, perms, failure, qvars, v1)(consumeFunction)(QS)
-    )((s2, hs2, chs2, v2) => {
->>>>>>> ad3593f7
       val conservedPcs = s2.conservedPcs.head :+ v2.decider.pcs.after(preMark)
       val s3 = s2.copy(conservedPcs = conservedPcs +: s2.conservedPcs.tail, reserveHeaps = s.reserveHeaps.head +: hs2)
 
