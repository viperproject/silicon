--- conflicted
+++ resolved
@@ -108,11 +108,7 @@
    * @return Fresh instance of [[viper.silicon.state.terms.MagicWandSnapshot]]
    */
   def createMagicWandSnapshot(abstractLhs: Var, rhsSnapshot: Term, v: Verifier): MagicWandSnapshot = {
-<<<<<<< HEAD
     val mwsf = v.decider.fresh("mwsf", sorts.MagicWandSnapFunction())
-=======
-    val mwsf = v.decider.fresh("mwsf", sorts.MagicWandSnapFunction)
->>>>>>> f8cc4843
     val magicWandSnapshot = MagicWandSnapshot(mwsf)
     v.decider.assumeDefinition(Forall(
       abstractLhs,
@@ -261,7 +257,6 @@
 
     def appendToResults(s5: State, ch: Chunk, pcs: RecordedPathConditions, conservedPcs: Vector[Term], v4: Verifier): Unit = {
       assert(s5.conservedPcs.nonEmpty, s"Unexpected structure of s5.conservedPcs: ${s5.conservedPcs}")
-<<<<<<< HEAD
 
       var conservedPcsStack: Stack[Vector[RecordedPathConditions]] = s5.conservedPcs
 
@@ -418,44 +413,12 @@
       v3.decider.prover.comment(s"Create MagicWandSnapFunction for wand $wand")
       val mwsf = v.decider.fresh("mwsf", sorts.MagicWandSnapFunction())
 
-=======
-
-      var conservedPcsStack: Stack[Vector[RecordedPathConditions]] = s5.conservedPcs
-
-      // Producing a wand's LHS and executing the packaging proof code can introduce definitional path conditions, e.g.
-      // new permission and snapshot maps, which are in general necessary to proceed after the
-      // package statement, e.g. to know which permissions have been consumed.
-      // Here, we want to keep *only* the definitions, but no other path conditions.
-
-      conservedPcsStack =
-        s5.conservedPcs.tail match {
-          case empty @ Seq() => empty
-          case head +: tail => (head ++ (s5.conservedPcs.head :+ pcs.definitionsOnly)) +: tail
-        }
-
-      val s6 = s5.copy(conservedPcs = conservedPcsStack, recordPcs = s.recordPcs)
-
-      recordedBranches :+= (s6, v4.decider.pcs.branchConditions, v4.decider.pcs.branchConditionExps, conservedPcs, ch)
-    }
-
-    def createWandChunkAndRecordResults(s4: State,
-                                        freshSnapRoot: Var,
-                                        snapRhs: Term,
-                                        v3: Verifier)
-                                       : VerificationResult = {
-      val preMark = v3.decider.setPathConditionMark()
-
-      v3.decider.prover.comment(s"Create MagicWandSnapFunction for wand $wand")
-      val wandSnapshot = this.createMagicWandSnapshot(freshSnapRoot, snapRhs, v3)
-
->>>>>>> f8cc4843
       // If the wand is used as a quantified resource anywhere in the program
       if (s4.qpMagicWands.contains(MagicWandIdentifier(wand, s.program))) {
         val bodyVars = wand.subexpressionsToEvaluate(s.program)
         val formalVars = bodyVars.indices.toList.map(i => Var(Identifier(s"x$i"), v.symbolConverter.toSort(bodyVars(i).typ), false))
 
         evals(s4, bodyVars, _ => pve, v3)((s5, args, v4) => {
-<<<<<<< HEAD
           val (sm, smValueDef) = quantifiedChunkSupporter.singletonSnapshotMap(s5, wand, args, SortWrapper(mwsf, sorts.Snap), v4)
           v4.decider.prover.comment("Definitional axioms for singleton-SM's value")
           v4.decider.assumeDefinition(smValueDef)
@@ -464,43 +427,16 @@
           val conservedPcs = summarizeDefinitions(
             s5.conservedPcs.head :+ v4.decider.pcs.after(preMark).definitionsOnly,
             freshSnapRoot, mwsf, snapRhs, v4)
-=======
-          val snapshotTerm = Combine(freshSnapRoot, snapRhs)
-          val (sm, smValueDef) = quantifiedChunkSupporter.singletonSnapshotMap(s5, wand, args, snapshotTerm, v4)
-          v4.decider.prover.comment("Definitional axioms for singleton-SM's value")
-          v4.decider.assumeDefinition(smValueDef)
-          val ch = quantifiedChunkSupporter.createSingletonQuantifiedChunk(formalVars, wand, args, FullPerm, sm, s.program)
-          val conservedPcs = (s5.conservedPcs.head :+ v4.decider.pcs.after(preMark).definitionsOnly).flatMap(_.conditionalized)
->>>>>>> f8cc4843
           appendToResults(s5, ch, v4.decider.pcs.after(preMark), conservedPcs, v4)
           Success()
         })
       } else {
-<<<<<<< HEAD
         val wandSnapshot = MagicWandSnapshot(mwsf)
         this.createChunk(s4, wand, wandSnapshot, pve, v3)((s5, ch, v4) => {
           val conservedPcs = summarizeDefinitions(
             s5.conservedPcs.head :+ v4.decider.pcs.after(preMark).definitionsOnly,
             freshSnapRoot, mwsf, snapRhs, v4)
           appendToResults(s5, ch, v4.decider.pcs.after(preMark), conservedPcs, v4)
-=======
-        this.createChunk(s4, wand, wandSnapshot, pve, v3)((s5, ch, v4) => {
-          val conservedPcs = s5.conservedPcs.head :+ v4.decider.pcs.after(preMark).definitionsOnly
-          // Partition path conditions into a set which include the freshSnapRoot and those which do not
-          val (pcsWithFreshSnapRoot, pcsWithoutFreshSnapRoot) = conservedPcs.flatMap(_.conditionalized).partition(pcs => pcs.contains(freshSnapRoot))
-          // For all path conditions which include the freshSnapRoot, add those as part of the definition of the MWSF in the same forall quantifier
-          val pcsQuantified = Forall(
-            freshSnapRoot,
-            And(pcsWithFreshSnapRoot.map {
-              // Remove forall quantifiers with the same quantified variable
-              case Quantification(Forall, v :: Nil, body: Term, _, _, _, _) if v == freshSnapRoot => body
-              case p => p
-            }),
-            Trigger(MWSFLookup(wandSnapshot.mwsf, freshSnapRoot)),
-          )
-
-          appendToResults(s5, ch, v4.decider.pcs.after(preMark), pcsQuantified +: pcsWithoutFreshSnapRoot, v4)
->>>>>>> f8cc4843
           Success()
         })
       }
@@ -625,17 +561,10 @@
         val magicWandSnapshotLookup = snapWand match {
           case snapshot: MagicWandSnapshot => snapshot.applyToMWSF(snapLhs)
           case SortWrapper(snapshot: MagicWandSnapshot, _) => snapshot.applyToMWSF(snapLhs)
-<<<<<<< HEAD
           case predicateLookup: PredicateLookup =>
             MWSFLookup(SortWrapper(predicateLookup, sorts.MagicWandSnapFunction()), snapLhs)
           case SortWrapper(predicateLookup: PredicateLookup, _) =>
             MWSFLookup(SortWrapper(predicateLookup, sorts.MagicWandSnapFunction()), snapLhs)
-=======
-          // Fallback solution for quantified magic wands
-          case predicateLookup: PredicateLookup =>
-            v2.decider.assume(snapLhs === First(snapWand))
-            Second(predicateLookup)
->>>>>>> f8cc4843
           case _ => snapWand
         }
 
