--- conflicted
+++ resolved
@@ -305,7 +305,6 @@
       }
 
       val preMark = v3.decider.setPathConditionMark()
-<<<<<<< HEAD
       if (Verifier.config.maskHeapMode()) {
         evaluateWandArguments(s4, wand, pve, v3)((s5, tArgs, v4) => {
           val wandSnap = MagicWandSnapshot(freshSnapRoot, snap)
@@ -319,18 +318,6 @@
           else
             s5.conservedPcs
           appendToResults(s5.copy(functionRecorder = newFr, conservedPcs = conservedPcs), newChunk, v4.decider.pcs.after(preMark), v4)
-=======
-      if (s4.qpMagicWands.contains(MagicWandIdentifier(wand, s.program))) {
-        val bodyVars = wand.subexpressionsToEvaluate(s.program)
-        val formalVars = bodyVars.indices.toList.map(i => Var(Identifier(s"x$i"), v.symbolConverter.toSort(bodyVars(i).typ)))
-        evals(s4, bodyVars, _ => pve, v3)((s5, args, v4) => {
-          val (sm, smValueDef) =
-            quantifiedChunkSupporter.singletonSnapshotMap(s5, wand, args, MagicWandSnapshot(freshSnapRoot, snap), v4)
-          v4.decider.prover.comment("Definitional axioms for singleton-SM's value")
-          v4.decider.assumeDefinition(smValueDef)
-          val ch = quantifiedChunkSupporter.createSingletonQuantifiedChunk(formalVars, wand, args, FullPerm, sm, s.program)
-          appendToResults(s5, ch, v4.decider.pcs.after(preMark), v4)
->>>>>>> 53cccb9c
           Success()
         })
       } else {
@@ -341,7 +328,7 @@
             val (sm, smValueDef) =
               quantifiedChunkSupporter.singletonSnapshotMap(s5, wand, args, MagicWandSnapshot(freshSnapRoot, snap), v4)
             v4.decider.prover.comment("Definitional axioms for singleton-SM's value")
-            v4.decider.assume(smValueDef)
+            v4.decider.assumeDefinition(smValueDef)
             val ch = quantifiedChunkSupporter.createSingletonQuantifiedChunk(formalVars, wand, args, FullPerm, sm, s.program)
             appendToResults(s5, ch, v4.decider.pcs.after(preMark), v4)
             Success()
