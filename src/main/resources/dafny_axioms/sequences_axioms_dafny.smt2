--- conflicted
+++ resolved
@@ -59,33 +59,18 @@
       ($Seq.contains s x)
       (exists ((i Int) ) (!
         (and
-<<<<<<< HEAD
-          (<= 0 i)
-          (< i ($Seq.length s))
-          (= ($Seq.index s i) x))
-      :pattern ( ($Seq.index s i))
-      )))
-    (=>
-      (exists ((i Int) ) (!
-        (and
-          (<= 0 i)
-          (< i ($Seq.length s))
-          (= ($Seq.index s i) x))
-        :pattern ( ($Seq.index s i))
-=======
-  (<= 0 i)
-  (< i ($Seq.length s))
-  (= ($Seq.index s i) x))
-  :pattern ( ($Seq.index s i))
-  )))
-    (=>
-      (exists ((i Int) ) (!
-        (and
-  (<= 0 i)
-  (< i ($Seq.length s))
-  (= ($Seq.index s i) x))
-  :pattern ( ($Seq.index s i))
->>>>>>> b7741668
+  (<= 0 i)
+  (< i ($Seq.length s))
+  (= ($Seq.index s i) x))
+  :pattern ( ($Seq.index s i))
+  )))
+    (=>
+      (exists ((i Int) ) (!
+        (and
+  (<= 0 i)
+  (< i ($Seq.length s))
+  (= ($Seq.index s i) x))
+  :pattern ( ($Seq.index s i))
       ))
       ($Seq.contains s x)))
   :pattern ( ($Seq.contains s x))
@@ -117,37 +102,20 @@
       ($Seq.contains ($Seq.take s n) x)
       (exists ((i Int) ) (!
         (and
-<<<<<<< HEAD
-          (<= 0 i)
-          (< i n)
-          (< i ($Seq.length s))
-          (= ($Seq.index s i) x))
-        :pattern ( ($Seq.index s i))
-      )))
-    (=>
-      (exists ((i Int) ) (!
-        (and
-          (<= 0 i)
-          (< i n)
-          (< i ($Seq.length s))
-          (= ($Seq.index s i) x))
-        :pattern ( ($Seq.index s i))
-=======
-  (<= 0 i)
-  (< i n)
-  (< i ($Seq.length s))
-  (= ($Seq.index s i) x))
-  :pattern ( ($Seq.index s i))
-  )))
-    (=>
-      (exists ((i Int) ) (!
-        (and
-  (<= 0 i)
-  (< i n)
-  (< i ($Seq.length s))
-  (= ($Seq.index s i) x))
-  :pattern ( ($Seq.index s i))
->>>>>>> b7741668
+  (<= 0 i)
+  (< i n)
+  (< i ($Seq.length s))
+  (= ($Seq.index s i) x))
+  :pattern ( ($Seq.index s i))
+  )))
+    (=>
+      (exists ((i Int) ) (!
+        (and
+  (<= 0 i)
+  (< i n)
+  (< i ($Seq.length s))
+  (= ($Seq.index s i) x))
+  :pattern ( ($Seq.index s i))
       ))
       ($Seq.contains ($Seq.take s n) x)))
   :pattern ( ($Seq.contains ($Seq.take s n) x))
@@ -158,37 +126,20 @@
       ($Seq.contains ($Seq.drop s n) x)
       (exists ((i Int) ) (!
         (and
-<<<<<<< HEAD
-          (<= 0 n)
-          (<= n i)
-          (< i ($Seq.length s))
-          (= ($Seq.index s i) x))
-        :pattern ( ($Seq.index s i))
-      )))
-    (=>
-      (exists ((i Int) ) (!
-        (and
-          (<= 0 n)
-          (<= n i)
-          (< i ($Seq.length s))
-          (= ($Seq.index s i) x))
-        :pattern ( ($Seq.index s i))
-=======
-  (<= 0 n)
-  (<= n i)
-  (< i ($Seq.length s))
-  (= ($Seq.index s i) x))
-  :pattern ( ($Seq.index s i))
-  )))
-    (=>
-      (exists ((i Int) ) (!
-        (and
-  (<= 0 n)
-  (<= n i)
-  (< i ($Seq.length s))
-  (= ($Seq.index s i) x))
-  :pattern ( ($Seq.index s i))
->>>>>>> b7741668
+  (<= 0 n)
+  (<= n i)
+  (< i ($Seq.length s))
+  (= ($Seq.index s i) x))
+  :pattern ( ($Seq.index s i))
+  )))
+    (=>
+      (exists ((i Int) ) (!
+        (and
+  (<= 0 n)
+  (<= n i)
+  (< i ($Seq.length s))
+  (= ($Seq.index s i) x))
+  :pattern ( ($Seq.index s i))
       ))
       ($Seq.contains ($Seq.drop s n) x)))
   :pattern ( ($Seq.contains ($Seq.drop s n) x))
@@ -240,10 +191,7 @@
   (< j n)
   (< j ($Seq.length s))) (= ($Seq.index ($Seq.take s n) j) ($Seq.index s j)))
   :pattern ( ($Seq.index ($Seq.take s n) j))
-<<<<<<< HEAD
-=======
   :pattern (($Seq.index s j) ($Seq.take s n)) ; [XXX] Added 29-10-2015
->>>>>>> b7741668
 ;  :weight 25
   )))
 (assert (forall ((s $Seq<$S$>) (n Int) ) (! (=> (<= 0 n) (and
@@ -257,8 +205,6 @@
   (< j (- ($Seq.length s) n))) (= ($Seq.index ($Seq.drop s n) j) ($Seq.index s (+ j n))))
   :pattern ( ($Seq.index ($Seq.drop s n) j))
 ;  :weight 25
-<<<<<<< HEAD
-=======
   )))
 (assert (forall ((s $Seq<$S$>) (n Int) (k Int) ) (! ; [XXX] Added 29-10-2015
   (=>
@@ -271,7 +217,6 @@
       ($Seq.index s k)))
   :pattern (($Seq.index s k) ($Seq.drop s n))
 ;  :weight 25
->>>>>>> b7741668
   )))
 ;(assert (forall ((s $Seq<$S$>) (t $Seq<$S$>) ) (!
 ;  (and
