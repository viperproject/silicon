--- conflicted
+++ resolved
@@ -134,7 +134,7 @@
 * You need recent installations of
   1. the [sbt build tool](https://www.scala-sbt.org/)
   2. the [Z3 SMT solver](https://github.com/Z3Prover/z3/releases)
-<<<<<<< HEAD
+  3. the [cvc5 SMT solver](https://github.com/cvc5/cvc5/releases)
 * Clone this repository *recursively* by running:  
 `git clone --recursive https://github.com/viperproject/silicon`
 
@@ -147,13 +147,4 @@
   And then run with:  
   `java -jar ./target/scala-*/silicon.jar [options] <path to Viper file>`
 
-> We recommend IDEA IntelliJ for Scala development, but any IDE that supports sbt will do
-=======
-  3. the [cvc5 SMT solver](https://github.com/cvc5/cvc5/releases)
-* Clone [Silver](https://github.com/viperproject/silver), e.g. into `~/silver`
-* Clone Silicon (this repository), e.g. into `~/silicon`
-* From within the directory where you installed Silicon, create a symbolic link to the directory where you installed Silver. E.g. there should be a symbolic link from `~/silicon/silver` to `~/silver`. Alternatively, directly clone Silver into, e.g. `~/silicon/silver`.
-* Open a console, change directory to `~/silicon`
-* Compile by running `sbt compile`, or run all tests via `sbt test`
-* We recommend IDEA IntelliJ for Scala development, but any IDE that supports sbt will do
->>>>>>> a1badb18
+> We recommend IDEA IntelliJ for Scala development, but any IDE that supports sbt will do